<?php
function init_db_schema() {
  try {
    global $pdo;

<<<<<<< HEAD
    $db_version = "31072024_1012";
=======
    $db_version = "29072024_1000";
>>>>>>> 74b4097e

    $stmt = $pdo->query("SHOW TABLES LIKE 'versions'");
    $num_results = count($stmt->fetchAll(PDO::FETCH_ASSOC));
    if ($num_results != 0) {
      $stmt = $pdo->query("SELECT `version` FROM `versions` WHERE `application` = 'db_schema'");
      if ($stmt->fetch(PDO::FETCH_ASSOC)['version'] == $db_version) {
        return true;
      }
      if (!preg_match('/y|yes/i', getenv('MASTER'))) {
        $_SESSION['return'][] = array(
          'type' => 'warning',
          'log' => array(__FUNCTION__),
          'msg' => 'Database not initialized: not running db_init on slave.'
        );
        return true;
      }
    }

    $views = array(
      "grouped_mail_aliases" => "CREATE VIEW grouped_mail_aliases (username, aliases) AS
        SELECT goto, IFNULL(GROUP_CONCAT(address ORDER BY address SEPARATOR ' '), '') AS address FROM alias
        WHERE address!=goto
        AND active = '1'
        AND sogo_visible = '1'
        AND address NOT LIKE '@%'
        GROUP BY goto;",
      // START
      // Unused at the moment - we cannot allow to show a foreign mailbox as sender address in SOGo, as SOGo does not like this
      // We need to create delegation in SOGo AND set a sender_acl in mailcow to allow to send as user X
      "grouped_sender_acl" => "CREATE VIEW grouped_sender_acl (username, send_as_acl) AS
        SELECT logged_in_as, IFNULL(GROUP_CONCAT(send_as SEPARATOR ' '), '') AS send_as_acl FROM sender_acl
        WHERE send_as NOT LIKE '@%'
        GROUP BY logged_in_as;",
      // END
      "grouped_sender_acl_external" => "CREATE VIEW grouped_sender_acl_external (username, send_as_acl) AS
        SELECT logged_in_as, IFNULL(GROUP_CONCAT(send_as SEPARATOR ' '), '') AS send_as_acl FROM sender_acl
        WHERE send_as NOT LIKE '@%' AND external = '1'
        GROUP BY logged_in_as;",
      "grouped_domain_alias_address" => "CREATE VIEW grouped_domain_alias_address (username, ad_alias) AS
        SELECT username, IFNULL(GROUP_CONCAT(local_part, '@', alias_domain SEPARATOR ' '), '') AS ad_alias FROM mailbox
        LEFT OUTER JOIN alias_domain ON target_domain=domain
        GROUP BY username;",
      "sieve_before" => "CREATE VIEW sieve_before (id, username, script_name, script_data) AS
        SELECT md5(script_data), username, script_name, script_data FROM sieve_filters
        WHERE filter_type = 'prefilter';",
      "sieve_after" => "CREATE VIEW sieve_after (id, username, script_name, script_data) AS
        SELECT md5(script_data), username, script_name, script_data FROM sieve_filters
        WHERE filter_type = 'postfilter';"
    );

    $tables = array(
      "versions" => array(
        "cols" => array(
          "application" => "VARCHAR(255) NOT NULL",
          "version" => "VARCHAR(100) NOT NULL",
          "created" => "DATETIME(0) NOT NULL DEFAULT NOW(0)",
        ),
        "keys" => array(
          "primary" => array(
            "" => array("application")
          )
        ),
        "attr" => "ENGINE=InnoDB DEFAULT CHARSET=utf8mb4 ROW_FORMAT=DYNAMIC"
      ),
      "admin" => array(
        "cols" => array(
          "username" => "VARCHAR(255) NOT NULL",
          "password" => "VARCHAR(255) NOT NULL",
          "superadmin" => "TINYINT(1) NOT NULL DEFAULT '0'",
          "created" => "DATETIME(0) NOT NULL DEFAULT NOW(0)",
          "modified" => "DATETIME ON UPDATE NOW(0)",
          "active" => "TINYINT(1) NOT NULL DEFAULT '1'"
        ),
        "keys" => array(
          "primary" => array(
            "" => array("username")
          )
        ),
        "attr" => "ENGINE=InnoDB DEFAULT CHARSET=utf8mb4 ROW_FORMAT=DYNAMIC"
      ),
      "fido2" => array(
        "cols" => array(
          "username" => "VARCHAR(255) NOT NULL",
          "friendlyName" => "VARCHAR(255)",
          "rpId" => "VARCHAR(255) NOT NULL",
          "credentialPublicKey" => "TEXT NOT NULL",
          "certificateChain" => "TEXT",
          // Can be null for format "none"
          "certificate" => "TEXT",
          "certificateIssuer" => "VARCHAR(255)",
          "certificateSubject" => "VARCHAR(255)",
          "signatureCounter" => "INT",
          "AAGUID" => "BLOB",
          "credentialId" => "BLOB NOT NULL",
          "created" => "DATETIME(0) NOT NULL DEFAULT NOW(0)",
          "modified" => "DATETIME ON UPDATE NOW(0)",
          "active" => "TINYINT(1) NOT NULL DEFAULT '1'"
        ),
        "attr" => "ENGINE=InnoDB DEFAULT CHARSET=utf8mb4 ROW_FORMAT=DYNAMIC"
      ),
      "_sogo_static_view" => array(
        "cols" => array(
          "c_uid" => "VARCHAR(255) NOT NULL",
          "domain" => "VARCHAR(255) NOT NULL",
          "c_name" => "VARCHAR(255) NOT NULL",
          "c_password" => "VARCHAR(255) NOT NULL DEFAULT ''",
          "c_cn" => "VARCHAR(255)",
          "mail" => "VARCHAR(255) NOT NULL",
          // TODO -> use TEXT and check if SOGo login breaks on empty aliases
          "aliases" => "TEXT NOT NULL",
          "ad_aliases" => "VARCHAR(6144) NOT NULL DEFAULT ''",
          "ext_acl" => "VARCHAR(6144) NOT NULL DEFAULT ''",
          "kind" => "VARCHAR(100) NOT NULL DEFAULT ''",
          "multiple_bookings" => "INT NOT NULL DEFAULT -1"
        ),
        "keys" => array(
          "primary" => array(
            "" => array("c_uid")
          ),
          "key" => array(
            "domain" => array("domain")
          )
        ),
        "attr" => "ENGINE=InnoDB DEFAULT CHARSET=utf8mb4 ROW_FORMAT=DYNAMIC"
      ),
      "relayhosts" => array(
        "cols" => array(
          "id" => "INT NOT NULL AUTO_INCREMENT",
          "hostname" => "VARCHAR(255) NOT NULL",
          "username" => "VARCHAR(255) NOT NULL",
          "password" => "VARCHAR(255) NOT NULL",
          "active" => "TINYINT(1) NOT NULL DEFAULT '1'"
        ),
        "keys" => array(
          "primary" => array(
            "" => array("id")
          ),
          "key" => array(
            "hostname" => array("hostname")
          )
        ),
        "attr" => "ENGINE=InnoDB DEFAULT CHARSET=utf8mb4 ROW_FORMAT=DYNAMIC"
      ),
      "transports" => array(
        "cols" => array(
          "id" => "INT NOT NULL AUTO_INCREMENT",
          "destination" => "VARCHAR(255) NOT NULL",
          "nexthop" => "VARCHAR(255) NOT NULL",
          "username" => "VARCHAR(255) NOT NULL DEFAULT ''",
          "password" => "VARCHAR(255) NOT NULL DEFAULT ''",
          "is_mx_based" => "TINYINT(1) NOT NULL DEFAULT '0'",
          "active" => "TINYINT(1) NOT NULL DEFAULT '1'"
        ),
        "keys" => array(
          "primary" => array(
            "" => array("id")
          ),
          "key" => array(
            "destination" => array("destination"),
            "nexthop" => array("nexthop"),
          )
        ),
        "attr" => "ENGINE=InnoDB DEFAULT CHARSET=utf8mb4 ROW_FORMAT=DYNAMIC"
      ),
      "alias" => array(
        "cols" => array(
          "id" => "INT NOT NULL AUTO_INCREMENT",
          "address" => "VARCHAR(255) NOT NULL",
          "goto" => "TEXT NOT NULL",
          "domain" => "VARCHAR(255) NOT NULL",
          "created" => "DATETIME(0) NOT NULL DEFAULT NOW(0)",
          "modified" => "DATETIME ON UPDATE CURRENT_TIMESTAMP",
          "private_comment" => "TEXT",
          "public_comment" => "TEXT",
          "sogo_visible" => "TINYINT(1) NOT NULL DEFAULT '1'",
          "active" => "TINYINT(1) NOT NULL DEFAULT '1'"
        ),
        "keys" => array(
          "primary" => array(
            "" => array("id")
          ),
          "unique" => array(
            "address" => array("address")
          ),
          "key" => array(
            "domain" => array("domain")
          )
        ),
        "attr" => "ENGINE=InnoDB DEFAULT CHARSET=utf8mb4 ROW_FORMAT=DYNAMIC"
      ),
      "api" => array(
        "cols" => array(
          "api_key" => "VARCHAR(255) NOT NULL",
          "allow_from" => "VARCHAR(512) NOT NULL",
          "skip_ip_check" => "TINYINT(1) NOT NULL DEFAULT '0'",
          "created" => "DATETIME(0) NOT NULL DEFAULT NOW(0)",
          "modified" => "DATETIME ON UPDATE NOW(0)",
          "access" => "ENUM('ro', 'rw') NOT NULL DEFAULT 'rw'",
          "active" => "TINYINT(1) NOT NULL DEFAULT '1'"
        ),
        "keys" => array(
          "primary" => array(
            "" => array("api_key")
          ),
        ),
        "attr" => "ENGINE=InnoDB DEFAULT CHARSET=utf8mb4 ROW_FORMAT=DYNAMIC"
      ),
      "sender_acl" => array(
        "cols" => array(
          "id" => "INT NOT NULL AUTO_INCREMENT",
          "logged_in_as" => "VARCHAR(255) NOT NULL",
          "send_as" => "VARCHAR(255) NOT NULL",
          "external" => "TINYINT(1) NOT NULL DEFAULT '0'"
        ),
        "keys" => array(
          "primary" => array(
            "" => array("id")
          )
        ),
        "attr" => "ENGINE=InnoDB DEFAULT CHARSET=utf8mb4 ROW_FORMAT=DYNAMIC"
      ),
      "templates" => array(
        "cols" => array(
          "id" => "INT NOT NULL AUTO_INCREMENT",
          "template" => "VARCHAR(255) NOT NULL",
          "type" => "VARCHAR(255) NOT NULL",
          "attributes" => "JSON",
          "created" => "DATETIME(0) NOT NULL DEFAULT NOW(0)",
          "modified" => "DATETIME ON UPDATE CURRENT_TIMESTAMP"
        ),
        "keys" => array(
          "primary" => array(
            "" => array("id")
          )
        ),
        "attr" => "ENGINE=InnoDB DEFAULT CHARSET=utf8mb4 ROW_FORMAT=DYNAMIC"
      ),
      "domain" => array(
        // Todo: Move some attributes to json
        "cols" => array(
          "domain" => "VARCHAR(255) NOT NULL",
          "description" => "VARCHAR(255)",
          "aliases" => "INT(10) NOT NULL DEFAULT '0'",
          "mailboxes" => "INT(10) NOT NULL DEFAULT '0'",
          "defquota" => "BIGINT(20) NOT NULL DEFAULT '3072'",
          "maxquota" => "BIGINT(20) NOT NULL DEFAULT '102400'",
          "quota" => "BIGINT(20) NOT NULL DEFAULT '102400'",
          "relayhost" => "VARCHAR(255) NOT NULL DEFAULT '0'",
          "backupmx" => "TINYINT(1) NOT NULL DEFAULT '0'",
          "gal" => "TINYINT(1) NOT NULL DEFAULT '1'",
          "relay_all_recipients" => "TINYINT(1) NOT NULL DEFAULT '0'",
          "relay_unknown_only" => "TINYINT(1) NOT NULL DEFAULT '0'",
          "created" => "DATETIME(0) NOT NULL DEFAULT NOW(0)",
          "modified" => "DATETIME ON UPDATE CURRENT_TIMESTAMP",
          "active" => "TINYINT(1) NOT NULL DEFAULT '1'"
        ),
        "keys" => array(
          "primary" => array(
            "" => array("domain")
          )
        ),
        "attr" => "ENGINE=InnoDB DEFAULT CHARSET=utf8mb4 ROW_FORMAT=DYNAMIC"
      ),
      "domain_wide_footer" => array(
        "cols" => array(
          "domain" => "VARCHAR(255) NOT NULL",
          "html" => "LONGTEXT",
          "plain" => "LONGTEXT",
          "mbox_exclude" => "JSON NOT NULL DEFAULT ('[]')",
          "alias_domain_exclude" => "JSON NOT NULL DEFAULT ('[]')",
          "skip_replies" => "TINYINT(1) NOT NULL DEFAULT '0'"
        ),
        "keys" => array(
          "primary" => array(
            "" => array("domain")
          )
        ),
        "attr" => "ENGINE=InnoDB DEFAULT CHARSET=utf8mb4 ROW_FORMAT=DYNAMIC"
      ),
      "tags_domain" => array(
        "cols" => array(
          "tag_name" => "VARCHAR(255) NOT NULL",
          "domain" => "VARCHAR(255) NOT NULL"
        ),
        "keys" => array(
          "fkey" => array(
            "fk_tags_domain" => array(
              "col" => "domain",
              "ref" => "domain.domain",
              "delete" => "CASCADE",
              "update" => "NO ACTION"
            )
          ),
          "unique" => array(
            "tag_name" => array("tag_name", "domain")
          )
        ),
        "attr" => "ENGINE=InnoDB DEFAULT CHARSET=utf8mb4 ROW_FORMAT=DYNAMIC"
      ),
      "tls_policy_override" => array(
        "cols" => array(
          "id" => "INT NOT NULL AUTO_INCREMENT",
          "dest" => "VARCHAR(255) NOT NULL",
          "policy" => "ENUM('none', 'may', 'encrypt', 'dane', 'dane-only', 'fingerprint', 'verify', 'secure') NOT NULL",
          "parameters" => "VARCHAR(255) DEFAULT ''",
          "created" => "DATETIME(0) NOT NULL DEFAULT NOW(0)",
          "modified" => "DATETIME ON UPDATE CURRENT_TIMESTAMP",
          "active" => "TINYINT(1) NOT NULL DEFAULT '1'"
        ),
        "keys" => array(
          "primary" => array(
            "" => array("id")
          ),
          "unique" => array(
            "dest" => array("dest")
          ),
        ),
        "attr" => "ENGINE=InnoDB DEFAULT CHARSET=utf8mb4 ROW_FORMAT=DYNAMIC"
      ),
      "quarantine" => array(
        "cols" => array(
          "id" => "INT NOT NULL AUTO_INCREMENT",
          "qid" => "VARCHAR(30) NOT NULL",
          "subject" => "VARCHAR(500)",
          "score" => "FLOAT(8,2)",
          "ip" => "VARCHAR(50)",
          "action" => "CHAR(20) NOT NULL DEFAULT 'unknown'",
          "symbols" => "JSON",
          "fuzzy_hashes" => "JSON",
          "sender" => "VARCHAR(255) NOT NULL DEFAULT 'unknown'",
          "rcpt" => "VARCHAR(255)",
          "msg" => "LONGTEXT",
          "domain" => "VARCHAR(255)",
          "notified" => "TINYINT(1) NOT NULL DEFAULT '0'",
          "created" => "DATETIME(0) NOT NULL DEFAULT NOW(0)",
          "user" => "VARCHAR(255) NOT NULL DEFAULT 'unknown'",
        ),
        "keys" => array(
          "primary" => array(
            "" => array("id")
          )
        ),
        "attr" => "ENGINE=InnoDB DEFAULT CHARSET=utf8mb4 ROW_FORMAT=DYNAMIC"
      ),
      "mailbox" => array(
        "cols" => array(
          "username" => "VARCHAR(255) NOT NULL",
          "password" => "VARCHAR(255) NOT NULL",
          "name" => "VARCHAR(255)",
          "description" => "VARCHAR(255)",
          // mailbox_path_prefix is followed by domain/local_part/
          "mailbox_path_prefix" => "VARCHAR(150) DEFAULT '/var/vmail/'",
          "quota" => "BIGINT(20) NOT NULL DEFAULT '102400'",
          "local_part" => "VARCHAR(255) NOT NULL",
          "domain" => "VARCHAR(255) NOT NULL",
          "attributes" => "JSON",
          "custom_attributes" => "JSON NOT NULL DEFAULT ('{}')",
          "kind" => "VARCHAR(100) NOT NULL DEFAULT ''",
          "multiple_bookings" => "INT NOT NULL DEFAULT -1",
          "authsource" => "ENUM('mailcow', 'keycloak', 'generic-oidc', 'ldap') DEFAULT 'mailcow'",
          "created" => "DATETIME(0) NOT NULL DEFAULT NOW(0)",
          "modified" => "DATETIME ON UPDATE CURRENT_TIMESTAMP",
          "active" => "TINYINT(1) NOT NULL DEFAULT '1'"
        ),
        "keys" => array(
          "primary" => array(
            "" => array("username")
          ),
          "key" => array(
            "domain" => array("domain"),
            "kind" => array("kind")
          )
        ),
        "attr" => "ENGINE=InnoDB DEFAULT CHARSET=utf8mb4 ROW_FORMAT=DYNAMIC"
      ),
      "tags_mailbox" => array(
        "cols" => array(
          "tag_name" => "VARCHAR(255) NOT NULL",
          "username" => "VARCHAR(255) NOT NULL"
        ),
        "keys" => array(
          "fkey" => array(
            "fk_tags_mailbox" => array(
              "col" => "username",
              "ref" => "mailbox.username",
              "delete" => "CASCADE",
              "update" => "NO ACTION"
            )
          ),
          "unique" => array(
            "tag_name" => array("tag_name", "username")
          )
        ),
        "attr" => "ENGINE=InnoDB DEFAULT CHARSET=utf8mb4 ROW_FORMAT=DYNAMIC"
      ),
      "sieve_filters" => array(
        "cols" => array(
          "id" => "INT NOT NULL AUTO_INCREMENT",
          "username" => "VARCHAR(255) NOT NULL",
          "script_desc" => "VARCHAR(255) NOT NULL",
          "script_name" => "ENUM('active','inactive')",
          "script_data" => "TEXT NOT NULL",
          "filter_type" => "ENUM('postfilter','prefilter')",
          "created" => "DATETIME(0) NOT NULL DEFAULT NOW(0)",
          "modified" => "DATETIME ON UPDATE CURRENT_TIMESTAMP"
        ),
        "keys" => array(
          "primary" => array(
            "" => array("id")
          ),
          "key" => array(
            "username" => array("username"),
            "script_desc" => array("script_desc")
          ),
          "fkey" => array(
            "fk_username_sieve_global_before" => array(
              "col" => "username",
              "ref" => "mailbox.username",
              "delete" => "CASCADE",
              "update" => "NO ACTION"
            )
          )
        ),
        "attr" => "ENGINE=InnoDB DEFAULT CHARSET=utf8mb4 ROW_FORMAT=DYNAMIC"
      ),
      "app_passwd" => array(
        "cols" => array(
          "id" => "INT NOT NULL AUTO_INCREMENT",
          "name" => "VARCHAR(255) NOT NULL",
          "mailbox" => "VARCHAR(255) NOT NULL",
          "domain" => "VARCHAR(255) NOT NULL",
          "password" => "VARCHAR(255) NOT NULL",
          "created" => "DATETIME(0) NOT NULL DEFAULT NOW(0)",
          "modified" => "DATETIME ON UPDATE CURRENT_TIMESTAMP",
          "imap_access" => "TINYINT(1) NOT NULL DEFAULT '1'",
          "smtp_access" => "TINYINT(1) NOT NULL DEFAULT '1'",
          "dav_access" => "TINYINT(1) NOT NULL DEFAULT '1'",
          "eas_access" => "TINYINT(1) NOT NULL DEFAULT '1'",
          "pop3_access" => "TINYINT(1) NOT NULL DEFAULT '1'",
          "sieve_access" => "TINYINT(1) NOT NULL DEFAULT '1'",
          "active" => "TINYINT(1) NOT NULL DEFAULT '1'"
        ),
        "keys" => array(
          "primary" => array(
            "" => array("id")
          ),
          "key" => array(
            "mailbox" => array("mailbox"),
            "password" => array("password"),
            "domain" => array("domain"),
          ),
          "fkey" => array(
            "fk_username_app_passwd" => array(
              "col" => "mailbox",
              "ref" => "mailbox.username",
              "delete" => "CASCADE",
              "update" => "NO ACTION"
            )
          )
        ),
        "attr" => "ENGINE=InnoDB DEFAULT CHARSET=utf8mb4 ROW_FORMAT=DYNAMIC"
      ),
      "user_acl" => array(
        "cols" => array(
          "username" => "VARCHAR(255) NOT NULL",
          "spam_alias" => "TINYINT(1) NOT NULL DEFAULT '1'",
          "tls_policy" => "TINYINT(1) NOT NULL DEFAULT '1'",
          "spam_score" => "TINYINT(1) NOT NULL DEFAULT '1'",
          "spam_policy" => "TINYINT(1) NOT NULL DEFAULT '1'",
          "delimiter_action" => "TINYINT(1) NOT NULL DEFAULT '1'",
          "syncjobs" => "TINYINT(1) NOT NULL DEFAULT '0'",
          "eas_reset" => "TINYINT(1) NOT NULL DEFAULT '1'",
          "sogo_profile_reset" => "TINYINT(1) NOT NULL DEFAULT '0'",
          "pushover" => "TINYINT(1) NOT NULL DEFAULT '1'",
          // quarantine is for quarantine actions, todo: rename
          "quarantine" => "TINYINT(1) NOT NULL DEFAULT '1'",
          "quarantine_attachments" => "TINYINT(1) NOT NULL DEFAULT '1'",
          "quarantine_notification" => "TINYINT(1) NOT NULL DEFAULT '1'",
          "quarantine_category" => "TINYINT(1) NOT NULL DEFAULT '1'",
          "app_passwds" => "TINYINT(1) NOT NULL DEFAULT '1'",
          "pw_reset" => "TINYINT(1) NOT NULL DEFAULT '1'",
          ),
        "keys" => array(
          "primary" => array(
            "" => array("username")
          ),
          "fkey" => array(
            "fk_username" => array(
              "col" => "username",
              "ref" => "mailbox.username",
              "delete" => "CASCADE",
              "update" => "NO ACTION"
            )
          )
        ),
        "attr" => "ENGINE=InnoDB DEFAULT CHARSET=utf8mb4 ROW_FORMAT=DYNAMIC"
      ),
      "alias_domain" => array(
        "cols" => array(
          "alias_domain" => "VARCHAR(255) NOT NULL",
          "target_domain" => "VARCHAR(255) NOT NULL",
          "created" => "DATETIME(0) NOT NULL DEFAULT NOW(0)",
          "modified" => "DATETIME ON UPDATE CURRENT_TIMESTAMP",
          "active" => "TINYINT(1) NOT NULL DEFAULT '1'"
        ),
        "keys" => array(
          "primary" => array(
            "" => array("alias_domain")
          ),
          "key" => array(
            "active" => array("active"),
            "target_domain" => array("target_domain")
          )
        ),
        "attr" => "ENGINE=InnoDB DEFAULT CHARSET=utf8mb4 ROW_FORMAT=DYNAMIC"
      ),
      "spamalias" => array(
        "cols" => array(
          "address" => "VARCHAR(255) NOT NULL",
          "goto" => "TEXT NOT NULL",
          "created" => "DATETIME(0) NOT NULL DEFAULT NOW(0)",
          "modified" => "DATETIME ON UPDATE CURRENT_TIMESTAMP",
          "validity" => "INT(11)"
        ),
        "keys" => array(
          "primary" => array(
            "" => array("address")
          ),
        ),
        "attr" => "ENGINE=InnoDB DEFAULT CHARSET=utf8mb4 ROW_FORMAT=DYNAMIC"
      ),
      "filterconf" => array(
        "cols" => array(
          "object" => "VARCHAR(255) NOT NULL DEFAULT ''",
          "option" => "VARCHAR(50) NOT NULL DEFAULT ''",
          "value" => "VARCHAR(100) NOT NULL DEFAULT ''",
          "created" => "DATETIME(0) NOT NULL DEFAULT NOW(0)",
          "modified" => "DATETIME ON UPDATE CURRENT_TIMESTAMP",
          "prefid" => "INT(11) NOT NULL AUTO_INCREMENT"
        ),
        "keys" => array(
          "primary" => array(
            "" => array("prefid")
          ),
          "key" => array(
            "object" => array("object")
          )
        ),
        "attr" => "ENGINE=InnoDB DEFAULT CHARSET=utf8mb4 ROW_FORMAT=DYNAMIC"
      ),
      "settingsmap" => array(
        "cols" => array(
          "id" => "INT NOT NULL AUTO_INCREMENT",
          "desc" => "VARCHAR(255) NOT NULL",
          "content" => "LONGTEXT NOT NULL",
          "created" => "DATETIME(0) NOT NULL DEFAULT NOW(0)",
          "modified" => "DATETIME ON UPDATE CURRENT_TIMESTAMP",
          "active" => "TINYINT(1) NOT NULL DEFAULT '0'"
        ),
        "keys" => array(
          "primary" => array(
            "" => array("id")
          )
        ),
        "attr" => "ENGINE=InnoDB DEFAULT CHARSET=utf8mb4 ROW_FORMAT=DYNAMIC"
      ),
      "identity_provider" => array(
        "cols" => array(
          "key" => "VARCHAR(255) NOT NULL",
          "value" => "TEXT NOT NULL",
          "created" => "DATETIME(0) NOT NULL DEFAULT NOW(0)",
          "modified" => "DATETIME ON UPDATE CURRENT_TIMESTAMP"
        ),
        "keys" => array(
          "primary" => array(
            "" => array("key")
          )
        ),
        "attr" => "ENGINE=InnoDB DEFAULT CHARSET=utf8mb4 ROW_FORMAT=DYNAMIC"
      ),
      "logs" => array(
        "cols" => array(
          "id" => "INT NOT NULL AUTO_INCREMENT",
          "task" => "CHAR(32) NOT NULL DEFAULT '000000'",
          "type" => "VARCHAR(32) DEFAULT ''",
          "msg" => "TEXT",
          "call" => "TEXT",
          "user" => "VARCHAR(64) NOT NULL",
          "role" => "VARCHAR(32) NOT NULL",
          "remote" => "VARCHAR(39) NOT NULL",
          "time" => "INT(11) NOT NULL"
        ),
        "keys" => array(
          "primary" => array(
            "" => array("id")
          )
        ),
        "attr" => "ENGINE=InnoDB DEFAULT CHARSET=utf8mb4 ROW_FORMAT=DYNAMIC"
      ),
      "sasl_log" => array(
        "cols" => array(
          "service" => "VARCHAR(32) NOT NULL DEFAULT ''",
          "app_password" => "INT",
          "username" => "VARCHAR(255) NOT NULL",
          "real_rip" => "VARCHAR(64) NOT NULL",
          "datetime" => "DATETIME(0) NOT NULL DEFAULT NOW(0)"
        ),
        "keys" => array(
          "primary" => array(
            "" => array("service", "real_rip", "username")
          ),
          "key" => array(
            "username" => array("username"),
            "service" => array("service"),
            "datetime" => array("datetime"),
            "real_rip" => array("real_rip")
          )
        ),
        "attr" => "ENGINE=InnoDB DEFAULT CHARSET=utf8mb4 ROW_FORMAT=DYNAMIC"
      ),
      "quota2" => array(
        "cols" => array(
          "username" => "VARCHAR(255) NOT NULL",
          "bytes" => "BIGINT(20) NOT NULL DEFAULT '0'",
          "messages" => "BIGINT(20) NOT NULL DEFAULT '0'"
        ),
        "keys" => array(
          "primary" => array(
            "" => array("username")
          )
        ),
        "attr" => "ENGINE=InnoDB DEFAULT CHARSET=utf8mb4 ROW_FORMAT=DYNAMIC"
      ),
      "quota2replica" => array(
        "cols" => array(
          "username" => "VARCHAR(255) NOT NULL",
          "bytes" => "BIGINT(20) NOT NULL DEFAULT '0'",
          "messages" => "BIGINT(20) NOT NULL DEFAULT '0'"
        ),
        "keys" => array(
          "primary" => array(
            "" => array("username")
          )
        ),
        "attr" => "ENGINE=InnoDB DEFAULT CHARSET=utf8mb4 ROW_FORMAT=DYNAMIC"
      ),
      "domain_admins" => array(
        "cols" => array(
          "id" => "INT NOT NULL AUTO_INCREMENT",
          "username" => "VARCHAR(255) NOT NULL",
          "domain" => "VARCHAR(255) NOT NULL",
          "created" => "DATETIME(0) NOT NULL DEFAULT NOW(0)",
          "active" => "TINYINT(1) NOT NULL DEFAULT '1'"
        ),
        "keys" => array(
          "primary" => array(
            "" => array("id")
          ),
          "key" => array(
            "username" => array("username")
          )
        ),
        "attr" => "ENGINE=InnoDB DEFAULT CHARSET=utf8mb4 ROW_FORMAT=DYNAMIC"
      ),
      "da_acl" => array(
        "cols" => array(
          "username" => "VARCHAR(255) NOT NULL",
          "syncjobs" => "TINYINT(1) NOT NULL DEFAULT '1'",
          "quarantine" => "TINYINT(1) NOT NULL DEFAULT '1'",
          "login_as" => "TINYINT(1) NOT NULL DEFAULT '1'",
          "sogo_access" => "TINYINT(1) NOT NULL DEFAULT '1'",
          "app_passwds" => "TINYINT(1) NOT NULL DEFAULT '1'",
          "bcc_maps" => "TINYINT(1) NOT NULL DEFAULT '1'",
          "pushover" => "TINYINT(1) NOT NULL DEFAULT '0'",
          "filters" => "TINYINT(1) NOT NULL DEFAULT '1'",
          "ratelimit" => "TINYINT(1) NOT NULL DEFAULT '1'",
          "spam_policy" => "TINYINT(1) NOT NULL DEFAULT '1'",
          "extend_sender_acl" => "TINYINT(1) NOT NULL DEFAULT '0'",
          "unlimited_quota" => "TINYINT(1) NOT NULL DEFAULT '0'",
          "protocol_access" => "TINYINT(1) NOT NULL DEFAULT '1'",
          "smtp_ip_access" => "TINYINT(1) NOT NULL DEFAULT '1'",
          "alias_domains" => "TINYINT(1) NOT NULL DEFAULT '0'",
          "mailbox_relayhost" => "TINYINT(1) NOT NULL DEFAULT '1'",
          "domain_relayhost" => "TINYINT(1) NOT NULL DEFAULT '1'",
          "domain_desc" => "TINYINT(1) NOT NULL DEFAULT '0'"
          ),
        "keys" => array(
          "primary" => array(
            "" => array("username")
          )
        ),
        "attr" => "ENGINE=InnoDB DEFAULT CHARSET=utf8mb4 ROW_FORMAT=DYNAMIC"
      ),
      "da_sso" => array(
        "cols" => array(
          "username" => "VARCHAR(255) NOT NULL",
          "token" => "VARCHAR(255) NOT NULL",
          "created" => "DATETIME(0) NOT NULL DEFAULT NOW(0)",
        ),
        "keys" => array(
          "primary" => array(
            "" => array("token", "created")
          ),
        ),
        "attr" => "ENGINE=InnoDB DEFAULT CHARSET=utf8mb4 ROW_FORMAT=DYNAMIC"
      ),
      "reset_password" => array(
        "cols" => array(
          "username" => "VARCHAR(255) NOT NULL",
          "token" => "VARCHAR(255) NOT NULL",
          "created" => "DATETIME(0) NOT NULL DEFAULT NOW(0)",
        ),
        "keys" => array(
          "primary" => array(
            "" => array("token", "created")
          ),
        ),
        "attr" => "ENGINE=InnoDB DEFAULT CHARSET=utf8mb4 ROW_FORMAT=DYNAMIC"
      ),
      "imapsync" => array(
        "cols" => array(
          "id" => "INT NOT NULL AUTO_INCREMENT",
          "user2" => "VARCHAR(255) NOT NULL",
          "host1" => "VARCHAR(255) NOT NULL",
          "authmech1" => "ENUM('PLAIN','LOGIN','CRAM-MD5') DEFAULT 'PLAIN'",
          "regextrans2" => "VARCHAR(255) DEFAULT ''",
          "authmd51" => "TINYINT(1) NOT NULL DEFAULT 0",
          "domain2" => "VARCHAR(255) NOT NULL DEFAULT ''",
          "subfolder2" => "VARCHAR(255) NOT NULL DEFAULT ''",
          "user1" => "VARCHAR(255) NOT NULL",
          "password1" => "VARCHAR(255) NOT NULL",
          "exclude" => "VARCHAR(500) NOT NULL DEFAULT ''",
          "maxage" => "SMALLINT NOT NULL DEFAULT '0'",
          "mins_interval" => "SMALLINT UNSIGNED NOT NULL DEFAULT '0'",
          "maxbytespersecond" => "VARCHAR(50) NOT NULL DEFAULT '0'",
          "port1" => "SMALLINT UNSIGNED NOT NULL",
          "enc1" => "ENUM('TLS','SSL','PLAIN') DEFAULT 'TLS'",
          "delete2duplicates" => "TINYINT(1) NOT NULL DEFAULT '1'",
          "delete1" => "TINYINT(1) NOT NULL DEFAULT '0'",
          "delete2" => "TINYINT(1) NOT NULL DEFAULT '0'",
          "automap" => "TINYINT(1) NOT NULL DEFAULT '0'",
          "skipcrossduplicates" => "TINYINT(1) NOT NULL DEFAULT '0'",
          "custom_params" => "VARCHAR(512) NOT NULL DEFAULT ''",
          "timeout1" => "SMALLINT NOT NULL DEFAULT '600'",
          "timeout2" => "SMALLINT NOT NULL DEFAULT '600'",
          "subscribeall" => "TINYINT(1) NOT NULL DEFAULT '1'",
          "dry" => "TINYINT(1) NOT NULL DEFAULT '0'",
          "is_running" => "TINYINT(1) NOT NULL DEFAULT '0'",
          "returned_text" => "LONGTEXT",
          "last_run" => "TIMESTAMP NULL DEFAULT NULL",
          "success" => "TINYINT(1) UNSIGNED DEFAULT NULL",
          "exit_status" => "VARCHAR(50) DEFAULT NULL",
          "created" => "DATETIME(0) NOT NULL DEFAULT NOW(0)",
          "modified" => "DATETIME ON UPDATE CURRENT_TIMESTAMP",
          "active" => "TINYINT(1) NOT NULL DEFAULT '0'"
        ),
        "keys" => array(
          "primary" => array(
            "" => array("id")
          )
        ),
        "attr" => "ENGINE=InnoDB DEFAULT CHARSET=utf8mb4 ROW_FORMAT=DYNAMIC"
      ),
      "bcc_maps" => array(
        "cols" => array(
          "id" => "INT NOT NULL AUTO_INCREMENT",
          "local_dest" => "VARCHAR(255) NOT NULL",
          "bcc_dest" => "VARCHAR(255) NOT NULL",
          "domain" => "VARCHAR(255) NOT NULL",
          "type" => "ENUM('sender','rcpt')",
          "created" => "DATETIME(0) NOT NULL DEFAULT NOW(0)",
          "modified" => "DATETIME ON UPDATE CURRENT_TIMESTAMP",
          "active" => "TINYINT(1) NOT NULL DEFAULT '0'"
        ),
        "keys" => array(
          "primary" => array(
            "" => array("id")
          ),
          "key" => array(
            "local_dest" => array("local_dest"),
          )
        ),
        "attr" => "ENGINE=InnoDB DEFAULT CHARSET=utf8mb4 ROW_FORMAT=DYNAMIC"
      ),
      "recipient_maps" => array(
        "cols" => array(
          "id" => "INT NOT NULL AUTO_INCREMENT",
          "old_dest" => "VARCHAR(255) NOT NULL",
          "new_dest" => "VARCHAR(255) NOT NULL",
          "created" => "DATETIME(0) NOT NULL DEFAULT NOW(0)",
          "modified" => "DATETIME ON UPDATE CURRENT_TIMESTAMP",
          "active" => "TINYINT(1) NOT NULL DEFAULT '0'"
        ),
        "keys" => array(
          "primary" => array(
            "" => array("id")
          ),
          "key" => array(
            "local_dest" => array("old_dest"),
          )
        ),
        "attr" => "ENGINE=InnoDB DEFAULT CHARSET=utf8mb4 ROW_FORMAT=DYNAMIC"
      ),
      "tfa" => array(
        "cols" => array(
          "id" => "INT NOT NULL AUTO_INCREMENT",
          "key_id" => "VARCHAR(255) NOT NULL",
          "username" => "VARCHAR(255) NOT NULL",
          "authmech" => "ENUM('yubi_otp', 'u2f', 'hotp', 'totp', 'webauthn')",
          "secret" => "VARCHAR(255) DEFAULT NULL",
          "keyHandle" => "VARCHAR(1023) DEFAULT NULL",
          "publicKey" => "VARCHAR(4096) DEFAULT NULL",
          "counter" => "INT NOT NULL DEFAULT '0'",
          "certificate" => "TEXT",
          "active" => "TINYINT(1) NOT NULL DEFAULT '0'"
        ),
        "keys" => array(
          "primary" => array(
            "" => array("id")
          )
        ),
        "attr" => "ENGINE=InnoDB DEFAULT CHARSET=utf8mb4 ROW_FORMAT=DYNAMIC"
      ),
      "forwarding_hosts" => array(
        "cols" => array(
          "host" => "VARCHAR(255) NOT NULL",
          "source" => "VARCHAR(255) NOT NULL",
          "filter_spam" => "TINYINT(1) NOT NULL DEFAULT '0'"
        ),
        "keys" => array(
          "primary" => array(
            "" => array("host")
          ),
        ),
        "attr" => "ENGINE=InnoDB DEFAULT CHARSET=utf8mb4 ROW_FORMAT=DYNAMIC"
      ),
      "sogo_acl" => array(
        "cols" => array(
          "id" => "INT NOT NULL AUTO_INCREMENT",
          "c_folder_id" => "INT NOT NULL",
          "c_object" => "VARCHAR(255) NOT NULL",
          "c_uid" => "VARCHAR(255) NOT NULL",
          "c_role" => "VARCHAR(80) NOT NULL"
        ),
        "keys" => array(
          "primary" => array(
            "" => array("id")
          ),
          "key" => array(
            "sogo_acl_c_folder_id_idx" => array("c_folder_id"),
            "sogo_acl_c_uid_idx" => array("c_uid")
          )
        ),
        "attr" => "ENGINE=InnoDB DEFAULT CHARSET=utf8mb4 ROW_FORMAT=DYNAMIC"
      ),
      "sogo_alarms_folder" => array(
        "cols" => array(
          "id" => "INT NOT NULL AUTO_INCREMENT",
          "c_path" => "VARCHAR(255) NOT NULL",
          "c_name" => "VARCHAR(255) NOT NULL",
          "c_uid" => "VARCHAR(255) NOT NULL",
          "c_recurrence_id" => "INT(11) DEFAULT NULL",
          "c_alarm_number" => "INT(11) NOT NULL",
          "c_alarm_date" => "INT(11) NOT NULL"
        ),
        "keys" => array(
          "primary" => array(
            "" => array("id")
          )
        ),
        "attr" => "ENGINE=InnoDB DEFAULT CHARSET=utf8mb4 ROW_FORMAT=DYNAMIC"
      ),
      "sogo_cache_folder" => array(
        "cols" => array(
          "c_uid" => "VARCHAR(255) NOT NULL",
          "c_path" => "VARCHAR(255) NOT NULL",
          "c_parent_path" => "VARCHAR(255) DEFAULT NULL",
          "c_type" => "TINYINT(3) unsigned NOT NULL",
          "c_creationdate" => "INT(11) NOT NULL",
          "c_lastmodified" => "INT(11) NOT NULL",
          "c_version" => "INT(11) NOT NULL DEFAULT '0'",
          "c_deleted" => "TINYINT(4) NOT NULL DEFAULT '0'",
          "c_content" => "LONGTEXT"
        ),
        "keys" => array(
          "primary" => array(
            "" => array("c_uid", "c_path")
          ),
        ),
        "attr" => "ENGINE=InnoDB DEFAULT CHARSET=utf8mb4 ROW_FORMAT=DYNAMIC"
      ),
      "sogo_folder_info" => array(
        "cols" => array(
          "c_folder_id" => "BIGINT(20) unsigned NOT NULL AUTO_INCREMENT",
          "c_path" => "VARCHAR(255) NOT NULL",
          "c_path1" => "VARCHAR(255) NOT NULL",
          "c_path2" => "VARCHAR(255) DEFAULT NULL",
          "c_path3" => "VARCHAR(255) DEFAULT NULL",
          "c_path4" => "VARCHAR(255) DEFAULT NULL",
          "c_foldername" => "VARCHAR(255) NOT NULL",
          "c_location" => "VARCHAR(2048) DEFAULT NULL",
          "c_quick_location" => "VARCHAR(2048) DEFAULT NULL",
          "c_acl_location" => "VARCHAR(2048) DEFAULT NULL",
          "c_folder_type" => "VARCHAR(255) NOT NULL"
        ),
        "keys" => array(
          "primary" => array(
            "" => array("c_path")
          ),
          "unique" => array(
            "c_folder_id" => array("c_folder_id")
          )
        ),
        "attr" => "ENGINE=InnoDB DEFAULT CHARSET=utf8mb4 ROW_FORMAT=DYNAMIC"
      ),
      "sogo_quick_appointment" => array(
        "cols" => array(
          "c_folder_id" => "INT NOT NULL",
          "c_name" => "VARCHAR(255) NOT NULL",
          "c_uid" => "VARCHAR(1000) NOT NULL",
          "c_startdate" => "INT",
          "c_enddate" => "INT",
          "c_cycleenddate" => "INT",
          "c_title" => "VARCHAR(1000) NOT NULL",
          "c_participants" => "TEXT",
          "c_isallday" => "INT",
          "c_iscycle" => "INT",
          "c_cycleinfo" => "TEXT",
          "c_classification" => "INT NOT NULL",
          "c_isopaque" => "INT NOT NULL",
          "c_status" => "INT NOT NULL",
          "c_priority" => "INT",
          "c_location" => "VARCHAR(255)",
          "c_orgmail" => "VARCHAR(255)",
          "c_partmails" => "TEXT",
          "c_partstates" => "TEXT",
          "c_category" => "VARCHAR(255)",
          "c_sequence" => "INT",
          "c_component" => "VARCHAR(10) NOT NULL",
          "c_nextalarm" => "INT",
          "c_description" => "TEXT"
        ),
        "keys" => array(
          "primary" => array(
            "" => array("c_folder_id", "c_name")
          )
        ),
        "attr" => "ENGINE=InnoDB DEFAULT CHARSET=utf8mb4 ROW_FORMAT=DYNAMIC"
      ),
      "sogo_quick_contact" => array(
        "cols" => array(
          "c_folder_id" => "INT NOT NULL",
          "c_name" => "VARCHAR(255) NOT NULL",
          "c_givenname" => "VARCHAR(255)",
          "c_cn" => "VARCHAR(255)",
          "c_sn" => "VARCHAR(255)",
          "c_screenname" => "VARCHAR(255)",
          "c_l" => "VARCHAR(255)",
          "c_mail" => "TEXT",
          "c_o" => "VARCHAR(500)",
          "c_ou" => "VARCHAR(255)",
          "c_telephonenumber" => "VARCHAR(255)",
          "c_categories" => "VARCHAR(255)",
          "c_component" => "VARCHAR(10) NOT NULL",
          "c_hascertificate" => "INT4 DEFAULT 0"
        ),
        "keys" => array(
          "primary" => array(
            "" => array("c_folder_id", "c_name")
          )
        ),
        "attr" => "ENGINE=InnoDB DEFAULT CHARSET=utf8mb4 ROW_FORMAT=DYNAMIC"
      ),
      "sogo_sessions_folder" => array(
        "cols" => array(
          "c_id" => "VARCHAR(255) NOT NULL",
          "c_value" => "VARCHAR(4096) NOT NULL",
          "c_creationdate" => "INT(11) NOT NULL",
          "c_lastseen" => "INT(11) NOT NULL"
        ),
        "keys" => array(
          "primary" => array(
            "" => array("c_id")
          )
        ),
        "attr" => "ENGINE=InnoDB DEFAULT CHARSET=utf8mb4 ROW_FORMAT=DYNAMIC"
      ),
      "sogo_store" => array(
        "cols" => array(
          "c_folder_id" => "INT NOT NULL",
          "c_name" => "VARCHAR(255) NOT NULL",
          "c_content" => "MEDIUMTEXT NOT NULL",
          "c_creationdate" => "INT NOT NULL",
          "c_lastmodified" => "INT NOT NULL",
          "c_version" => "INT NOT NULL",
          "c_deleted" => "INT"
        ),
        "keys" => array(
          "primary" => array(
            "" => array("c_folder_id", "c_name")
          )
        ),
        "attr" => "ENGINE=InnoDB DEFAULT CHARSET=utf8mb4 ROW_FORMAT=DYNAMIC"
      ),
      "sogo_admin" => array(
        "cols" => array(
          "c_key" => "VARCHAR(255) NOT NULL DEFAULT ''",
          "c_content"  => "mediumtext NOT NULL",
        ),
        "keys" => array(
          "primary" => array(
            "" => array("c_key")
          )
        ),
        "attr" => "ENGINE=InnoDB DEFAULT CHARSET=utf8mb4 ROW_FORMAT=DYNAMIC"
      ),      
      "pushover" => array(
        "cols" => array(
          "username" => "VARCHAR(255) NOT NULL",
          "key" => "VARCHAR(255) NOT NULL",
          "token" => "VARCHAR(255) NOT NULL",
          "attributes" => "JSON",
          "title" => "TEXT",
          "text" => "TEXT",
          "senders" => "TEXT",
          "senders_regex" => "TEXT",
          "active" => "TINYINT(1) NOT NULL DEFAULT '1'"
        ),
        "keys" => array(
          "primary" => array(
            "" => array("username")
          )
        ),
        "attr" => "ENGINE=InnoDB DEFAULT CHARSET=utf8mb4 ROW_FORMAT=DYNAMIC"
      ),
      "sogo_user_profile" => array(
        "cols" => array(
          "c_uid" => "VARCHAR(255) NOT NULL",
          "c_defaults" => "LONGTEXT",
          "c_settings" => "LONGTEXT"
        ),
        "keys" => array(
          "primary" => array(
            "" => array("c_uid")
          )
        ),
        "attr" => "ENGINE=InnoDB DEFAULT CHARSET=utf8mb4 ROW_FORMAT=DYNAMIC"
      ),
      "oauth_clients" => array(
        "cols" => array(
          "id" => "INT NOT NULL AUTO_INCREMENT",
          "client_id" => "VARCHAR(80) NOT NULL",
          "client_secret" => "VARCHAR(80)",
          "redirect_uri" => "VARCHAR(2000)",
          "grant_types" => "VARCHAR(80)",
          "scope" => "VARCHAR(4000)",
          "user_id" => "VARCHAR(80)"
        ),
        "keys" => array(
          "primary" => array(
            "" => array("client_id")
          ),
          "unique" => array(
            "id" => array("id")
          )
        ),
        "attr" => "ENGINE=InnoDB DEFAULT CHARSET=utf8mb4 ROW_FORMAT=DYNAMIC"
      ),
      "oauth_access_tokens" => array(
        "cols" => array(
          "access_token" => "VARCHAR(40) NOT NULL",
          "client_id" => "VARCHAR(80) NOT NULL",
          "user_id" => "VARCHAR(80)",
          "expires" => "TIMESTAMP NOT NULL",
          "scope" => "VARCHAR(4000)"
        ),
        "keys" => array(
          "primary" => array(
            "" => array("access_token")
          )
        ),
        "attr" => "ENGINE=InnoDB DEFAULT CHARSET=utf8mb4 ROW_FORMAT=DYNAMIC"
      ),
      "oauth_authorization_codes" => array(
        "cols" => array(
          "authorization_code" => "VARCHAR(40) NOT NULL",
          "client_id" => "VARCHAR(80) NOT NULL",
          "user_id" => "VARCHAR(80)",
          "redirect_uri" => "VARCHAR(2000)",
          "expires" => "TIMESTAMP NOT NULL",
          "scope" => "VARCHAR(4000)",
          "id_token" => "VARCHAR(1000)"
        ),
        "keys" => array(
          "primary" => array(
            "" => array("authorization_code")
          )
        ),
        "attr" => "ENGINE=InnoDB DEFAULT CHARSET=utf8mb4 ROW_FORMAT=DYNAMIC"
      ),
      "oauth_refresh_tokens" => array(
        "cols" => array(
          "refresh_token" => "VARCHAR(40) NOT NULL",
          "client_id" => "VARCHAR(80) NOT NULL",
          "user_id" => "VARCHAR(80)",
          "expires" => "TIMESTAMP NOT NULL",
          "scope" => "VARCHAR(4000)"
        ),
        "keys" => array(
          "primary" => array(
            "" => array("refresh_token")
          )
        ),
        "attr" => "ENGINE=InnoDB DEFAULT CHARSET=utf8mb4 ROW_FORMAT=DYNAMIC"
      )
    );

    foreach ($tables as $table => $properties) {
      // Migrate to quarantine
      if ($table == 'quarantine') {
        $stmt = $pdo->query("SHOW TABLES LIKE 'quarantaine'");
        $num_results = count($stmt->fetchAll(PDO::FETCH_ASSOC));
        if ($num_results != 0) {
          $stmt = $pdo->query("SHOW TABLES LIKE 'quarantine'");
          $num_results = count($stmt->fetchAll(PDO::FETCH_ASSOC));
          if ($num_results == 0) {
            $pdo->query("RENAME TABLE `quarantaine` TO `quarantine`");
          }
        }
      }

      // Migrate tls_enforce_* options
      if ($table == 'mailbox') {
        $stmt = $pdo->query("SHOW TABLES LIKE 'mailbox'");
        $num_results = count($stmt->fetchAll(PDO::FETCH_ASSOC));
        if ($num_results != 0) {
          $stmt = $pdo->query("SHOW COLUMNS FROM `mailbox` LIKE '%tls_enforce%'");
          $num_results = count($stmt->fetchAll(PDO::FETCH_ASSOC));
          if ($num_results != 0) {
            $stmt = $pdo->query("SELECT `username`, `tls_enforce_in`, `tls_enforce_out` FROM `mailbox`");
            $tls_options_rows = $stmt->fetchAll(PDO::FETCH_ASSOC);
            while ($row = array_shift($tls_options_rows)) {
              $tls_options[$row['username']] = array('tls_enforce_in' => $row['tls_enforce_in'], 'tls_enforce_out' => $row['tls_enforce_out']);
            }
          }
        }
      }

      $stmt = $pdo->query("SHOW TABLES LIKE '" . $table . "'");
      $num_results = count($stmt->fetchAll(PDO::FETCH_ASSOC));
      if ($num_results != 0) {
        $stmt = $pdo->prepare("SELECT CONCAT('ALTER TABLE `', `table_schema`, '`.', `table_name`, ' DROP FOREIGN KEY ', `constraint_name`, ';') AS `FKEY_DROP` FROM `information_schema`.`table_constraints`
          WHERE `constraint_type` = 'FOREIGN KEY' AND `table_name` = :table;");
        $stmt->execute(array(':table' => $table));
        $rows = $stmt->fetchAll(PDO::FETCH_ASSOC);
        while ($row = array_shift($rows)) {
          $pdo->query($row['FKEY_DROP']);
        }
        foreach($properties['cols'] as $column => $type) {
          $stmt = $pdo->query("SHOW COLUMNS FROM `" . $table . "` LIKE '" . $column . "'");
          $num_results = count($stmt->fetchAll(PDO::FETCH_ASSOC));
          if ($num_results == 0) {
            if (strpos($type, 'AUTO_INCREMENT') !== false) {
              $type = $type . ' PRIMARY KEY ';
              // Adding an AUTO_INCREMENT key, need to drop primary keys first, if exists
              $stmt = $pdo->query("SHOW KEYS FROM `" . $table . "` WHERE Key_name = 'PRIMARY'");
              $num_results = count($stmt->fetchAll(PDO::FETCH_ASSOC));
              if ($num_results != 0) {
                $pdo->query("ALTER TABLE `" . $table . "` DROP PRIMARY KEY");
              }
            }
            $pdo->query("ALTER TABLE `" . $table . "` ADD `" . $column . "` " . $type);
          }
          else {
            $pdo->query("ALTER TABLE `" . $table . "` MODIFY COLUMN `" . $column . "` " . $type);
          }
        }
        foreach($properties['keys'] as $key_type => $key_content) {
          if (strtolower($key_type) == 'primary') {
            foreach ($key_content as $key_values) {
              $fields = "`" . implode("`, `", $key_values) . "`";
              $stmt = $pdo->query("SHOW KEYS FROM `" . $table . "` WHERE Key_name = 'PRIMARY'");
              $num_results = count($stmt->fetchAll(PDO::FETCH_ASSOC));
              $is_drop = ($num_results != 0) ? "DROP PRIMARY KEY, " : "";
              $pdo->query("ALTER TABLE `" . $table . "` " . $is_drop . "ADD PRIMARY KEY (" . $fields . ")");
            }
          }
          if (strtolower($key_type) == 'key') {
            foreach ($key_content as $key_name => $key_values) {
              $fields = "`" . implode("`, `", $key_values) . "`";
              $stmt = $pdo->query("SHOW KEYS FROM `" . $table . "` WHERE Key_name = '" . $key_name . "'");
              $num_results = count($stmt->fetchAll(PDO::FETCH_ASSOC));
              $is_drop = ($num_results != 0) ? "DROP INDEX `" . $key_name . "`, " : "";
              $pdo->query("ALTER TABLE `" . $table . "` " . $is_drop . "ADD KEY `" . $key_name . "` (" . $fields . ")");
            }
          }
          if (strtolower($key_type) == 'unique') {
            foreach ($key_content as $key_name => $key_values) {
              $fields = "`" . implode("`, `", $key_values) . "`";
              $stmt = $pdo->query("SHOW KEYS FROM `" . $table . "` WHERE Key_name = '" . $key_name . "'");
              $num_results = count($stmt->fetchAll(PDO::FETCH_ASSOC));
              $is_drop = ($num_results != 0) ? "DROP INDEX `" . $key_name . "`, " : "";
              $pdo->query("ALTER TABLE `" . $table . "` " . $is_drop . "ADD UNIQUE KEY `" . $key_name . "` (" . $fields . ")");
            }
          }
          if (strtolower($key_type) == 'fkey') {
            foreach ($key_content as $key_name => $key_values) {
              $fields = "`" . implode("`, `", $key_values) . "`";
              $stmt = $pdo->query("SHOW KEYS FROM `" . $table . "` WHERE Key_name = '" . $key_name . "'");
              $num_results = count($stmt->fetchAll(PDO::FETCH_ASSOC));
              if ($num_results != 0) {
                $pdo->query("ALTER TABLE `" . $table . "` DROP INDEX `" . $key_name . "`");
              }
              @list($table_ref, $field_ref) = explode('.', $key_values['ref']);
              $pdo->query("ALTER TABLE `" . $table . "` ADD FOREIGN KEY `" . $key_name . "` (" . $key_values['col'] . ") REFERENCES `" . $table_ref . "` (`" . $field_ref . "`)
                ON DELETE " . $key_values['delete'] . " ON UPDATE " . $key_values['update']);
            }
          }
        }
        // Drop all vanished columns
        $stmt = $pdo->query("SHOW COLUMNS FROM `" . $table . "`");
        $cols_in_table = $stmt->fetchAll(PDO::FETCH_ASSOC);
        while ($row = array_shift($cols_in_table)) {
          if (!array_key_exists($row['Field'], $properties['cols'])) {
            $pdo->query("ALTER TABLE `" . $table . "` DROP COLUMN `" . $row['Field'] . "`;");
          }
        }

        // Step 1: Get all non-primary keys, that currently exist and those that should exist
        $stmt = $pdo->query("SHOW KEYS FROM `" . $table . "` WHERE `Key_name` != 'PRIMARY'");
        $keys_in_table = $stmt->fetchAll(PDO::FETCH_ASSOC);
        $keys_to_exist = array();
        if (isset($properties['keys']['unique']) && is_array($properties['keys']['unique'])) {
          foreach ($properties['keys']['unique'] as $key_name => $key_values) {
             $keys_to_exist[] = $key_name;
          }
        }
        if (isset($properties['keys']['key']) && is_array($properties['keys']['key'])) {
          foreach ($properties['keys']['key'] as $key_name => $key_values) {
             $keys_to_exist[] = $key_name;
          }
        }
        // Index for foreign key must exist
        if (isset($properties['keys']['fkey']) && is_array($properties['keys']['fkey'])) {
          foreach ($properties['keys']['fkey'] as $key_name => $key_values) {
             $keys_to_exist[] = $key_name;
          }
        }
        // Step 2: Drop all vanished indexes
        while ($row = array_shift($keys_in_table)) {
          if (!in_array($row['Key_name'], $keys_to_exist)) {
            $pdo->query("ALTER TABLE `" . $table . "` DROP INDEX `" . $row['Key_name'] . "`");
          }
        }
        // Step 3: Drop all vanished primary keys
        if (!isset($properties['keys']['primary'])) {
          $stmt = $pdo->query("SHOW KEYS FROM `" . $table . "` WHERE Key_name = 'PRIMARY'");
          $num_results = count($stmt->fetchAll(PDO::FETCH_ASSOC));
          if ($num_results != 0) {
            $pdo->query("ALTER TABLE `" . $table . "` DROP PRIMARY KEY");
          }
        }
      }
      else {
        // Create table if it is missing
        $sql = "CREATE TABLE IF NOT EXISTS `" . $table . "` (";
        foreach($properties['cols'] as $column => $type) {
          $sql .= "`" . $column . "` " . $type . ",";
        }
        foreach($properties['keys'] as $key_type => $key_content) {
          if (strtolower($key_type) == 'primary') {
            foreach ($key_content as $key_values) {
              $fields = "`" . implode("`, `", $key_values) . "`";
              $sql .= "PRIMARY KEY (" . $fields . ")" . ",";
            }
          }
          elseif (strtolower($key_type) == 'key') {
            foreach ($key_content as $key_name => $key_values) {
              $fields = "`" . implode("`, `", $key_values) . "`";
              $sql .= "KEY `" . $key_name . "` (" . $fields . ")" . ",";
            }
          }
          elseif (strtolower($key_type) == 'unique') {
            foreach ($key_content as $key_name => $key_values) {
              $fields = "`" . implode("`, `", $key_values) . "`";
              $sql .= "UNIQUE KEY `" . $key_name . "` (" . $fields . ")" . ",";
            }
          }
          elseif (strtolower($key_type) == 'fkey') {
            foreach ($key_content as $key_name => $key_values) {
              @list($table_ref, $field_ref) = explode('.', $key_values['ref']);
              $sql .= "FOREIGN KEY `" . $key_name . "` (" . $key_values['col'] . ") REFERENCES `" . $table_ref . "` (`" . $field_ref . "`)
                ON DELETE " . $key_values['delete'] . " ON UPDATE " . $key_values['update'] . ",";
            }
          }
        }
        $sql = rtrim($sql, ",");
        $sql .= ") " . $properties['attr'];
        $pdo->query($sql);
      }
      // Reset table attributes
      $pdo->query("ALTER TABLE `" . $table . "` " . $properties['attr'] . ";");

    }

    // Recreate SQL views
    foreach ($views as $view => $create) {
      $pdo->query("DROP VIEW IF EXISTS `" . $view . "`;");
      $pdo->query($create);
    }

    // Mitigate imapsync argument injection issue
    $pdo->query("UPDATE `imapsync` SET `custom_params` = ''
      WHERE `custom_params` LIKE '%pipemess%'
        OR custom_params LIKE '%skipmess%'
        OR custom_params LIKE '%delete2foldersonly%'
        OR custom_params LIKE '%delete2foldersbutnot%'
        OR custom_params LIKE '%regexflag%'
        OR custom_params LIKE '%pipemess%'
        OR custom_params LIKE '%regextrans2%'
        OR custom_params LIKE '%maxlinelengthcmd%';");

    // Migrate webauthn tfa
    $stmt = $pdo->query("ALTER TABLE `tfa` MODIFY COLUMN `authmech` ENUM('yubi_otp', 'u2f', 'hotp', 'totp', 'webauthn')");

    // Inject admin if not exists
    $stmt = $pdo->query("SELECT NULL FROM `admin`");
    $num_results = count($stmt->fetchAll(PDO::FETCH_ASSOC));
    if ($num_results == 0) {
    $pdo->query("INSERT INTO `admin` (`username`, `password`, `superadmin`, `created`, `modified`, `active`)
      VALUES ('admin', '{SSHA256}K8eVJ6YsZbQCfuJvSUbaQRLr0HPLz5rC9IAp0PAFl0tmNDBkMDc0NDAyOTAxN2Rk', 1, NOW(), NOW(), 1)");
    $pdo->query("INSERT INTO `domain_admins` (`username`, `domain`, `created`, `active`)
        SELECT `username`, 'ALL', NOW(), 1 FROM `admin`
          WHERE superadmin='1' AND `username` NOT IN (SELECT `username` FROM `domain_admins`);");
    $pdo->query("DELETE FROM `admin` WHERE `username` NOT IN  (SELECT `username` FROM `domain_admins`);");
    }
    // Insert new DB schema version
    $pdo->query("REPLACE INTO `versions` (`application`, `version`) VALUES ('db_schema', '" . $db_version . "');");

    // Fix dangling domain admins
    $pdo->query("DELETE FROM `admin` WHERE `superadmin` = 0 AND `username` NOT IN (SELECT `username`FROM `domain_admins`);");
    $pdo->query("DELETE FROM `da_acl` WHERE `username` NOT IN (SELECT `username`FROM `domain_admins`);");

    // Migrate attributes
    // pushover
    $pdo->query("UPDATE `pushover` SET `attributes` = '{}' WHERE `attributes` = '' OR `attributes` IS NULL;");
    $pdo->query("UPDATE `pushover` SET `attributes` =  JSON_SET(`attributes`, '$.evaluate_x_prio', \"0\") WHERE JSON_VALUE(`attributes`, '$.evaluate_x_prio') IS NULL;");
    $pdo->query("UPDATE `pushover` SET `attributes` =  JSON_SET(`attributes`, '$.only_x_prio', \"0\") WHERE JSON_VALUE(`attributes`, '$.only_x_prio') IS NULL;");
    $pdo->query("UPDATE `pushover` SET `attributes` =  JSON_SET(`attributes`, '$.sound', \"pushover\") WHERE JSON_VALUE(`attributes`, '$.sound') IS NULL;");
    // mailbox
    $pdo->query("UPDATE `mailbox` SET `attributes` = '{}' WHERE `attributes` = '' OR `attributes` IS NULL;");
    $pdo->query("UPDATE `mailbox` SET `attributes` =  JSON_SET(`attributes`, '$.passwd_update', \"0\") WHERE JSON_VALUE(`attributes`, '$.passwd_update') IS NULL;");
    $pdo->query("UPDATE `mailbox` SET `attributes` =  JSON_SET(`attributes`, '$.relayhost', \"0\") WHERE JSON_VALUE(`attributes`, '$.relayhost') IS NULL;");
    $pdo->query("UPDATE `mailbox` SET `attributes` =  JSON_SET(`attributes`, '$.force_pw_update', \"0\") WHERE JSON_VALUE(`attributes`, '$.force_pw_update') IS NULL;");
    $pdo->query("UPDATE `mailbox` SET `attributes` =  JSON_SET(`attributes`, '$.sieve_access', \"1\") WHERE JSON_VALUE(`attributes`, '$.sieve_access') IS NULL;");
    $pdo->query("UPDATE `mailbox` SET `attributes` =  JSON_SET(`attributes`, '$.sogo_access', \"1\") WHERE JSON_VALUE(`attributes`, '$.sogo_access') IS NULL;");
    $pdo->query("UPDATE `mailbox` SET `attributes` =  JSON_SET(`attributes`, '$.imap_access', \"1\") WHERE JSON_VALUE(`attributes`, '$.imap_access') IS NULL;");
    $pdo->query("UPDATE `mailbox` SET `attributes` =  JSON_SET(`attributes`, '$.pop3_access', \"1\") WHERE JSON_VALUE(`attributes`, '$.pop3_access') IS NULL;");
    $pdo->query("UPDATE `mailbox` SET `attributes` =  JSON_SET(`attributes`, '$.smtp_access', \"1\") WHERE JSON_VALUE(`attributes`, '$.smtp_access') IS NULL;");
    $pdo->query("UPDATE `mailbox` SET `attributes` =  JSON_SET(`attributes`, '$.mailbox_format', \"maildir:\") WHERE JSON_VALUE(`attributes`, '$.mailbox_format') IS NULL;");
    $pdo->query("UPDATE `mailbox` SET `attributes` =  JSON_SET(`attributes`, '$.quarantine_notification', \"never\") WHERE JSON_VALUE(`attributes`, '$.quarantine_notification') IS NULL;");
    $pdo->query("UPDATE `mailbox` SET `attributes` =  JSON_SET(`attributes`, '$.quarantine_category', \"reject\") WHERE JSON_VALUE(`attributes`, '$.quarantine_category') IS NULL;");
    foreach($tls_options as $tls_user => $tls_options) {
      $stmt = $pdo->prepare("UPDATE `mailbox` SET `attributes` = JSON_SET(`attributes`, '$.tls_enforce_in', :tls_enforce_in),
        `attributes` = JSON_SET(`attributes`, '$.tls_enforce_out', :tls_enforce_out)
          WHERE `username` = :username");
      $stmt->execute(array(':tls_enforce_in' => $tls_options['tls_enforce_in'], ':tls_enforce_out' => $tls_options['tls_enforce_out'], ':username' => $tls_user));
    }
    // Set tls_enforce_* if still missing (due to deleted attrs for example)
    $pdo->query("UPDATE `mailbox` SET `attributes` =  JSON_SET(`attributes`, '$.tls_enforce_out', \"1\") WHERE JSON_VALUE(`attributes`, '$.tls_enforce_out') IS NULL;");
    $pdo->query("UPDATE `mailbox` SET `attributes` =  JSON_SET(`attributes`, '$.tls_enforce_in', \"1\") WHERE JSON_VALUE(`attributes`, '$.tls_enforce_in') IS NULL;");
    // Fix ACL
    $pdo->query("INSERT INTO `user_acl` (`username`) SELECT `username` FROM `mailbox` WHERE `kind` = '' AND NOT EXISTS (SELECT `username` FROM `user_acl`);");
    $pdo->query("INSERT INTO `da_acl` (`username`) SELECT DISTINCT `username` FROM `domain_admins` WHERE `username` != 'admin' AND NOT EXISTS (SELECT `username` FROM `da_acl`);");
    // Fix domain_admins
    $pdo->query("DELETE FROM `domain_admins` WHERE `domain` = 'ALL';");

    // add default templates
    $default_domain_template = array(
      "template" => "Default",
      "type" => "domain",
      "attributes" => array(
        "tags" => array(),
        "max_num_aliases_for_domain" => 400,
        "max_num_mboxes_for_domain" => 10,
        "def_quota_for_mbox" => 3072 * 1048576,
        "max_quota_for_mbox" => 10240 * 1048576,
        "max_quota_for_domain" => 10240 * 1048576,
        "rl_frame" => "s",
        "rl_value" => "",
        "active" => 1,
        "gal" => 1,
        "backupmx" => 0,
        "relay_all_recipients" => 0,
        "relay_unknown_only" => 0,
        "dkim_selector" => "dkim",
        "key_size" => 2048,
        "max_quota_for_domain" => 10240 * 1048576,
      )
    );     
    $default_mailbox_template = array(
      "template" => "Default",
      "type" => "mailbox",
      "attributes" => array(
        "tags" => array(),
        "quota" => 0,
        "quarantine_notification" => strval($GLOBALS['MAILBOX_DEFAULT_ATTRIBUTES']['quarantine_notification']),
        "quarantine_category" => strval($GLOBALS['MAILBOX_DEFAULT_ATTRIBUTES']['quarantine_category']),
        "rl_frame" => "s",
        "rl_value" => "",
        "force_pw_update" => intval($GLOBALS['MAILBOX_DEFAULT_ATTRIBUTES']['force_pw_update']),
        "sogo_access" => intval($GLOBALS['MAILBOX_DEFAULT_ATTRIBUTES']['sogo_access']),
        "active" => 1,
        "tls_enforce_in" => intval($GLOBALS['MAILBOX_DEFAULT_ATTRIBUTES']['tls_enforce_in']),
        "tls_enforce_out" => intval($GLOBALS['MAILBOX_DEFAULT_ATTRIBUTES']['tls_enforce_out']),
        "imap_access" => intval($GLOBALS['MAILBOX_DEFAULT_ATTRIBUTES']['imap_access']),
        "pop3_access" => intval($GLOBALS['MAILBOX_DEFAULT_ATTRIBUTES']['pop3_access']),
        "smtp_access" => intval($GLOBALS['MAILBOX_DEFAULT_ATTRIBUTES']['smtp_access']),
        "sieve_access" => intval($GLOBALS['MAILBOX_DEFAULT_ATTRIBUTES']['sieve_access']),
        "acl_spam_alias" => 1,
        "acl_tls_policy" => 1,
        "acl_spam_score" => 1,
        "acl_spam_policy" => 1,
        "acl_delimiter_action" => 1,
        "acl_syncjobs" => 0,
        "acl_eas_reset" => 1,
        "acl_sogo_profile_reset" => 0,
        "acl_pushover" => 1,
        "acl_quarantine" => 1,
        "acl_quarantine_attachments" => 1,
        "acl_quarantine_notification" => 1,
        "acl_quarantine_category" => 1,
        "acl_app_passwds" => 1,
      )
    );        
    $stmt = $pdo->prepare("SELECT id FROM `templates` WHERE `type` = :type AND `template` = :template");
    $stmt->execute(array(
      ":type" => "domain",
      ":template" => $default_domain_template["template"]
    ));
    $row = $stmt->fetch(PDO::FETCH_ASSOC);
    if (empty($row)){
      $stmt = $pdo->prepare("INSERT INTO `templates` (`type`, `template`, `attributes`)
        VALUES (:type, :template, :attributes)");
      $stmt->execute(array(
        ":type" => "domain",
        ":template" => $default_domain_template["template"],
        ":attributes" => json_encode($default_domain_template["attributes"])
      )); 
    }    
    $stmt = $pdo->prepare("SELECT id FROM `templates` WHERE `type` = :type AND `template` = :template");
    $stmt->execute(array(
      ":type" => "mailbox",
      ":template" => $default_mailbox_template["template"]
    ));
    $row = $stmt->fetch(PDO::FETCH_ASSOC);
    if (empty($row)){
      $stmt = $pdo->prepare("INSERT INTO `templates` (`type`, `template`, `attributes`)
        VALUES (:type, :template, :attributes)");
      $stmt->execute(array(
        ":type" => "mailbox",
        ":template" => $default_mailbox_template["template"],
        ":attributes" => json_encode($default_mailbox_template["attributes"])
      )); 
    } 

    // remove old sogo views and triggers
    $pdo->query("DROP TRIGGER IF EXISTS sogo_update_password");

    if (php_sapi_name() == "cli") {
      echo "DB initialization completed" . PHP_EOL;
    } else {
      $_SESSION['return'][] = array(
        'type' => 'success',
        'log' => array(__FUNCTION__),
        'msg' => 'db_init_complete'
      );
    }
  }
  catch (PDOException $e) {
    if (php_sapi_name() == "cli") {
      echo "DB initialization failed: " . print_r($e, true) . PHP_EOL;
    } else {
      $_SESSION['return'][] = array(
        'type' => 'danger',
        'log' => array(__FUNCTION__),
        'msg' => array('mysql_error', $e)
      );
    }
  }
}
if (php_sapi_name() == "cli") {
  include '/web/inc/vars.inc.php';
  include '/web/inc/functions.inc.php';
  include '/web/inc/functions.docker.inc.php';
  // $now = new DateTime();
  // $mins = $now->getOffset() / 60;
  // $sgn = ($mins < 0 ? -1 : 1);
  // $mins = abs($mins);
  // $hrs = floor($mins / 60);
  // $mins -= $hrs * 60;
  // $offset = sprintf('%+d:%02d', $hrs*$sgn, $mins);
  $dsn = $database_type . ":unix_socket=" . $database_sock . ";dbname=" . $database_name;
  $opt = [
    PDO::ATTR_ERRMODE            => PDO::ERRMODE_EXCEPTION,
    PDO::ATTR_DEFAULT_FETCH_MODE => PDO::FETCH_ASSOC,
    PDO::ATTR_EMULATE_PREPARES   => false,
    //PDO::MYSQL_ATTR_INIT_COMMAND => "SET time_zone = '" . $offset . "', group_concat_max_len = 3423543543;",
  ];
  $pdo = new PDO($dsn, $database_user, $database_pass, $opt);
  $stmt = $pdo->query("SELECT COUNT('OK') AS OK_C FROM INFORMATION_SCHEMA.TABLES WHERE TABLE_NAME = 'sogo_view' OR TABLE_NAME = '_sogo_static_view';");
  $res = $stmt->fetch(PDO::FETCH_ASSOC);
  if (intval($res['OK_C']) === 2) {
    // Be more precise when replacing into _sogo_static_view, col orders may change
    try {
      update_sogo_static_view();
      echo "Fixed _sogo_static_view" . PHP_EOL;
    }
    catch ( Exception $e ) {
      // Dunno
    }
  }
  try {
    $m = new Memcached();
    $m->addServer('memcached', 11211);
    $m->flush();
    echo "Cleaned up memcached". PHP_EOL;
  }
  catch ( Exception $e ) {
    // Dunno
  }
  init_db_schema();
}<|MERGE_RESOLUTION|>--- conflicted
+++ resolved
@@ -3,11 +3,7 @@
   try {
     global $pdo;
 
-<<<<<<< HEAD
-    $db_version = "31072024_1012";
-=======
-    $db_version = "29072024_1000";
->>>>>>> 74b4097e
+    $db_version = "15082024_1212";
 
     $stmt = $pdo->query("SHOW TABLES LIKE 'versions'");
     $num_results = count($stmt->fetchAll(PDO::FETCH_ASSOC));
