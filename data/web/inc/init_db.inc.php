--- conflicted
+++ resolved
@@ -1,1364 +1,1351 @@
-<?php
-function init_db_schema() {
-  try {
-    global $pdo;
-
-<<<<<<< HEAD
-    $db_version = "17052022_1525";
-=======
-    $db_version = "18062022_1153";
->>>>>>> 33eb2c88
-
-    $stmt = $pdo->query("SHOW TABLES LIKE 'versions'");
-    $num_results = count($stmt->fetchAll(PDO::FETCH_ASSOC));
-    if ($num_results != 0) {
-      $stmt = $pdo->query("SELECT `version` FROM `versions` WHERE `application` = 'db_schema'");
-      if ($stmt->fetch(PDO::FETCH_ASSOC)['version'] == $db_version) {
-        return true;
-      }
-      if (!preg_match('/y|yes/i', getenv('MASTER'))) {
-        $_SESSION['return'][] = array(
-          'type' => 'warning',
-          'log' => array(__FUNCTION__),
-          'msg' => 'Database not initialized: not running db_init on slave.'
-        );
-        return true;
-      }
-    }
-
-    $views = array(
-      "grouped_mail_aliases" => "CREATE VIEW grouped_mail_aliases (username, aliases) AS
-        SELECT goto, IFNULL(GROUP_CONCAT(address ORDER BY address SEPARATOR ' '), '') AS address FROM alias
-        WHERE address!=goto
-        AND active = '1'
-        AND sogo_visible = '1'
-        AND address NOT LIKE '@%'
-        GROUP BY goto;",
-      // START
-      // Unused at the moment - we cannot allow to show a foreign mailbox as sender address in SOGo, as SOGo does not like this
-      // We need to create delegation in SOGo AND set a sender_acl in mailcow to allow to send as user X
-      "grouped_sender_acl" => "CREATE VIEW grouped_sender_acl (username, send_as_acl) AS
-        SELECT logged_in_as, IFNULL(GROUP_CONCAT(send_as SEPARATOR ' '), '') AS send_as_acl FROM sender_acl
-        WHERE send_as NOT LIKE '@%'
-        GROUP BY logged_in_as;",
-      // END 
-      "grouped_sender_acl_external" => "CREATE VIEW grouped_sender_acl_external (username, send_as_acl) AS
-        SELECT logged_in_as, IFNULL(GROUP_CONCAT(send_as SEPARATOR ' '), '') AS send_as_acl FROM sender_acl
-        WHERE send_as NOT LIKE '@%' AND external = '1'
-        GROUP BY logged_in_as;",
-      "grouped_domain_alias_address" => "CREATE VIEW grouped_domain_alias_address (username, ad_alias) AS
-        SELECT username, IFNULL(GROUP_CONCAT(local_part, '@', alias_domain SEPARATOR ' '), '') AS ad_alias FROM mailbox
-        LEFT OUTER JOIN alias_domain ON target_domain=domain
-        GROUP BY username;",
-      "sieve_before" => "CREATE VIEW sieve_before (id, username, script_name, script_data) AS
-        SELECT md5(script_data), username, script_name, script_data FROM sieve_filters
-        WHERE filter_type = 'prefilter';",
-      "sieve_after" => "CREATE VIEW sieve_after (id, username, script_name, script_data) AS
-        SELECT md5(script_data), username, script_name, script_data FROM sieve_filters
-        WHERE filter_type = 'postfilter';"
-    );
-
-    $tables = array(
-      "versions" => array(
-        "cols" => array(
-          "application" => "VARCHAR(255) NOT NULL",
-          "version" => "VARCHAR(100) NOT NULL",
-          "created" => "DATETIME(0) NOT NULL DEFAULT NOW(0)",
-        ),
-        "keys" => array(
-          "primary" => array(
-            "" => array("application")
-          )
-        ),
-        "attr" => "ENGINE=InnoDB DEFAULT CHARSET=utf8mb4 ROW_FORMAT=DYNAMIC"
-      ),
-      "admin" => array(
-        "cols" => array(
-          "username" => "VARCHAR(255) NOT NULL",
-          "password" => "VARCHAR(255) NOT NULL",
-          "superadmin" => "TINYINT(1) NOT NULL DEFAULT '0'",
-          "created" => "DATETIME(0) NOT NULL DEFAULT NOW(0)",
-          "modified" => "DATETIME ON UPDATE NOW(0)",
-          "active" => "TINYINT(1) NOT NULL DEFAULT '1'"
-        ),
-        "keys" => array(
-          "primary" => array(
-            "" => array("username")
-          )
-        ),
-        "attr" => "ENGINE=InnoDB DEFAULT CHARSET=utf8mb4 ROW_FORMAT=DYNAMIC"
-      ),
-      "fido2" => array(
-        "cols" => array(
-          "username" => "VARCHAR(255) NOT NULL",
-          "friendlyName" => "VARCHAR(255)",
-          "rpId" => "VARCHAR(255) NOT NULL",
-          "credentialPublicKey" => "TEXT NOT NULL",
-          "certificateChain" => "TEXT",
-          // Can be null for format "none"
-          "certificate" => "TEXT",
-          "certificateIssuer" => "VARCHAR(255)",
-          "certificateSubject" => "VARCHAR(255)",
-          "signatureCounter" => "INT",
-          "AAGUID" => "BLOB",
-          "credentialId" => "BLOB NOT NULL",
-          "created" => "DATETIME(0) NOT NULL DEFAULT NOW(0)",
-          "modified" => "DATETIME ON UPDATE NOW(0)",
-          "active" => "TINYINT(1) NOT NULL DEFAULT '1'"
-        ),
-        "attr" => "ENGINE=InnoDB DEFAULT CHARSET=utf8mb4 ROW_FORMAT=DYNAMIC"
-      ),
-      "_sogo_static_view" => array(
-        "cols" => array(
-          "c_uid" => "VARCHAR(255) NOT NULL",
-          "domain" => "VARCHAR(255) NOT NULL",
-          "c_name" => "VARCHAR(255) NOT NULL",
-          "c_password" => "VARCHAR(255) NOT NULL DEFAULT ''",
-          "c_cn" => "VARCHAR(255)",
-          "mail" => "VARCHAR(255) NOT NULL",
-          // TODO -> use TEXT and check if SOGo login breaks on empty aliases
-          "aliases" => "TEXT NOT NULL",
-          "ad_aliases" => "VARCHAR(6144) NOT NULL DEFAULT ''",
-          "ext_acl" => "VARCHAR(6144) NOT NULL DEFAULT ''",
-          "kind" => "VARCHAR(100) NOT NULL DEFAULT ''",
-          "multiple_bookings" => "INT NOT NULL DEFAULT -1"
-        ),
-        "keys" => array(
-          "primary" => array(
-            "" => array("c_uid")
-          ),
-          "key" => array(
-            "domain" => array("domain")
-          )
-        ),
-        "attr" => "ENGINE=InnoDB DEFAULT CHARSET=utf8mb4 ROW_FORMAT=DYNAMIC"
-      ),
-      "relayhosts" => array(
-        "cols" => array(
-          "id" => "INT NOT NULL AUTO_INCREMENT",
-          "hostname" => "VARCHAR(255) NOT NULL",
-          "username" => "VARCHAR(255) NOT NULL",
-          "password" => "VARCHAR(255) NOT NULL",
-          "active" => "TINYINT(1) NOT NULL DEFAULT '1'"
-        ),
-        "keys" => array(
-          "primary" => array(
-            "" => array("id")
-          ),
-          "key" => array(
-            "hostname" => array("hostname")
-          )
-        ),
-        "attr" => "ENGINE=InnoDB DEFAULT CHARSET=utf8mb4 ROW_FORMAT=DYNAMIC"
-      ),
-      "transports" => array(
-        "cols" => array(
-          "id" => "INT NOT NULL AUTO_INCREMENT",
-          "destination" => "VARCHAR(255) NOT NULL",
-          "nexthop" => "VARCHAR(255) NOT NULL",
-          "username" => "VARCHAR(255) NOT NULL DEFAULT ''",
-          "password" => "VARCHAR(255) NOT NULL DEFAULT ''",
-          "is_mx_based" => "TINYINT(1) NOT NULL DEFAULT '0'",
-          "active" => "TINYINT(1) NOT NULL DEFAULT '1'"
-        ),
-        "keys" => array(
-          "primary" => array(
-            "" => array("id")
-          ),
-          "key" => array(
-            "destination" => array("destination"),
-            "nexthop" => array("nexthop"),
-          )
-        ),
-        "attr" => "ENGINE=InnoDB DEFAULT CHARSET=utf8mb4 ROW_FORMAT=DYNAMIC"
-      ),
-      "alias" => array(
-        "cols" => array(
-          "id" => "INT NOT NULL AUTO_INCREMENT",
-          "address" => "VARCHAR(255) NOT NULL",
-          "goto" => "TEXT NOT NULL",
-          "domain" => "VARCHAR(255) NOT NULL",
-          "created" => "DATETIME(0) NOT NULL DEFAULT NOW(0)",
-          "modified" => "DATETIME ON UPDATE CURRENT_TIMESTAMP",
-          "private_comment" => "TEXT",
-          "public_comment" => "TEXT",
-          "sogo_visible" => "TINYINT(1) NOT NULL DEFAULT '1'",
-          "active" => "TINYINT(1) NOT NULL DEFAULT '1'"
-        ),
-        "keys" => array(
-          "primary" => array(
-            "" => array("id")
-          ),
-          "unique" => array(
-            "address" => array("address")
-          ),
-          "key" => array(
-            "domain" => array("domain")
-          )
-        ),
-        "attr" => "ENGINE=InnoDB DEFAULT CHARSET=utf8mb4 ROW_FORMAT=DYNAMIC"
-      ),
-      "api" => array(
-        "cols" => array(
-          "api_key" => "VARCHAR(255) NOT NULL",
-          "allow_from" => "VARCHAR(512) NOT NULL",
-          "skip_ip_check" => "TINYINT(1) NOT NULL DEFAULT '0'",
-          "created" => "DATETIME(0) NOT NULL DEFAULT NOW(0)",
-          "modified" => "DATETIME ON UPDATE NOW(0)",
-          "access" => "ENUM('ro', 'rw') NOT NULL DEFAULT 'rw'",
-          "active" => "TINYINT(1) NOT NULL DEFAULT '1'"
-        ),
-        "keys" => array(
-          "primary" => array(
-            "" => array("api_key")
-          ),
-        ),
-        "attr" => "ENGINE=InnoDB DEFAULT CHARSET=utf8mb4 ROW_FORMAT=DYNAMIC"
-      ),
-      "sender_acl" => array(
-        "cols" => array(
-          "id" => "INT NOT NULL AUTO_INCREMENT",
-          "logged_in_as" => "VARCHAR(255) NOT NULL",
-          "send_as" => "VARCHAR(255) NOT NULL",
-          "external" => "TINYINT(1) NOT NULL DEFAULT '0'"
-        ),
-        "keys" => array(
-          "primary" => array(
-            "" => array("id")
-          )
-        ),
-        "attr" => "ENGINE=InnoDB DEFAULT CHARSET=utf8mb4 ROW_FORMAT=DYNAMIC"
-      ),
-      "domain" => array(
-        // Todo: Move some attributes to json
-        "cols" => array(
-          "domain" => "VARCHAR(255) NOT NULL",
-          "description" => "VARCHAR(255)",
-          "aliases" => "INT(10) NOT NULL DEFAULT '0'",
-          "mailboxes" => "INT(10) NOT NULL DEFAULT '0'",
-          "defquota" => "BIGINT(20) NOT NULL DEFAULT '3072'",
-          "maxquota" => "BIGINT(20) NOT NULL DEFAULT '102400'",
-          "quota" => "BIGINT(20) NOT NULL DEFAULT '102400'",
-          "relayhost" => "VARCHAR(255) NOT NULL DEFAULT '0'",
-          "backupmx" => "TINYINT(1) NOT NULL DEFAULT '0'",
-          "gal" => "TINYINT(1) NOT NULL DEFAULT '1'",
-          "relay_all_recipients" => "TINYINT(1) NOT NULL DEFAULT '0'",
-          "relay_unknown_only" => "TINYINT(1) NOT NULL DEFAULT '0'",
-          "created" => "DATETIME(0) NOT NULL DEFAULT NOW(0)",
-          "modified" => "DATETIME ON UPDATE CURRENT_TIMESTAMP",
-          "active" => "TINYINT(1) NOT NULL DEFAULT '1'"
-        ),
-        "keys" => array(
-          "primary" => array(
-            "" => array("domain")
-          )
-        ),
-        "attr" => "ENGINE=InnoDB DEFAULT CHARSET=utf8mb4 ROW_FORMAT=DYNAMIC"
-      ),
-      "tags_domain" => array(
-        "cols" => array(
-          "tag_name" => "VARCHAR(255) NOT NULL",
-          "domain" => "VARCHAR(255) NOT NULL"
-        ),
-        "keys" => array(
-          "fkey" => array(
-            "fk_tags_domain" => array(
-              "col" => "domain",
-              "ref" => "domain.domain",
-              "delete" => "CASCADE",
-              "update" => "NO ACTION"
-            )
-          ),
-          "unique" => array(
-            "tag_name" => array("tag_name", "domain")
-          )
-        ),
-        "attr" => "ENGINE=InnoDB DEFAULT CHARSET=utf8mb4 ROW_FORMAT=DYNAMIC"
-      ),
-      "tls_policy_override" => array(
-        "cols" => array(
-          "id" => "INT NOT NULL AUTO_INCREMENT",
-          "dest" => "VARCHAR(255) NOT NULL",
-          "policy" => "ENUM('none', 'may', 'encrypt', 'dane', 'dane-only', 'fingerprint', 'verify', 'secure') NOT NULL",
-          "parameters" => "VARCHAR(255) DEFAULT ''",
-          "created" => "DATETIME(0) NOT NULL DEFAULT NOW(0)",
-          "modified" => "DATETIME ON UPDATE CURRENT_TIMESTAMP",
-          "active" => "TINYINT(1) NOT NULL DEFAULT '1'"
-        ),
-        "keys" => array(
-          "primary" => array(
-            "" => array("id")
-          ),
-          "unique" => array(
-            "dest" => array("dest")
-          ),
-        ),
-        "attr" => "ENGINE=InnoDB DEFAULT CHARSET=utf8mb4 ROW_FORMAT=DYNAMIC"
-      ),
-      "quarantine" => array(
-        "cols" => array(
-          "id" => "INT NOT NULL AUTO_INCREMENT",
-          "qid" => "VARCHAR(30) NOT NULL",
-          "subject" => "VARCHAR(500)",
-          "score" => "FLOAT(8,2)",
-          "ip" => "VARCHAR(50)",
-          "action" => "CHAR(20) NOT NULL DEFAULT 'unknown'",
-          "symbols" => "JSON",
-          "fuzzy_hashes" => "JSON",
-          "sender" => "VARCHAR(255) NOT NULL DEFAULT 'unknown'",
-          "rcpt" => "VARCHAR(255)",
-          "msg" => "LONGTEXT",
-          "domain" => "VARCHAR(255)",
-          "notified" => "TINYINT(1) NOT NULL DEFAULT '0'",
-          "created" => "DATETIME(0) NOT NULL DEFAULT NOW(0)",
-          "user" => "VARCHAR(255) NOT NULL DEFAULT 'unknown'",
-        ),
-        "keys" => array(
-          "primary" => array(
-            "" => array("id")
-          )
-        ),
-        "attr" => "ENGINE=InnoDB DEFAULT CHARSET=utf8mb4 ROW_FORMAT=DYNAMIC"
-      ),
-      "mailbox" => array(
-        "cols" => array(
-          "username" => "VARCHAR(255) NOT NULL",
-          "password" => "VARCHAR(255) NOT NULL",
-          "name" => "VARCHAR(255)",
-          "description" => "VARCHAR(255)",
-          // mailbox_path_prefix is followed by domain/local_part/
-          "mailbox_path_prefix" => "VARCHAR(150) DEFAULT '/var/vmail/'",
-          "quota" => "BIGINT(20) NOT NULL DEFAULT '102400'",
-          "local_part" => "VARCHAR(255) NOT NULL",
-          "domain" => "VARCHAR(255) NOT NULL",
-          "attributes" => "JSON",
-          "kind" => "VARCHAR(100) NOT NULL DEFAULT ''",
-          "multiple_bookings" => "INT NOT NULL DEFAULT -1",
-          "created" => "DATETIME(0) NOT NULL DEFAULT NOW(0)",
-          "modified" => "DATETIME ON UPDATE CURRENT_TIMESTAMP",
-          "active" => "TINYINT(1) NOT NULL DEFAULT '1'"
-        ),
-        "keys" => array(
-          "primary" => array(
-            "" => array("username")
-          ),
-          "key" => array(
-            "domain" => array("domain"),
-            "kind" => array("kind")
-          )
-        ),
-        "attr" => "ENGINE=InnoDB DEFAULT CHARSET=utf8mb4 ROW_FORMAT=DYNAMIC"
-      ),
-      "tags_mailbox" => array(
-        "cols" => array(
-          "tag_name" => "VARCHAR(255) NOT NULL",
-          "username" => "VARCHAR(255) NOT NULL"
-        ),
-        "keys" => array(
-          "fkey" => array(
-            "fk_tags_mailbox" => array(
-              "col" => "username",
-              "ref" => "mailbox.username",
-              "delete" => "CASCADE",
-              "update" => "NO ACTION"
-            )
-          ),
-          "unique" => array(
-            "tag_name" => array("tag_name", "username")
-          )
-        ),
-        "attr" => "ENGINE=InnoDB DEFAULT CHARSET=utf8mb4 ROW_FORMAT=DYNAMIC"
-      ),
-      "sieve_filters" => array(
-        "cols" => array(
-          "id" => "INT NOT NULL AUTO_INCREMENT",
-          "username" => "VARCHAR(255) NOT NULL",
-          "script_desc" => "VARCHAR(255) NOT NULL",
-          "script_name" => "ENUM('active','inactive')",
-          "script_data" => "TEXT NOT NULL",
-          "filter_type" => "ENUM('postfilter','prefilter')",
-          "created" => "DATETIME(0) NOT NULL DEFAULT NOW(0)",
-          "modified" => "DATETIME ON UPDATE CURRENT_TIMESTAMP"
-        ),
-        "keys" => array(
-          "primary" => array(
-            "" => array("id")
-          ),
-          "key" => array(
-            "username" => array("username"),
-            "script_desc" => array("script_desc")
-          ),
-          "fkey" => array(
-            "fk_username_sieve_global_before" => array(
-              "col" => "username",
-              "ref" => "mailbox.username",
-              "delete" => "CASCADE",
-              "update" => "NO ACTION"
-            )
-          )
-        ),
-        "attr" => "ENGINE=InnoDB DEFAULT CHARSET=utf8mb4 ROW_FORMAT=DYNAMIC"
-      ),
-      "app_passwd" => array(
-        "cols" => array(
-          "id" => "INT NOT NULL AUTO_INCREMENT",
-          "name" => "VARCHAR(255) NOT NULL",
-          "mailbox" => "VARCHAR(255) NOT NULL",
-          "domain" => "VARCHAR(255) NOT NULL",
-          "password" => "VARCHAR(255) NOT NULL",
-          "created" => "DATETIME(0) NOT NULL DEFAULT NOW(0)",
-          "modified" => "DATETIME ON UPDATE CURRENT_TIMESTAMP",
-          "imap_access" => "TINYINT(1) NOT NULL DEFAULT '1'",
-          "smtp_access" => "TINYINT(1) NOT NULL DEFAULT '1'",
-          "dav_access" => "TINYINT(1) NOT NULL DEFAULT '1'",
-          "eas_access" => "TINYINT(1) NOT NULL DEFAULT '1'",
-          "pop3_access" => "TINYINT(1) NOT NULL DEFAULT '1'",
-          "sieve_access" => "TINYINT(1) NOT NULL DEFAULT '1'",
-          "active" => "TINYINT(1) NOT NULL DEFAULT '1'"
-        ),
-        "keys" => array(
-          "primary" => array(
-            "" => array("id")
-          ),
-          "key" => array(
-            "mailbox" => array("mailbox"),
-            "password" => array("password"),
-            "domain" => array("domain"),
-          ),
-          "fkey" => array(
-            "fk_username_app_passwd" => array(
-              "col" => "mailbox",
-              "ref" => "mailbox.username",
-              "delete" => "CASCADE",
-              "update" => "NO ACTION"
-            )
-          )
-        ),
-        "attr" => "ENGINE=InnoDB DEFAULT CHARSET=utf8mb4 ROW_FORMAT=DYNAMIC"
-      ),
-      "user_acl" => array(
-        "cols" => array(
-          "username" => "VARCHAR(255) NOT NULL",
-          "spam_alias" => "TINYINT(1) NOT NULL DEFAULT '1'",
-          "tls_policy" => "TINYINT(1) NOT NULL DEFAULT '1'",
-          "spam_score" => "TINYINT(1) NOT NULL DEFAULT '1'",
-          "spam_policy" => "TINYINT(1) NOT NULL DEFAULT '1'",
-          "delimiter_action" => "TINYINT(1) NOT NULL DEFAULT '1'",
-          "syncjobs" => "TINYINT(1) NOT NULL DEFAULT '0'",
-          "eas_reset" => "TINYINT(1) NOT NULL DEFAULT '1'",
-          "sogo_profile_reset" => "TINYINT(1) NOT NULL DEFAULT '0'",
-          "pushover" => "TINYINT(1) NOT NULL DEFAULT '1'",
-          // quarantine is for quarantine actions, todo: rename
-          "quarantine" => "TINYINT(1) NOT NULL DEFAULT '1'",
-          "quarantine_attachments" => "TINYINT(1) NOT NULL DEFAULT '1'",
-          "quarantine_notification" => "TINYINT(1) NOT NULL DEFAULT '1'",
-          "quarantine_category" => "TINYINT(1) NOT NULL DEFAULT '1'",
-          "app_passwds" => "TINYINT(1) NOT NULL DEFAULT '1'",
-          ),
-        "keys" => array(
-          "primary" => array(
-            "" => array("username")
-          ),
-          "fkey" => array(
-            "fk_username" => array(
-              "col" => "username",
-              "ref" => "mailbox.username",
-              "delete" => "CASCADE",
-              "update" => "NO ACTION"
-            )
-          )
-        ),
-        "attr" => "ENGINE=InnoDB DEFAULT CHARSET=utf8mb4 ROW_FORMAT=DYNAMIC"
-      ),
-      "alias_domain" => array(
-        "cols" => array(
-          "alias_domain" => "VARCHAR(255) NOT NULL",
-          "target_domain" => "VARCHAR(255) NOT NULL",
-          "created" => "DATETIME(0) NOT NULL DEFAULT NOW(0)",
-          "modified" => "DATETIME ON UPDATE CURRENT_TIMESTAMP",
-          "active" => "TINYINT(1) NOT NULL DEFAULT '1'"
-        ),
-        "keys" => array(
-          "primary" => array(
-            "" => array("alias_domain")
-          ),
-          "key" => array(
-            "active" => array("active"),
-            "target_domain" => array("target_domain")
-          )
-        ),
-        "attr" => "ENGINE=InnoDB DEFAULT CHARSET=utf8mb4 ROW_FORMAT=DYNAMIC"
-      ),
-      "spamalias" => array(
-        "cols" => array(
-          "address" => "VARCHAR(255) NOT NULL",
-          "goto" => "TEXT NOT NULL",
-          "created" => "DATETIME(0) NOT NULL DEFAULT NOW(0)",
-          "modified" => "DATETIME ON UPDATE CURRENT_TIMESTAMP",
-          "validity" => "INT(11)"
-        ),
-        "keys" => array(
-          "primary" => array(
-            "" => array("address")
-          ),
-        ),
-        "attr" => "ENGINE=InnoDB DEFAULT CHARSET=utf8mb4 ROW_FORMAT=DYNAMIC"
-      ),
-      "filterconf" => array(
-        "cols" => array(
-          "object" => "VARCHAR(255) NOT NULL DEFAULT ''",
-          "option" => "VARCHAR(50) NOT NULL DEFAULT ''",
-          "value" => "VARCHAR(100) NOT NULL DEFAULT ''",
-          "created" => "DATETIME(0) NOT NULL DEFAULT NOW(0)",
-          "modified" => "DATETIME ON UPDATE CURRENT_TIMESTAMP",
-          "prefid" => "INT(11) NOT NULL AUTO_INCREMENT"
-        ),
-        "keys" => array(
-          "primary" => array(
-            "" => array("prefid")
-          ),
-          "key" => array(
-            "object" => array("object")
-          )
-        ),
-        "attr" => "ENGINE=InnoDB DEFAULT CHARSET=utf8mb4 ROW_FORMAT=DYNAMIC"
-      ),
-      "settingsmap" => array(
-        "cols" => array(
-          "id" => "INT NOT NULL AUTO_INCREMENT",
-          "desc" => "VARCHAR(255) NOT NULL",
-          "content" => "LONGTEXT NOT NULL",
-          "created" => "DATETIME(0) NOT NULL DEFAULT NOW(0)",
-          "modified" => "DATETIME ON UPDATE CURRENT_TIMESTAMP",
-          "active" => "TINYINT(1) NOT NULL DEFAULT '0'"
-        ),
-        "keys" => array(
-          "primary" => array(
-            "" => array("id")
-          )
-        ),
-        "attr" => "ENGINE=InnoDB DEFAULT CHARSET=utf8mb4 ROW_FORMAT=DYNAMIC"
-      ),
-      "logs" => array(
-        "cols" => array(
-          "id" => "INT NOT NULL AUTO_INCREMENT",
-          "task" => "CHAR(32) NOT NULL DEFAULT '000000'",
-          "type" => "VARCHAR(32) DEFAULT ''",
-          "msg" => "TEXT",
-          "call" => "TEXT",
-          "user" => "VARCHAR(64) NOT NULL",
-          "role" => "VARCHAR(32) NOT NULL",
-          "remote" => "VARCHAR(39) NOT NULL",
-          "time" => "INT(11) NOT NULL"
-        ),
-        "keys" => array(
-          "primary" => array(
-            "" => array("id")
-          )
-        ),
-        "attr" => "ENGINE=InnoDB DEFAULT CHARSET=utf8mb4 ROW_FORMAT=DYNAMIC"
-      ),
-      "sasl_log" => array(
-        "cols" => array(
-          "service" => "VARCHAR(32) NOT NULL DEFAULT ''",
-          "app_password" => "INT",
-          "username" => "VARCHAR(255) NOT NULL",
-          "real_rip" => "VARCHAR(64) NOT NULL",
-          "datetime" => "DATETIME(0) NOT NULL DEFAULT NOW(0)"
-        ),
-        "keys" => array(
-          "primary" => array(
-            "" => array("service", "real_rip", "username")
-          ),
-          "key" => array(
-            "username" => array("username"),
-            "service" => array("service"),
-            "datetime" => array("datetime"),
-            "real_rip" => array("real_rip")
-          )
-        ),
-        "attr" => "ENGINE=InnoDB DEFAULT CHARSET=utf8mb4 ROW_FORMAT=DYNAMIC"
-      ),
-      "quota2" => array(
-        "cols" => array(
-          "username" => "VARCHAR(255) NOT NULL",
-          "bytes" => "BIGINT(20) NOT NULL DEFAULT '0'",
-          "messages" => "BIGINT(20) NOT NULL DEFAULT '0'"
-        ),
-        "keys" => array(
-          "primary" => array(
-            "" => array("username")
-          )
-        ),
-        "attr" => "ENGINE=InnoDB DEFAULT CHARSET=utf8mb4 ROW_FORMAT=DYNAMIC"
-      ),
-      "quota2replica" => array(
-        "cols" => array(
-          "username" => "VARCHAR(255) NOT NULL",
-          "bytes" => "BIGINT(20) NOT NULL DEFAULT '0'",
-          "messages" => "BIGINT(20) NOT NULL DEFAULT '0'"
-        ),
-        "keys" => array(
-          "primary" => array(
-            "" => array("username")
-          )
-        ),
-        "attr" => "ENGINE=InnoDB DEFAULT CHARSET=utf8mb4 ROW_FORMAT=DYNAMIC"
-      ),
-      "domain_admins" => array(
-        "cols" => array(
-          "id" => "INT NOT NULL AUTO_INCREMENT",
-          "username" => "VARCHAR(255) NOT NULL",
-          "domain" => "VARCHAR(255) NOT NULL",
-          "created" => "DATETIME(0) NOT NULL DEFAULT NOW(0)",
-          "active" => "TINYINT(1) NOT NULL DEFAULT '1'"
-        ),
-        "keys" => array(
-          "primary" => array(
-            "" => array("id")
-          ),
-          "key" => array(
-            "username" => array("username")
-          )
-        ),
-        "attr" => "ENGINE=InnoDB DEFAULT CHARSET=utf8mb4 ROW_FORMAT=DYNAMIC"
-      ),
-      "da_acl" => array(
-        "cols" => array(
-          "username" => "VARCHAR(255) NOT NULL",
-          "syncjobs" => "TINYINT(1) NOT NULL DEFAULT '1'",
-          "quarantine" => "TINYINT(1) NOT NULL DEFAULT '1'",
-          "login_as" => "TINYINT(1) NOT NULL DEFAULT '1'",
-          "sogo_access" => "TINYINT(1) NOT NULL DEFAULT '1'",
-          "app_passwds" => "TINYINT(1) NOT NULL DEFAULT '1'",
-          "bcc_maps" => "TINYINT(1) NOT NULL DEFAULT '1'",
-          "pushover" => "TINYINT(1) NOT NULL DEFAULT '0'",
-          "filters" => "TINYINT(1) NOT NULL DEFAULT '1'",
-          "ratelimit" => "TINYINT(1) NOT NULL DEFAULT '1'",
-          "spam_policy" => "TINYINT(1) NOT NULL DEFAULT '1'",
-          "extend_sender_acl" => "TINYINT(1) NOT NULL DEFAULT '0'",
-          "unlimited_quota" => "TINYINT(1) NOT NULL DEFAULT '0'",
-          "protocol_access" => "TINYINT(1) NOT NULL DEFAULT '1'",
-          "smtp_ip_access" => "TINYINT(1) NOT NULL DEFAULT '1'",
-          "alias_domains" => "TINYINT(1) NOT NULL DEFAULT '0'",
-          "mailbox_relayhost" => "TINYINT(1) NOT NULL DEFAULT '1'",
-          "domain_relayhost" => "TINYINT(1) NOT NULL DEFAULT '1'",
-          "domain_desc" => "TINYINT(1) NOT NULL DEFAULT '0'"
-          ),
-        "keys" => array(
-          "primary" => array(
-            "" => array("username")
-          )
-        ),
-        "attr" => "ENGINE=InnoDB DEFAULT CHARSET=utf8mb4 ROW_FORMAT=DYNAMIC"
-      ),
-      "imapsync" => array(
-        "cols" => array(
-          "id" => "INT NOT NULL AUTO_INCREMENT",
-          "user2" => "VARCHAR(255) NOT NULL",
-          "host1" => "VARCHAR(255) NOT NULL",
-          "authmech1" => "ENUM('PLAIN','LOGIN','CRAM-MD5') DEFAULT 'PLAIN'",
-          "regextrans2" => "VARCHAR(255) DEFAULT ''",
-          "authmd51" => "TINYINT(1) NOT NULL DEFAULT 0",
-          "domain2" => "VARCHAR(255) NOT NULL DEFAULT ''",
-          "subfolder2" => "VARCHAR(255) NOT NULL DEFAULT ''",
-          "user1" => "VARCHAR(255) NOT NULL",
-          "password1" => "VARCHAR(255) NOT NULL",
-          "exclude" => "VARCHAR(500) NOT NULL DEFAULT ''",
-          "maxage" => "SMALLINT NOT NULL DEFAULT '0'",
-          "mins_interval" => "SMALLINT UNSIGNED NOT NULL DEFAULT '0'",
-          "maxbytespersecond" => "VARCHAR(50) NOT NULL DEFAULT '0'",
-          "port1" => "SMALLINT UNSIGNED NOT NULL",
-          "enc1" => "ENUM('TLS','SSL','PLAIN') DEFAULT 'TLS'",
-          "delete2duplicates" => "TINYINT(1) NOT NULL DEFAULT '1'",
-          "delete1" => "TINYINT(1) NOT NULL DEFAULT '0'",
-          "delete2" => "TINYINT(1) NOT NULL DEFAULT '0'",
-          "automap" => "TINYINT(1) NOT NULL DEFAULT '0'",
-          "skipcrossduplicates" => "TINYINT(1) NOT NULL DEFAULT '0'",
-          "custom_params" => "VARCHAR(512) NOT NULL DEFAULT ''",
-          "timeout1" => "SMALLINT NOT NULL DEFAULT '600'",
-          "timeout2" => "SMALLINT NOT NULL DEFAULT '600'",
-          "subscribeall" => "TINYINT(1) NOT NULL DEFAULT '1'",
-          "is_running" => "TINYINT(1) NOT NULL DEFAULT '0'",
-          "returned_text" => "LONGTEXT",
-          "last_run" => "TIMESTAMP NULL DEFAULT NULL",
-          "success" => "TINYINT(1) UNSIGNED DEFAULT NULL",
-          "exit_status" => "VARCHAR(50) DEFAULT NULL",
-          "created" => "DATETIME(0) NOT NULL DEFAULT NOW(0)",
-          "modified" => "DATETIME ON UPDATE CURRENT_TIMESTAMP",
-          "active" => "TINYINT(1) NOT NULL DEFAULT '0'"
-        ),
-        "keys" => array(
-          "primary" => array(
-            "" => array("id")
-          )
-        ),
-        "attr" => "ENGINE=InnoDB DEFAULT CHARSET=utf8mb4 ROW_FORMAT=DYNAMIC"
-      ),
-      "bcc_maps" => array(
-        "cols" => array(
-          "id" => "INT NOT NULL AUTO_INCREMENT",
-          "local_dest" => "VARCHAR(255) NOT NULL",
-          "bcc_dest" => "VARCHAR(255) NOT NULL",
-          "domain" => "VARCHAR(255) NOT NULL",
-          "type" => "ENUM('sender','rcpt')",
-          "created" => "DATETIME(0) NOT NULL DEFAULT NOW(0)",
-          "modified" => "DATETIME ON UPDATE CURRENT_TIMESTAMP",
-          "active" => "TINYINT(1) NOT NULL DEFAULT '0'"
-        ),
-        "keys" => array(
-          "primary" => array(
-            "" => array("id")
-          ),
-          "key" => array(
-            "local_dest" => array("local_dest"),
-          )
-        ),
-        "attr" => "ENGINE=InnoDB DEFAULT CHARSET=utf8mb4 ROW_FORMAT=DYNAMIC"
-      ),
-      "recipient_maps" => array(
-        "cols" => array(
-          "id" => "INT NOT NULL AUTO_INCREMENT",
-          "old_dest" => "VARCHAR(255) NOT NULL",
-          "new_dest" => "VARCHAR(255) NOT NULL",
-          "created" => "DATETIME(0) NOT NULL DEFAULT NOW(0)",
-          "modified" => "DATETIME ON UPDATE CURRENT_TIMESTAMP",
-          "active" => "TINYINT(1) NOT NULL DEFAULT '0'"
-        ),
-        "keys" => array(
-          "primary" => array(
-            "" => array("id")
-          ),
-          "key" => array(
-            "local_dest" => array("old_dest"),
-          )
-        ),
-        "attr" => "ENGINE=InnoDB DEFAULT CHARSET=utf8mb4 ROW_FORMAT=DYNAMIC"
-      ),
-      "tfa" => array(
-        "cols" => array(
-          "id" => "INT NOT NULL AUTO_INCREMENT",
-          "key_id" => "VARCHAR(255) NOT NULL",
-          "username" => "VARCHAR(255) NOT NULL",
-          "authmech" => "ENUM('yubi_otp', 'u2f', 'hotp', 'totp', 'webauthn')",
-          "secret" => "VARCHAR(255) DEFAULT NULL",
-          "keyHandle" => "VARCHAR(255) DEFAULT NULL",
-          "publicKey" => "VARCHAR(4096) DEFAULT NULL",
-          "counter" => "INT NOT NULL DEFAULT '0'",
-          "certificate" => "TEXT",
-          "active" => "TINYINT(1) NOT NULL DEFAULT '0'"
-        ),
-        "keys" => array(
-          "primary" => array(
-            "" => array("id")
-          )
-        ),
-        "attr" => "ENGINE=InnoDB DEFAULT CHARSET=utf8mb4 ROW_FORMAT=DYNAMIC"
-      ),
-      "forwarding_hosts" => array(
-        "cols" => array(
-          "host" => "VARCHAR(255) NOT NULL",
-          "source" => "VARCHAR(255) NOT NULL",
-          "filter_spam" => "TINYINT(1) NOT NULL DEFAULT '0'"
-        ),
-        "keys" => array(
-          "primary" => array(
-            "" => array("host")
-          ),
-        ),
-        "attr" => "ENGINE=InnoDB DEFAULT CHARSET=utf8mb4 ROW_FORMAT=DYNAMIC"
-      ),
-      "sogo_acl" => array(
-        "cols" => array(
-          "id" => "INT NOT NULL AUTO_INCREMENT",
-          "c_folder_id" => "INT NOT NULL",
-          "c_object" => "VARCHAR(255) NOT NULL",
-          "c_uid" => "VARCHAR(255) NOT NULL",
-          "c_role" => "VARCHAR(80) NOT NULL"
-        ),
-        "keys" => array(
-          "primary" => array(
-            "" => array("id")
-          ),
-          "key" => array(
-            "sogo_acl_c_folder_id_idx" => array("c_folder_id"),
-            "sogo_acl_c_uid_idx" => array("c_uid")
-          )
-        ),
-        "attr" => "ENGINE=InnoDB DEFAULT CHARSET=utf8mb4 ROW_FORMAT=DYNAMIC"
-      ),
-      "sogo_alarms_folder" => array(
-        "cols" => array(
-          "id" => "INT NOT NULL AUTO_INCREMENT",
-          "c_path" => "VARCHAR(255) NOT NULL",
-          "c_name" => "VARCHAR(255) NOT NULL",
-          "c_uid" => "VARCHAR(255) NOT NULL",
-          "c_recurrence_id" => "INT(11) DEFAULT NULL",
-          "c_alarm_number" => "INT(11) NOT NULL",
-          "c_alarm_date" => "INT(11) NOT NULL"
-        ),
-        "keys" => array(
-          "primary" => array(
-            "" => array("id")
-          )
-        ),
-        "attr" => "ENGINE=InnoDB DEFAULT CHARSET=utf8mb4 ROW_FORMAT=DYNAMIC"
-      ),
-      "sogo_cache_folder" => array(
-        "cols" => array(
-          "c_uid" => "VARCHAR(255) NOT NULL",
-          "c_path" => "VARCHAR(255) NOT NULL",
-          "c_parent_path" => "VARCHAR(255) DEFAULT NULL",
-          "c_type" => "TINYINT(3) unsigned NOT NULL",
-          "c_creationdate" => "INT(11) NOT NULL",
-          "c_lastmodified" => "INT(11) NOT NULL",
-          "c_version" => "INT(11) NOT NULL DEFAULT '0'",
-          "c_deleted" => "TINYINT(4) NOT NULL DEFAULT '0'",
-          "c_content" => "LONGTEXT"
-        ),
-        "keys" => array(
-          "primary" => array(
-            "" => array("c_uid", "c_path")
-          ),
-        ),
-        "attr" => "ENGINE=InnoDB DEFAULT CHARSET=utf8mb4 ROW_FORMAT=DYNAMIC"
-      ),
-      "sogo_folder_info" => array(
-        "cols" => array(
-          "c_folder_id" => "BIGINT(20) unsigned NOT NULL AUTO_INCREMENT",
-          "c_path" => "VARCHAR(255) NOT NULL",
-          "c_path1" => "VARCHAR(255) NOT NULL",
-          "c_path2" => "VARCHAR(255) DEFAULT NULL",
-          "c_path3" => "VARCHAR(255) DEFAULT NULL",
-          "c_path4" => "VARCHAR(255) DEFAULT NULL",
-          "c_foldername" => "VARCHAR(255) NOT NULL",
-          "c_location" => "VARCHAR(2048) DEFAULT NULL",
-          "c_quick_location" => "VARCHAR(2048) DEFAULT NULL",
-          "c_acl_location" => "VARCHAR(2048) DEFAULT NULL",
-          "c_folder_type" => "VARCHAR(255) NOT NULL"
-        ),
-        "keys" => array(
-          "primary" => array(
-            "" => array("c_path")
-          ),
-          "unique" => array(
-            "c_folder_id" => array("c_folder_id")
-          )
-        ),
-        "attr" => "ENGINE=InnoDB DEFAULT CHARSET=utf8mb4 ROW_FORMAT=DYNAMIC"
-      ),
-      "sogo_quick_appointment" => array(
-        "cols" => array(
-          "c_folder_id" => "INT NOT NULL",
-          "c_name" => "VARCHAR(255) NOT NULL",
-          "c_uid" => "VARCHAR(1000) NOT NULL",
-          "c_startdate" => "INT",
-          "c_enddate" => "INT",
-          "c_cycleenddate" => "INT",
-          "c_title" => "VARCHAR(1000) NOT NULL",
-          "c_participants" => "TEXT",
-          "c_isallday" => "INT",
-          "c_iscycle" => "INT",
-          "c_cycleinfo" => "TEXT",
-          "c_classification" => "INT NOT NULL",
-          "c_isopaque" => "INT NOT NULL",
-          "c_status" => "INT NOT NULL",
-          "c_priority" => "INT",
-          "c_location" => "VARCHAR(255)",
-          "c_orgmail" => "VARCHAR(255)",
-          "c_partmails" => "TEXT",
-          "c_partstates" => "TEXT",
-          "c_category" => "VARCHAR(255)",
-          "c_sequence" => "INT",
-          "c_component" => "VARCHAR(10) NOT NULL",
-          "c_nextalarm" => "INT",
-          "c_description" => "TEXT"
-        ),
-        "keys" => array(
-          "primary" => array(
-            "" => array("c_folder_id", "c_name")
-          )
-        ),
-        "attr" => "ENGINE=InnoDB DEFAULT CHARSET=utf8mb4 ROW_FORMAT=DYNAMIC"
-      ),
-      "sogo_quick_contact" => array(
-        "cols" => array(
-          "c_folder_id" => "INT NOT NULL",
-          "c_name" => "VARCHAR(255) NOT NULL",
-          "c_givenname" => "VARCHAR(255)",
-          "c_cn" => "VARCHAR(255)",
-          "c_sn" => "VARCHAR(255)",
-          "c_screenname" => "VARCHAR(255)",
-          "c_l" => "VARCHAR(255)",
-          "c_mail" => "TEXT",
-          "c_o" => "VARCHAR(500)",
-          "c_ou" => "VARCHAR(255)",
-          "c_telephonenumber" => "VARCHAR(255)",
-          "c_categories" => "VARCHAR(255)",
-          "c_component" => "VARCHAR(10) NOT NULL",
-          "c_hascertificate" => "INT4 DEFAULT 0"
-        ),
-        "keys" => array(
-          "primary" => array(
-            "" => array("c_folder_id", "c_name")
-          )
-        ),
-        "attr" => "ENGINE=InnoDB DEFAULT CHARSET=utf8mb4 ROW_FORMAT=DYNAMIC"
-      ),
-      "sogo_sessions_folder" => array(
-        "cols" => array(
-          "c_id" => "VARCHAR(255) NOT NULL",
-          "c_value" => "VARCHAR(4096) NOT NULL",
-          "c_creationdate" => "INT(11) NOT NULL",
-          "c_lastseen" => "INT(11) NOT NULL"
-        ),
-        "keys" => array(
-          "primary" => array(
-            "" => array("c_id")
-          )
-        ),
-        "attr" => "ENGINE=InnoDB DEFAULT CHARSET=utf8mb4 ROW_FORMAT=DYNAMIC"
-      ),
-      "sogo_store" => array(
-        "cols" => array(
-          "c_folder_id" => "INT NOT NULL",
-          "c_name" => "VARCHAR(255) NOT NULL",
-          "c_content" => "MEDIUMTEXT NOT NULL",
-          "c_creationdate" => "INT NOT NULL",
-          "c_lastmodified" => "INT NOT NULL",
-          "c_version" => "INT NOT NULL",
-          "c_deleted" => "INT"
-        ),
-        "keys" => array(
-          "primary" => array(
-            "" => array("c_folder_id", "c_name")
-          )
-        ),
-        "attr" => "ENGINE=InnoDB DEFAULT CHARSET=utf8mb4 ROW_FORMAT=DYNAMIC"
-      ),
-      "pushover" => array(
-        "cols" => array(
-          "username" => "VARCHAR(255) NOT NULL",
-          "key" => "VARCHAR(255) NOT NULL",
-          "token" => "VARCHAR(255) NOT NULL",
-          "attributes" => "JSON",
-          "title" => "TEXT",
-          "text" => "TEXT",
-          "senders" => "TEXT",
-          "senders_regex" => "TEXT",
-          "active" => "TINYINT(1) NOT NULL DEFAULT '1'"
-        ),
-        "keys" => array(
-          "primary" => array(
-            "" => array("username")
-          )
-        ),
-        "attr" => "ENGINE=InnoDB DEFAULT CHARSET=utf8mb4 ROW_FORMAT=DYNAMIC"
-      ),
-      "sogo_user_profile" => array(
-        "cols" => array(
-          "c_uid" => "VARCHAR(255) NOT NULL",
-          "c_defaults" => "LONGTEXT",
-          "c_settings" => "LONGTEXT"
-        ),
-        "keys" => array(
-          "primary" => array(
-            "" => array("c_uid")
-          )
-        ),
-        "attr" => "ENGINE=InnoDB DEFAULT CHARSET=utf8mb4 ROW_FORMAT=DYNAMIC"
-      ),
-      "oauth_clients" => array(
-        "cols" => array(
-          "id" => "INT NOT NULL AUTO_INCREMENT",
-          "client_id" => "VARCHAR(80) NOT NULL",
-          "client_secret" => "VARCHAR(80)",
-          "redirect_uri" => "VARCHAR(2000)",
-          "grant_types" => "VARCHAR(80)",
-          "scope" => "VARCHAR(4000)",
-          "user_id" => "VARCHAR(80)"
-        ),
-        "keys" => array(
-          "primary" => array(
-            "" => array("client_id")
-          ),
-          "unique" => array(
-            "id" => array("id")
-          )
-        ),
-        "attr" => "ENGINE=InnoDB DEFAULT CHARSET=utf8mb4 ROW_FORMAT=DYNAMIC"
-      ),
-      "oauth_access_tokens" => array(
-        "cols" => array(
-          "access_token" => "VARCHAR(40) NOT NULL",
-          "client_id" => "VARCHAR(80) NOT NULL",
-          "user_id" => "VARCHAR(80)",
-          "expires" => "TIMESTAMP NOT NULL",
-          "scope" => "VARCHAR(4000)"
-        ),
-        "keys" => array(
-          "primary" => array(
-            "" => array("access_token")
-          )
-        ),
-        "attr" => "ENGINE=InnoDB DEFAULT CHARSET=utf8mb4 ROW_FORMAT=DYNAMIC"
-      ),
-      "oauth_authorization_codes" => array(
-        "cols" => array(
-          "authorization_code" => "VARCHAR(40) NOT NULL",
-          "client_id" => "VARCHAR(80) NOT NULL",
-          "user_id" => "VARCHAR(80)",
-          "redirect_uri" => "VARCHAR(2000)",
-          "expires" => "TIMESTAMP NOT NULL",
-          "scope" => "VARCHAR(4000)",
-          "id_token" => "VARCHAR(1000)"
-        ),
-        "keys" => array(
-          "primary" => array(
-            "" => array("authorization_code")
-          )
-        ),
-        "attr" => "ENGINE=InnoDB DEFAULT CHARSET=utf8mb4 ROW_FORMAT=DYNAMIC"
-      ),
-      "oauth_refresh_tokens" => array(
-        "cols" => array(
-          "refresh_token" => "VARCHAR(40) NOT NULL",
-          "client_id" => "VARCHAR(80) NOT NULL",
-          "user_id" => "VARCHAR(80)",
-          "expires" => "TIMESTAMP NOT NULL",
-          "scope" => "VARCHAR(4000)"
-        ),
-        "keys" => array(
-          "primary" => array(
-            "" => array("refresh_token")
-          )
-        ),
-        "attr" => "ENGINE=InnoDB DEFAULT CHARSET=utf8mb4 ROW_FORMAT=DYNAMIC"
-      )
-    );
-
-    foreach ($tables as $table => $properties) {
-      // Migrate to quarantine
-      if ($table == 'quarantine') {
-        $stmt = $pdo->query("SHOW TABLES LIKE 'quarantaine'");
-        $num_results = count($stmt->fetchAll(PDO::FETCH_ASSOC));
-        if ($num_results != 0) {
-          $stmt = $pdo->query("SHOW TABLES LIKE 'quarantine'");
-          $num_results = count($stmt->fetchAll(PDO::FETCH_ASSOC));
-          if ($num_results == 0) {
-            $pdo->query("RENAME TABLE `quarantaine` TO `quarantine`");
-          }
-        }
-      }
-
-      // Migrate tls_enforce_* options
-      if ($table == 'mailbox') {
-        $stmt = $pdo->query("SHOW TABLES LIKE 'mailbox'");
-        $num_results = count($stmt->fetchAll(PDO::FETCH_ASSOC));
-        if ($num_results != 0) {
-          $stmt = $pdo->query("SHOW COLUMNS FROM `mailbox` LIKE '%tls_enforce%'"); 
-          $num_results = count($stmt->fetchAll(PDO::FETCH_ASSOC));
-          if ($num_results != 0) {
-            $stmt = $pdo->query("SELECT `username`, `tls_enforce_in`, `tls_enforce_out` FROM `mailbox`");
-            $tls_options_rows = $stmt->fetchAll(PDO::FETCH_ASSOC);
-            while ($row = array_shift($tls_options_rows)) {
-              $tls_options[$row['username']] = array('tls_enforce_in' => $row['tls_enforce_in'], 'tls_enforce_out' => $row['tls_enforce_out']);
-            }
-          }
-        }
-      }
-
-      $stmt = $pdo->query("SHOW TABLES LIKE '" . $table . "'"); 
-      $num_results = count($stmt->fetchAll(PDO::FETCH_ASSOC));
-      if ($num_results != 0) {
-        $stmt = $pdo->prepare("SELECT CONCAT('ALTER TABLE ', `table_schema`, '.', `table_name`, ' DROP FOREIGN KEY ', `constraint_name`, ';') AS `FKEY_DROP` FROM `information_schema`.`table_constraints`
-          WHERE `constraint_type` = 'FOREIGN KEY' AND `table_name` = :table;");
-        $stmt->execute(array(':table' => $table));
-        $rows = $stmt->fetchAll(PDO::FETCH_ASSOC);
-        while ($row = array_shift($rows)) {
-          $pdo->query($row['FKEY_DROP']);
-        }
-        foreach($properties['cols'] as $column => $type) {
-          $stmt = $pdo->query("SHOW COLUMNS FROM `" . $table . "` LIKE '" . $column . "'"); 
-          $num_results = count($stmt->fetchAll(PDO::FETCH_ASSOC));
-          if ($num_results == 0) {
-            if (strpos($type, 'AUTO_INCREMENT') !== false) {
-              $type = $type . ' PRIMARY KEY ';
-              // Adding an AUTO_INCREMENT key, need to drop primary keys first, if exists
-              $stmt = $pdo->query("SHOW KEYS FROM `" . $table . "` WHERE Key_name = 'PRIMARY'");
-              $num_results = count($stmt->fetchAll(PDO::FETCH_ASSOC));
-              if ($num_results != 0) {
-                $pdo->query("ALTER TABLE `" . $table . "` DROP PRIMARY KEY");
-              }
-            }
-            $pdo->query("ALTER TABLE `" . $table . "` ADD `" . $column . "` " . $type);
-          }
-          else {
-            $pdo->query("ALTER TABLE `" . $table . "` MODIFY COLUMN `" . $column . "` " . $type);
-          }
-        }
-        foreach($properties['keys'] as $key_type => $key_content) {
-          if (strtolower($key_type) == 'primary') {
-            foreach ($key_content as $key_values) {
-              $fields = "`" . implode("`, `", $key_values) . "`";
-              $stmt = $pdo->query("SHOW KEYS FROM `" . $table . "` WHERE Key_name = 'PRIMARY'"); 
-              $num_results = count($stmt->fetchAll(PDO::FETCH_ASSOC));
-              $is_drop = ($num_results != 0) ? "DROP PRIMARY KEY, " : "";
-              $pdo->query("ALTER TABLE `" . $table . "` " . $is_drop . "ADD PRIMARY KEY (" . $fields . ")");
-            }
-          }
-          if (strtolower($key_type) == 'key') {
-            foreach ($key_content as $key_name => $key_values) {
-              $fields = "`" . implode("`, `", $key_values) . "`";
-              $stmt = $pdo->query("SHOW KEYS FROM `" . $table . "` WHERE Key_name = '" . $key_name . "'"); 
-              $num_results = count($stmt->fetchAll(PDO::FETCH_ASSOC));
-              $is_drop = ($num_results != 0) ? "DROP INDEX `" . $key_name . "`, " : "";
-              $pdo->query("ALTER TABLE `" . $table . "` " . $is_drop . "ADD KEY `" . $key_name . "` (" . $fields . ")");
-            }
-          }
-          if (strtolower($key_type) == 'unique') {
-            foreach ($key_content as $key_name => $key_values) {
-              $fields = "`" . implode("`, `", $key_values) . "`";
-              $stmt = $pdo->query("SHOW KEYS FROM `" . $table . "` WHERE Key_name = '" . $key_name . "'");
-              $num_results = count($stmt->fetchAll(PDO::FETCH_ASSOC));
-              $is_drop = ($num_results != 0) ? "DROP INDEX `" . $key_name . "`, " : "";
-              $pdo->query("ALTER TABLE `" . $table . "` " . $is_drop . "ADD UNIQUE KEY `" . $key_name . "` (" . $fields . ")");
-            }
-          }
-          if (strtolower($key_type) == 'fkey') {
-            foreach ($key_content as $key_name => $key_values) {
-              $fields = "`" . implode("`, `", $key_values) . "`";
-              $stmt = $pdo->query("SHOW KEYS FROM `" . $table . "` WHERE Key_name = '" . $key_name . "'");
-              $num_results = count($stmt->fetchAll(PDO::FETCH_ASSOC));
-              if ($num_results != 0) {
-                $pdo->query("ALTER TABLE `" . $table . "` DROP INDEX `" . $key_name . "`");
-              }
-              @list($table_ref, $field_ref) = explode('.', $key_values['ref']);
-              $pdo->query("ALTER TABLE `" . $table . "` ADD FOREIGN KEY `" . $key_name . "` (" . $key_values['col'] . ") REFERENCES `" . $table_ref . "` (`" . $field_ref . "`)
-                ON DELETE " . $key_values['delete'] . " ON UPDATE " . $key_values['update']);
-            }
-          }
-        }
-        // Drop all vanished columns
-        $stmt = $pdo->query("SHOW COLUMNS FROM `" . $table . "`"); 
-        $cols_in_table = $stmt->fetchAll(PDO::FETCH_ASSOC); 
-        while ($row = array_shift($cols_in_table)) {
-          if (!array_key_exists($row['Field'], $properties['cols'])) {
-            $pdo->query("ALTER TABLE `" . $table . "` DROP COLUMN `" . $row['Field'] . "`;");
-          }
-        }
-
-        // Step 1: Get all non-primary keys, that currently exist and those that should exist
-        $stmt = $pdo->query("SHOW KEYS FROM `" . $table . "` WHERE `Key_name` != 'PRIMARY'"); 
-        $keys_in_table = $stmt->fetchAll(PDO::FETCH_ASSOC); 
-        $keys_to_exist = array();
-        if (isset($properties['keys']['unique']) && is_array($properties['keys']['unique'])) {
-          foreach ($properties['keys']['unique'] as $key_name => $key_values) {
-             $keys_to_exist[] = $key_name;
-          }
-        }
-        if (isset($properties['keys']['key']) && is_array($properties['keys']['key'])) {
-          foreach ($properties['keys']['key'] as $key_name => $key_values) {
-             $keys_to_exist[] = $key_name;
-          }
-        }
-        // Index for foreign key must exist
-        if (isset($properties['keys']['fkey']) && is_array($properties['keys']['fkey'])) {
-          foreach ($properties['keys']['fkey'] as $key_name => $key_values) {
-             $keys_to_exist[] = $key_name;
-          }
-        }
-        // Step 2: Drop all vanished indexes
-        while ($row = array_shift($keys_in_table)) {
-          if (!in_array($row['Key_name'], $keys_to_exist)) {
-            $pdo->query("ALTER TABLE `" . $table . "` DROP INDEX `" . $row['Key_name'] . "`");
-          }
-        }
-        // Step 3: Drop all vanished primary keys
-        if (!isset($properties['keys']['primary'])) {
-          $stmt = $pdo->query("SHOW KEYS FROM `" . $table . "` WHERE Key_name = 'PRIMARY'"); 
-          $num_results = count($stmt->fetchAll(PDO::FETCH_ASSOC));
-          if ($num_results != 0) {
-            $pdo->query("ALTER TABLE `" . $table . "` DROP PRIMARY KEY");
-          }
-        }
-      }
-      else {
-        // Create table if it is missing
-        $sql = "CREATE TABLE IF NOT EXISTS `" . $table . "` (";
-        foreach($properties['cols'] as $column => $type) {
-          $sql .= "`" . $column . "` " . $type . ",";
-        }
-        foreach($properties['keys'] as $key_type => $key_content) {
-          if (strtolower($key_type) == 'primary') {
-            foreach ($key_content as $key_values) {
-              $fields = "`" . implode("`, `", $key_values) . "`";
-              $sql .= "PRIMARY KEY (" . $fields . ")" . ",";
-            }
-          }
-          elseif (strtolower($key_type) == 'key') {
-            foreach ($key_content as $key_name => $key_values) {
-              $fields = "`" . implode("`, `", $key_values) . "`";
-              $sql .= "KEY `" . $key_name . "` (" . $fields . ")" . ",";
-            }
-          }
-          elseif (strtolower($key_type) == 'unique') {
-            foreach ($key_content as $key_name => $key_values) {
-              $fields = "`" . implode("`, `", $key_values) . "`";
-              $sql .= "UNIQUE KEY `" . $key_name . "` (" . $fields . ")" . ",";
-            }
-          }
-          elseif (strtolower($key_type) == 'fkey') {
-            foreach ($key_content as $key_name => $key_values) {
-              @list($table_ref, $field_ref) = explode('.', $key_values['ref']);
-              $sql .= "FOREIGN KEY `" . $key_name . "` (" . $key_values['col'] . ") REFERENCES `" . $table_ref . "` (`" . $field_ref . "`)
-                ON DELETE " . $key_values['delete'] . " ON UPDATE " . $key_values['update'] . ",";
-            }
-          }
-        }
-        $sql = rtrim($sql, ",");
-        $sql .= ") " . $properties['attr'];
-        $pdo->query($sql);
-      }
-      // Reset table attributes
-      $pdo->query("ALTER TABLE `" . $table . "` " . $properties['attr'] . ";");
-
-    }
-
-    // Recreate SQL views
-    foreach ($views as $view => $create) {
-      $pdo->query("DROP VIEW IF EXISTS `" . $view . "`;");
-      $pdo->query($create);
-    }
-    
-    // Mitigate imapsync pipemess issue
-    $pdo->query("UPDATE `imapsync` SET `custom_params` = '' 
-      WHERE `custom_params` LIKE '%pipemess%' 
-        OR custom_params LIKE '%skipmess%' 
-        OR custom_params LIKE '%delete2foldersonly%' 
-        OR custom_params LIKE '%delete2foldersbutnot%' 
-        OR custom_params LIKE '%regexflag%' 
-        OR custom_params LIKE '%pipemess%' 
-        OR custom_params LIKE '%regextrans2%' 
-        OR custom_params LIKE '%maxlinelengthcmd%';");
-
-
-    // Migrate webauthn tfa
-    $stmt = $pdo->query("ALTER TABLE `tfa` MODIFY COLUMN `authmech` ENUM('yubi_otp', 'u2f', 'hotp', 'totp', 'webauthn')");
-
-    // Inject admin if not exists
-    $stmt = $pdo->query("SELECT NULL FROM `admin`"); 
-    $num_results = count($stmt->fetchAll(PDO::FETCH_ASSOC));
-    if ($num_results == 0) {
-    $pdo->query("INSERT INTO `admin` (`username`, `password`, `superadmin`, `created`, `modified`, `active`)
-      VALUES ('admin', '{SSHA256}K8eVJ6YsZbQCfuJvSUbaQRLr0HPLz5rC9IAp0PAFl0tmNDBkMDc0NDAyOTAxN2Rk', 1, NOW(), NOW(), 1)");
-    $pdo->query("INSERT INTO `domain_admins` (`username`, `domain`, `created`, `active`)
-        SELECT `username`, 'ALL', NOW(), 1 FROM `admin`
-          WHERE superadmin='1' AND `username` NOT IN (SELECT `username` FROM `domain_admins`);");
-    $pdo->query("DELETE FROM `admin` WHERE `username` NOT IN  (SELECT `username` FROM `domain_admins`);");
-    }
-    // Insert new DB schema version
-    $pdo->query("REPLACE INTO `versions` (`application`, `version`) VALUES ('db_schema', '" . $db_version . "');");
-
-    // Fix dangling domain admins
-    $pdo->query("DELETE FROM `admin` WHERE `superadmin` = 0 AND `username` NOT IN (SELECT `username`FROM `domain_admins`);");
-    $pdo->query("DELETE FROM `da_acl` WHERE `username` NOT IN (SELECT `username`FROM `domain_admins`);");
-
-    // Migrate attributes
-    // pushover
-    $pdo->query("UPDATE `pushover` SET `attributes` = '{}' WHERE `attributes` = '' OR `attributes` IS NULL;");
-    $pdo->query("UPDATE `pushover` SET `attributes` =  JSON_SET(`attributes`, '$.evaluate_x_prio', \"0\") WHERE JSON_VALUE(`attributes`, '$.evaluate_x_prio') IS NULL;");
-    $pdo->query("UPDATE `pushover` SET `attributes` =  JSON_SET(`attributes`, '$.only_x_prio', \"0\") WHERE JSON_VALUE(`attributes`, '$.only_x_prio') IS NULL;");
-    // mailbox
-    $pdo->query("UPDATE `mailbox` SET `attributes` = '{}' WHERE `attributes` = '' OR `attributes` IS NULL;");
-    $pdo->query("UPDATE `mailbox` SET `attributes` =  JSON_SET(`attributes`, '$.passwd_update', \"0\") WHERE JSON_VALUE(`attributes`, '$.passwd_update') IS NULL;");
-    $pdo->query("UPDATE `mailbox` SET `attributes` =  JSON_SET(`attributes`, '$.relayhost', \"0\") WHERE JSON_VALUE(`attributes`, '$.relayhost') IS NULL;");
-    $pdo->query("UPDATE `mailbox` SET `attributes` =  JSON_SET(`attributes`, '$.force_pw_update', \"0\") WHERE JSON_VALUE(`attributes`, '$.force_pw_update') IS NULL;");
-    $pdo->query("UPDATE `mailbox` SET `attributes` =  JSON_SET(`attributes`, '$.sieve_access', \"1\") WHERE JSON_VALUE(`attributes`, '$.sieve_access') IS NULL;");
-    $pdo->query("UPDATE `mailbox` SET `attributes` =  JSON_SET(`attributes`, '$.sogo_access', \"1\") WHERE JSON_VALUE(`attributes`, '$.sogo_access') IS NULL;");
-    $pdo->query("UPDATE `mailbox` SET `attributes` =  JSON_SET(`attributes`, '$.imap_access', \"1\") WHERE JSON_VALUE(`attributes`, '$.imap_access') IS NULL;");
-    $pdo->query("UPDATE `mailbox` SET `attributes` =  JSON_SET(`attributes`, '$.pop3_access', \"1\") WHERE JSON_VALUE(`attributes`, '$.pop3_access') IS NULL;");
-    $pdo->query("UPDATE `mailbox` SET `attributes` =  JSON_SET(`attributes`, '$.smtp_access', \"1\") WHERE JSON_VALUE(`attributes`, '$.smtp_access') IS NULL;");
-    $pdo->query("UPDATE `mailbox` SET `attributes` =  JSON_SET(`attributes`, '$.mailbox_format', \"maildir:\") WHERE JSON_VALUE(`attributes`, '$.mailbox_format') IS NULL;");
-    $pdo->query("UPDATE `mailbox` SET `attributes` =  JSON_SET(`attributes`, '$.quarantine_notification', \"never\") WHERE JSON_VALUE(`attributes`, '$.quarantine_notification') IS NULL;");
-    $pdo->query("UPDATE `mailbox` SET `attributes` =  JSON_SET(`attributes`, '$.quarantine_category', \"reject\") WHERE JSON_VALUE(`attributes`, '$.quarantine_category') IS NULL;");
-    foreach($tls_options as $tls_user => $tls_options) {
-      $stmt = $pdo->prepare("UPDATE `mailbox` SET `attributes` = JSON_SET(`attributes`, '$.tls_enforce_in', :tls_enforce_in),
-        `attributes` = JSON_SET(`attributes`, '$.tls_enforce_out', :tls_enforce_out)
-          WHERE `username` = :username");
-      $stmt->execute(array(':tls_enforce_in' => $tls_options['tls_enforce_in'], ':tls_enforce_out' => $tls_options['tls_enforce_out'], ':username' => $tls_user));
-    }
-    // Set tls_enforce_* if still missing (due to deleted attrs for example)
-    $pdo->query("UPDATE `mailbox` SET `attributes` =  JSON_SET(`attributes`, '$.tls_enforce_out', \"1\") WHERE JSON_VALUE(`attributes`, '$.tls_enforce_out') IS NULL;");
-    $pdo->query("UPDATE `mailbox` SET `attributes` =  JSON_SET(`attributes`, '$.tls_enforce_in', \"1\") WHERE JSON_VALUE(`attributes`, '$.tls_enforce_in') IS NULL;");
-    // Fix ACL
-    $pdo->query("INSERT INTO `user_acl` (`username`) SELECT `username` FROM `mailbox` WHERE `kind` = '' AND NOT EXISTS (SELECT `username` FROM `user_acl`);");
-    $pdo->query("INSERT INTO `da_acl` (`username`) SELECT DISTINCT `username` FROM `domain_admins` WHERE `username` != 'admin' AND NOT EXISTS (SELECT `username` FROM `da_acl`);");
-    // Fix domain_admins
-    $pdo->query("DELETE FROM `domain_admins` WHERE `domain` = 'ALL';");
-
-    if (php_sapi_name() == "cli") {
-      echo "DB initialization completed" . PHP_EOL;
-    } else {
-      $_SESSION['return'][] = array(
-        'type' => 'success',
-        'log' => array(__FUNCTION__),
-        'msg' => 'db_init_complete'
-      );
-    }
-  }
-  catch (PDOException $e) {
-    if (php_sapi_name() == "cli") {
-      echo "DB initialization failed: " . print_r($e, true) . PHP_EOL;
-    } else {
-      $_SESSION['return'][] = array(
-        'type' => 'danger',
-        'log' => array(__FUNCTION__),
-        'msg' => array('mysql_error', $e)
-      );
-    }
-  }
-}
-if (php_sapi_name() == "cli") {
-  include '/web/inc/vars.inc.php';
-  include '/web/inc/functions.docker.inc.php';
-  // $now = new DateTime();
-  // $mins = $now->getOffset() / 60;
-  // $sgn = ($mins < 0 ? -1 : 1);
-  // $mins = abs($mins);
-  // $hrs = floor($mins / 60);
-  // $mins -= $hrs * 60;
-  // $offset = sprintf('%+d:%02d', $hrs*$sgn, $mins);
-  $dsn = $database_type . ":unix_socket=" . $database_sock . ";dbname=" . $database_name;
-  $opt = [
-    PDO::ATTR_ERRMODE            => PDO::ERRMODE_EXCEPTION,
-    PDO::ATTR_DEFAULT_FETCH_MODE => PDO::FETCH_ASSOC,
-    PDO::ATTR_EMULATE_PREPARES   => false,
-    //PDO::MYSQL_ATTR_INIT_COMMAND => "SET time_zone = '" . $offset . "', group_concat_max_len = 3423543543;",
-  ];
-  $pdo = new PDO($dsn, $database_user, $database_pass, $opt);
-  $stmt = $pdo->query("SELECT COUNT('OK') AS OK_C FROM INFORMATION_SCHEMA.TABLES WHERE TABLE_NAME = 'sogo_view' OR TABLE_NAME = '_sogo_static_view';");
-  $res = $stmt->fetch(PDO::FETCH_ASSOC);
-  if (intval($res['OK_C']) === 2) {
-    // Be more precise when replacing into _sogo_static_view, col orders may change
-    try {
-      $stmt = $pdo->query("REPLACE INTO _sogo_static_view (`c_uid`, `domain`, `c_name`, `c_password`, `c_cn`, `mail`, `aliases`, `ad_aliases`, `ext_acl`, `kind`, `multiple_bookings`)
-        SELECT `c_uid`, `domain`, `c_name`, `c_password`, `c_cn`, `mail`, `aliases`, `ad_aliases`, `ext_acl`, `kind`, `multiple_bookings` from sogo_view");
-      $stmt = $pdo->query("DELETE FROM _sogo_static_view WHERE `c_uid` NOT IN (SELECT `username` FROM `mailbox` WHERE `active` = '1');");
-      echo "Fixed _sogo_static_view" . PHP_EOL;
-    }
-    catch ( Exception $e ) {
-      // Dunno
-    }
-  }
-  try {
-    $m = new Memcached();
-    $m->addServer('memcached', 11211);
-    $m->flush();
-    echo "Cleaned up memcached". PHP_EOL;
-  }
-  catch ( Exception $e ) {
-    // Dunno
-  }
-  init_db_schema();
-}
+<?php
+function init_db_schema() {
+  try {
+    global $pdo;
+
+    $db_version = "04072022_1642";
+
+    $stmt = $pdo->query("SHOW TABLES LIKE 'versions'");
+    $num_results = count($stmt->fetchAll(PDO::FETCH_ASSOC));
+    if ($num_results != 0) {
+      $stmt = $pdo->query("SELECT `version` FROM `versions` WHERE `application` = 'db_schema'");
+      if ($stmt->fetch(PDO::FETCH_ASSOC)['version'] == $db_version) {
+        return true;
+      }
+      if (!preg_match('/y|yes/i', getenv('MASTER'))) {
+        $_SESSION['return'][] = array(
+          'type' => 'warning',
+          'log' => array(__FUNCTION__),
+          'msg' => 'Database not initialized: not running db_init on slave.'
+        );
+        return true;
+      }
+    }
+
+    $views = array(
+      "grouped_mail_aliases" => "CREATE VIEW grouped_mail_aliases (username, aliases) AS
+        SELECT goto, IFNULL(GROUP_CONCAT(address ORDER BY address SEPARATOR ' '), '') AS address FROM alias
+        WHERE address!=goto
+        AND active = '1'
+        AND sogo_visible = '1'
+        AND address NOT LIKE '@%'
+        GROUP BY goto;",
+      // START
+      // Unused at the moment - we cannot allow to show a foreign mailbox as sender address in SOGo, as SOGo does not like this
+      // We need to create delegation in SOGo AND set a sender_acl in mailcow to allow to send as user X
+      "grouped_sender_acl" => "CREATE VIEW grouped_sender_acl (username, send_as_acl) AS
+        SELECT logged_in_as, IFNULL(GROUP_CONCAT(send_as SEPARATOR ' '), '') AS send_as_acl FROM sender_acl
+        WHERE send_as NOT LIKE '@%'
+        GROUP BY logged_in_as;",
+      // END 
+      "grouped_sender_acl_external" => "CREATE VIEW grouped_sender_acl_external (username, send_as_acl) AS
+        SELECT logged_in_as, IFNULL(GROUP_CONCAT(send_as SEPARATOR ' '), '') AS send_as_acl FROM sender_acl
+        WHERE send_as NOT LIKE '@%' AND external = '1'
+        GROUP BY logged_in_as;",
+      "grouped_domain_alias_address" => "CREATE VIEW grouped_domain_alias_address (username, ad_alias) AS
+        SELECT username, IFNULL(GROUP_CONCAT(local_part, '@', alias_domain SEPARATOR ' '), '') AS ad_alias FROM mailbox
+        LEFT OUTER JOIN alias_domain ON target_domain=domain
+        GROUP BY username;",
+      "sieve_before" => "CREATE VIEW sieve_before (id, username, script_name, script_data) AS
+        SELECT md5(script_data), username, script_name, script_data FROM sieve_filters
+        WHERE filter_type = 'prefilter';",
+      "sieve_after" => "CREATE VIEW sieve_after (id, username, script_name, script_data) AS
+        SELECT md5(script_data), username, script_name, script_data FROM sieve_filters
+        WHERE filter_type = 'postfilter';"
+    );
+
+    $tables = array(
+      "versions" => array(
+        "cols" => array(
+          "application" => "VARCHAR(255) NOT NULL",
+          "version" => "VARCHAR(100) NOT NULL",
+          "created" => "DATETIME(0) NOT NULL DEFAULT NOW(0)",
+        ),
+        "keys" => array(
+          "primary" => array(
+            "" => array("application")
+          )
+        ),
+        "attr" => "ENGINE=InnoDB DEFAULT CHARSET=utf8mb4 ROW_FORMAT=DYNAMIC"
+      ),
+      "admin" => array(
+        "cols" => array(
+          "username" => "VARCHAR(255) NOT NULL",
+          "password" => "VARCHAR(255) NOT NULL",
+          "superadmin" => "TINYINT(1) NOT NULL DEFAULT '0'",
+          "created" => "DATETIME(0) NOT NULL DEFAULT NOW(0)",
+          "modified" => "DATETIME ON UPDATE NOW(0)",
+          "active" => "TINYINT(1) NOT NULL DEFAULT '1'"
+        ),
+        "keys" => array(
+          "primary" => array(
+            "" => array("username")
+          )
+        ),
+        "attr" => "ENGINE=InnoDB DEFAULT CHARSET=utf8mb4 ROW_FORMAT=DYNAMIC"
+      ),
+      "fido2" => array(
+        "cols" => array(
+          "username" => "VARCHAR(255) NOT NULL",
+          "friendlyName" => "VARCHAR(255)",
+          "rpId" => "VARCHAR(255) NOT NULL",
+          "credentialPublicKey" => "TEXT NOT NULL",
+          "certificateChain" => "TEXT",
+          // Can be null for format "none"
+          "certificate" => "TEXT",
+          "certificateIssuer" => "VARCHAR(255)",
+          "certificateSubject" => "VARCHAR(255)",
+          "signatureCounter" => "INT",
+          "AAGUID" => "BLOB",
+          "credentialId" => "BLOB NOT NULL",
+          "created" => "DATETIME(0) NOT NULL DEFAULT NOW(0)",
+          "modified" => "DATETIME ON UPDATE NOW(0)",
+          "active" => "TINYINT(1) NOT NULL DEFAULT '1'"
+        ),
+        "attr" => "ENGINE=InnoDB DEFAULT CHARSET=utf8mb4 ROW_FORMAT=DYNAMIC"
+      ),
+      "_sogo_static_view" => array(
+        "cols" => array(
+          "c_uid" => "VARCHAR(255) NOT NULL",
+          "domain" => "VARCHAR(255) NOT NULL",
+          "c_name" => "VARCHAR(255) NOT NULL",
+          "c_password" => "VARCHAR(255) NOT NULL DEFAULT ''",
+          "c_cn" => "VARCHAR(255)",
+          "mail" => "VARCHAR(255) NOT NULL",
+          // TODO -> use TEXT and check if SOGo login breaks on empty aliases
+          "aliases" => "TEXT NOT NULL",
+          "ad_aliases" => "VARCHAR(6144) NOT NULL DEFAULT ''",
+          "ext_acl" => "VARCHAR(6144) NOT NULL DEFAULT ''",
+          "kind" => "VARCHAR(100) NOT NULL DEFAULT ''",
+          "multiple_bookings" => "INT NOT NULL DEFAULT -1"
+        ),
+        "keys" => array(
+          "primary" => array(
+            "" => array("c_uid")
+          ),
+          "key" => array(
+            "domain" => array("domain")
+          )
+        ),
+        "attr" => "ENGINE=InnoDB DEFAULT CHARSET=utf8mb4 ROW_FORMAT=DYNAMIC"
+      ),
+      "relayhosts" => array(
+        "cols" => array(
+          "id" => "INT NOT NULL AUTO_INCREMENT",
+          "hostname" => "VARCHAR(255) NOT NULL",
+          "username" => "VARCHAR(255) NOT NULL",
+          "password" => "VARCHAR(255) NOT NULL",
+          "active" => "TINYINT(1) NOT NULL DEFAULT '1'"
+        ),
+        "keys" => array(
+          "primary" => array(
+            "" => array("id")
+          ),
+          "key" => array(
+            "hostname" => array("hostname")
+          )
+        ),
+        "attr" => "ENGINE=InnoDB DEFAULT CHARSET=utf8mb4 ROW_FORMAT=DYNAMIC"
+      ),
+      "transports" => array(
+        "cols" => array(
+          "id" => "INT NOT NULL AUTO_INCREMENT",
+          "destination" => "VARCHAR(255) NOT NULL",
+          "nexthop" => "VARCHAR(255) NOT NULL",
+          "username" => "VARCHAR(255) NOT NULL DEFAULT ''",
+          "password" => "VARCHAR(255) NOT NULL DEFAULT ''",
+          "is_mx_based" => "TINYINT(1) NOT NULL DEFAULT '0'",
+          "active" => "TINYINT(1) NOT NULL DEFAULT '1'"
+        ),
+        "keys" => array(
+          "primary" => array(
+            "" => array("id")
+          ),
+          "key" => array(
+            "destination" => array("destination"),
+            "nexthop" => array("nexthop"),
+          )
+        ),
+        "attr" => "ENGINE=InnoDB DEFAULT CHARSET=utf8mb4 ROW_FORMAT=DYNAMIC"
+      ),
+      "alias" => array(
+        "cols" => array(
+          "id" => "INT NOT NULL AUTO_INCREMENT",
+          "address" => "VARCHAR(255) NOT NULL",
+          "goto" => "TEXT NOT NULL",
+          "domain" => "VARCHAR(255) NOT NULL",
+          "created" => "DATETIME(0) NOT NULL DEFAULT NOW(0)",
+          "modified" => "DATETIME ON UPDATE CURRENT_TIMESTAMP",
+          "private_comment" => "TEXT",
+          "public_comment" => "TEXT",
+          "sogo_visible" => "TINYINT(1) NOT NULL DEFAULT '1'",
+          "active" => "TINYINT(1) NOT NULL DEFAULT '1'"
+        ),
+        "keys" => array(
+          "primary" => array(
+            "" => array("id")
+          ),
+          "unique" => array(
+            "address" => array("address")
+          ),
+          "key" => array(
+            "domain" => array("domain")
+          )
+        ),
+        "attr" => "ENGINE=InnoDB DEFAULT CHARSET=utf8mb4 ROW_FORMAT=DYNAMIC"
+      ),
+      "api" => array(
+        "cols" => array(
+          "api_key" => "VARCHAR(255) NOT NULL",
+          "allow_from" => "VARCHAR(512) NOT NULL",
+          "skip_ip_check" => "TINYINT(1) NOT NULL DEFAULT '0'",
+          "created" => "DATETIME(0) NOT NULL DEFAULT NOW(0)",
+          "modified" => "DATETIME ON UPDATE NOW(0)",
+          "access" => "ENUM('ro', 'rw') NOT NULL DEFAULT 'rw'",
+          "active" => "TINYINT(1) NOT NULL DEFAULT '1'"
+        ),
+        "keys" => array(
+          "primary" => array(
+            "" => array("api_key")
+          ),
+        ),
+        "attr" => "ENGINE=InnoDB DEFAULT CHARSET=utf8mb4 ROW_FORMAT=DYNAMIC"
+      ),
+      "sender_acl" => array(
+        "cols" => array(
+          "id" => "INT NOT NULL AUTO_INCREMENT",
+          "logged_in_as" => "VARCHAR(255) NOT NULL",
+          "send_as" => "VARCHAR(255) NOT NULL",
+          "external" => "TINYINT(1) NOT NULL DEFAULT '0'"
+        ),
+        "keys" => array(
+          "primary" => array(
+            "" => array("id")
+          )
+        ),
+        "attr" => "ENGINE=InnoDB DEFAULT CHARSET=utf8mb4 ROW_FORMAT=DYNAMIC"
+      ),
+      "domain" => array(
+        // Todo: Move some attributes to json
+        "cols" => array(
+          "domain" => "VARCHAR(255) NOT NULL",
+          "description" => "VARCHAR(255)",
+          "aliases" => "INT(10) NOT NULL DEFAULT '0'",
+          "mailboxes" => "INT(10) NOT NULL DEFAULT '0'",
+          "defquota" => "BIGINT(20) NOT NULL DEFAULT '3072'",
+          "maxquota" => "BIGINT(20) NOT NULL DEFAULT '102400'",
+          "quota" => "BIGINT(20) NOT NULL DEFAULT '102400'",
+          "relayhost" => "VARCHAR(255) NOT NULL DEFAULT '0'",
+          "backupmx" => "TINYINT(1) NOT NULL DEFAULT '0'",
+          "gal" => "TINYINT(1) NOT NULL DEFAULT '1'",
+          "relay_all_recipients" => "TINYINT(1) NOT NULL DEFAULT '0'",
+          "relay_unknown_only" => "TINYINT(1) NOT NULL DEFAULT '0'",
+          "created" => "DATETIME(0) NOT NULL DEFAULT NOW(0)",
+          "modified" => "DATETIME ON UPDATE CURRENT_TIMESTAMP",
+          "active" => "TINYINT(1) NOT NULL DEFAULT '1'"
+        ),
+        "keys" => array(
+          "primary" => array(
+            "" => array("domain")
+          )
+        ),
+        "attr" => "ENGINE=InnoDB DEFAULT CHARSET=utf8mb4 ROW_FORMAT=DYNAMIC"
+      ),
+      "tags_domain" => array(
+        "cols" => array(
+          "tag_name" => "VARCHAR(255) NOT NULL",
+          "domain" => "VARCHAR(255) NOT NULL"
+        ),
+        "keys" => array(
+          "fkey" => array(
+            "fk_tags_domain" => array(
+              "col" => "domain",
+              "ref" => "domain.domain",
+              "delete" => "CASCADE",
+              "update" => "NO ACTION"
+            )
+          ),
+          "unique" => array(
+            "tag_name" => array("tag_name", "domain")
+          )
+        ),
+        "attr" => "ENGINE=InnoDB DEFAULT CHARSET=utf8mb4 ROW_FORMAT=DYNAMIC"
+      ),
+      "tls_policy_override" => array(
+        "cols" => array(
+          "id" => "INT NOT NULL AUTO_INCREMENT",
+          "dest" => "VARCHAR(255) NOT NULL",
+          "policy" => "ENUM('none', 'may', 'encrypt', 'dane', 'dane-only', 'fingerprint', 'verify', 'secure') NOT NULL",
+          "parameters" => "VARCHAR(255) DEFAULT ''",
+          "created" => "DATETIME(0) NOT NULL DEFAULT NOW(0)",
+          "modified" => "DATETIME ON UPDATE CURRENT_TIMESTAMP",
+          "active" => "TINYINT(1) NOT NULL DEFAULT '1'"
+        ),
+        "keys" => array(
+          "primary" => array(
+            "" => array("id")
+          ),
+          "unique" => array(
+            "dest" => array("dest")
+          ),
+        ),
+        "attr" => "ENGINE=InnoDB DEFAULT CHARSET=utf8mb4 ROW_FORMAT=DYNAMIC"
+      ),
+      "quarantine" => array(
+        "cols" => array(
+          "id" => "INT NOT NULL AUTO_INCREMENT",
+          "qid" => "VARCHAR(30) NOT NULL",
+          "subject" => "VARCHAR(500)",
+          "score" => "FLOAT(8,2)",
+          "ip" => "VARCHAR(50)",
+          "action" => "CHAR(20) NOT NULL DEFAULT 'unknown'",
+          "symbols" => "JSON",
+          "fuzzy_hashes" => "JSON",
+          "sender" => "VARCHAR(255) NOT NULL DEFAULT 'unknown'",
+          "rcpt" => "VARCHAR(255)",
+          "msg" => "LONGTEXT",
+          "domain" => "VARCHAR(255)",
+          "notified" => "TINYINT(1) NOT NULL DEFAULT '0'",
+          "created" => "DATETIME(0) NOT NULL DEFAULT NOW(0)",
+          "user" => "VARCHAR(255) NOT NULL DEFAULT 'unknown'",
+        ),
+        "keys" => array(
+          "primary" => array(
+            "" => array("id")
+          )
+        ),
+        "attr" => "ENGINE=InnoDB DEFAULT CHARSET=utf8mb4 ROW_FORMAT=DYNAMIC"
+      ),
+      "mailbox" => array(
+        "cols" => array(
+          "username" => "VARCHAR(255) NOT NULL",
+          "password" => "VARCHAR(255) NOT NULL",
+          "name" => "VARCHAR(255)",
+          "description" => "VARCHAR(255)",
+          // mailbox_path_prefix is followed by domain/local_part/
+          "mailbox_path_prefix" => "VARCHAR(150) DEFAULT '/var/vmail/'",
+          "quota" => "BIGINT(20) NOT NULL DEFAULT '102400'",
+          "local_part" => "VARCHAR(255) NOT NULL",
+          "domain" => "VARCHAR(255) NOT NULL",
+          "attributes" => "JSON",
+          "kind" => "VARCHAR(100) NOT NULL DEFAULT ''",
+          "multiple_bookings" => "INT NOT NULL DEFAULT -1",
+          "created" => "DATETIME(0) NOT NULL DEFAULT NOW(0)",
+          "modified" => "DATETIME ON UPDATE CURRENT_TIMESTAMP",
+          "active" => "TINYINT(1) NOT NULL DEFAULT '1'"
+        ),
+        "keys" => array(
+          "primary" => array(
+            "" => array("username")
+          ),
+          "key" => array(
+            "domain" => array("domain"),
+            "kind" => array("kind")
+          )
+        ),
+        "attr" => "ENGINE=InnoDB DEFAULT CHARSET=utf8mb4 ROW_FORMAT=DYNAMIC"
+      ),
+      "tags_mailbox" => array(
+        "cols" => array(
+          "tag_name" => "VARCHAR(255) NOT NULL",
+          "username" => "VARCHAR(255) NOT NULL"
+        ),
+        "keys" => array(
+          "fkey" => array(
+            "fk_tags_mailbox" => array(
+              "col" => "username",
+              "ref" => "mailbox.username",
+              "delete" => "CASCADE",
+              "update" => "NO ACTION"
+            )
+          ),
+          "unique" => array(
+            "tag_name" => array("tag_name", "username")
+          )
+        ),
+        "attr" => "ENGINE=InnoDB DEFAULT CHARSET=utf8mb4 ROW_FORMAT=DYNAMIC"
+      ),
+      "sieve_filters" => array(
+        "cols" => array(
+          "id" => "INT NOT NULL AUTO_INCREMENT",
+          "username" => "VARCHAR(255) NOT NULL",
+          "script_desc" => "VARCHAR(255) NOT NULL",
+          "script_name" => "ENUM('active','inactive')",
+          "script_data" => "TEXT NOT NULL",
+          "filter_type" => "ENUM('postfilter','prefilter')",
+          "created" => "DATETIME(0) NOT NULL DEFAULT NOW(0)",
+          "modified" => "DATETIME ON UPDATE CURRENT_TIMESTAMP"
+        ),
+        "keys" => array(
+          "primary" => array(
+            "" => array("id")
+          ),
+          "key" => array(
+            "username" => array("username"),
+            "script_desc" => array("script_desc")
+          ),
+          "fkey" => array(
+            "fk_username_sieve_global_before" => array(
+              "col" => "username",
+              "ref" => "mailbox.username",
+              "delete" => "CASCADE",
+              "update" => "NO ACTION"
+            )
+          )
+        ),
+        "attr" => "ENGINE=InnoDB DEFAULT CHARSET=utf8mb4 ROW_FORMAT=DYNAMIC"
+      ),
+      "app_passwd" => array(
+        "cols" => array(
+          "id" => "INT NOT NULL AUTO_INCREMENT",
+          "name" => "VARCHAR(255) NOT NULL",
+          "mailbox" => "VARCHAR(255) NOT NULL",
+          "domain" => "VARCHAR(255) NOT NULL",
+          "password" => "VARCHAR(255) NOT NULL",
+          "created" => "DATETIME(0) NOT NULL DEFAULT NOW(0)",
+          "modified" => "DATETIME ON UPDATE CURRENT_TIMESTAMP",
+          "imap_access" => "TINYINT(1) NOT NULL DEFAULT '1'",
+          "smtp_access" => "TINYINT(1) NOT NULL DEFAULT '1'",
+          "dav_access" => "TINYINT(1) NOT NULL DEFAULT '1'",
+          "eas_access" => "TINYINT(1) NOT NULL DEFAULT '1'",
+          "pop3_access" => "TINYINT(1) NOT NULL DEFAULT '1'",
+          "sieve_access" => "TINYINT(1) NOT NULL DEFAULT '1'",
+          "active" => "TINYINT(1) NOT NULL DEFAULT '1'"
+        ),
+        "keys" => array(
+          "primary" => array(
+            "" => array("id")
+          ),
+          "key" => array(
+            "mailbox" => array("mailbox"),
+            "password" => array("password"),
+            "domain" => array("domain"),
+          ),
+          "fkey" => array(
+            "fk_username_app_passwd" => array(
+              "col" => "mailbox",
+              "ref" => "mailbox.username",
+              "delete" => "CASCADE",
+              "update" => "NO ACTION"
+            )
+          )
+        ),
+        "attr" => "ENGINE=InnoDB DEFAULT CHARSET=utf8mb4 ROW_FORMAT=DYNAMIC"
+      ),
+      "user_acl" => array(
+        "cols" => array(
+          "username" => "VARCHAR(255) NOT NULL",
+          "spam_alias" => "TINYINT(1) NOT NULL DEFAULT '1'",
+          "tls_policy" => "TINYINT(1) NOT NULL DEFAULT '1'",
+          "spam_score" => "TINYINT(1) NOT NULL DEFAULT '1'",
+          "spam_policy" => "TINYINT(1) NOT NULL DEFAULT '1'",
+          "delimiter_action" => "TINYINT(1) NOT NULL DEFAULT '1'",
+          "syncjobs" => "TINYINT(1) NOT NULL DEFAULT '1'",
+          "eas_reset" => "TINYINT(1) NOT NULL DEFAULT '1'",
+          "sogo_profile_reset" => "TINYINT(1) NOT NULL DEFAULT '0'",
+          "pushover" => "TINYINT(1) NOT NULL DEFAULT '1'",
+          // quarantine is for quarantine actions, todo: rename
+          "quarantine" => "TINYINT(1) NOT NULL DEFAULT '1'",
+          "quarantine_attachments" => "TINYINT(1) NOT NULL DEFAULT '1'",
+          "quarantine_notification" => "TINYINT(1) NOT NULL DEFAULT '1'",
+          "quarantine_category" => "TINYINT(1) NOT NULL DEFAULT '1'",
+          "app_passwds" => "TINYINT(1) NOT NULL DEFAULT '1'",
+          ),
+        "keys" => array(
+          "primary" => array(
+            "" => array("username")
+          ),
+          "fkey" => array(
+            "fk_username" => array(
+              "col" => "username",
+              "ref" => "mailbox.username",
+              "delete" => "CASCADE",
+              "update" => "NO ACTION"
+            )
+          )
+        ),
+        "attr" => "ENGINE=InnoDB DEFAULT CHARSET=utf8mb4 ROW_FORMAT=DYNAMIC"
+      ),
+      "alias_domain" => array(
+        "cols" => array(
+          "alias_domain" => "VARCHAR(255) NOT NULL",
+          "target_domain" => "VARCHAR(255) NOT NULL",
+          "created" => "DATETIME(0) NOT NULL DEFAULT NOW(0)",
+          "modified" => "DATETIME ON UPDATE CURRENT_TIMESTAMP",
+          "active" => "TINYINT(1) NOT NULL DEFAULT '1'"
+        ),
+        "keys" => array(
+          "primary" => array(
+            "" => array("alias_domain")
+          ),
+          "key" => array(
+            "active" => array("active"),
+            "target_domain" => array("target_domain")
+          )
+        ),
+        "attr" => "ENGINE=InnoDB DEFAULT CHARSET=utf8mb4 ROW_FORMAT=DYNAMIC"
+      ),
+      "spamalias" => array(
+        "cols" => array(
+          "address" => "VARCHAR(255) NOT NULL",
+          "goto" => "TEXT NOT NULL",
+          "created" => "DATETIME(0) NOT NULL DEFAULT NOW(0)",
+          "modified" => "DATETIME ON UPDATE CURRENT_TIMESTAMP",
+          "validity" => "INT(11)"
+        ),
+        "keys" => array(
+          "primary" => array(
+            "" => array("address")
+          ),
+        ),
+        "attr" => "ENGINE=InnoDB DEFAULT CHARSET=utf8mb4 ROW_FORMAT=DYNAMIC"
+      ),
+      "filterconf" => array(
+        "cols" => array(
+          "object" => "VARCHAR(255) NOT NULL DEFAULT ''",
+          "option" => "VARCHAR(50) NOT NULL DEFAULT ''",
+          "value" => "VARCHAR(100) NOT NULL DEFAULT ''",
+          "created" => "DATETIME(0) NOT NULL DEFAULT NOW(0)",
+          "modified" => "DATETIME ON UPDATE CURRENT_TIMESTAMP",
+          "prefid" => "INT(11) NOT NULL AUTO_INCREMENT"
+        ),
+        "keys" => array(
+          "primary" => array(
+            "" => array("prefid")
+          ),
+          "key" => array(
+            "object" => array("object")
+          )
+        ),
+        "attr" => "ENGINE=InnoDB DEFAULT CHARSET=utf8mb4 ROW_FORMAT=DYNAMIC"
+      ),
+      "settingsmap" => array(
+        "cols" => array(
+          "id" => "INT NOT NULL AUTO_INCREMENT",
+          "desc" => "VARCHAR(255) NOT NULL",
+          "content" => "LONGTEXT NOT NULL",
+          "created" => "DATETIME(0) NOT NULL DEFAULT NOW(0)",
+          "modified" => "DATETIME ON UPDATE CURRENT_TIMESTAMP",
+          "active" => "TINYINT(1) NOT NULL DEFAULT '0'"
+        ),
+        "keys" => array(
+          "primary" => array(
+            "" => array("id")
+          )
+        ),
+        "attr" => "ENGINE=InnoDB DEFAULT CHARSET=utf8mb4 ROW_FORMAT=DYNAMIC"
+      ),
+      "logs" => array(
+        "cols" => array(
+          "id" => "INT NOT NULL AUTO_INCREMENT",
+          "task" => "CHAR(32) NOT NULL DEFAULT '000000'",
+          "type" => "VARCHAR(32) DEFAULT ''",
+          "msg" => "TEXT",
+          "call" => "TEXT",
+          "user" => "VARCHAR(64) NOT NULL",
+          "role" => "VARCHAR(32) NOT NULL",
+          "remote" => "VARCHAR(39) NOT NULL",
+          "time" => "INT(11) NOT NULL"
+        ),
+        "keys" => array(
+          "primary" => array(
+            "" => array("id")
+          )
+        ),
+        "attr" => "ENGINE=InnoDB DEFAULT CHARSET=utf8mb4 ROW_FORMAT=DYNAMIC"
+      ),
+      "sasl_log" => array(
+        "cols" => array(
+          "service" => "VARCHAR(32) NOT NULL DEFAULT ''",
+          "app_password" => "INT",
+          "username" => "VARCHAR(255) NOT NULL",
+          "real_rip" => "VARCHAR(64) NOT NULL",
+          "datetime" => "DATETIME(0) NOT NULL DEFAULT NOW(0)"
+        ),
+        "keys" => array(
+          "primary" => array(
+            "" => array("service", "real_rip", "username")
+          ),
+          "key" => array(
+            "username" => array("username"),
+            "service" => array("service"),
+            "datetime" => array("datetime"),
+            "real_rip" => array("real_rip")
+          )
+        ),
+        "attr" => "ENGINE=InnoDB DEFAULT CHARSET=utf8mb4 ROW_FORMAT=DYNAMIC"
+      ),
+      "quota2" => array(
+        "cols" => array(
+          "username" => "VARCHAR(255) NOT NULL",
+          "bytes" => "BIGINT(20) NOT NULL DEFAULT '0'",
+          "messages" => "BIGINT(20) NOT NULL DEFAULT '0'"
+        ),
+        "keys" => array(
+          "primary" => array(
+            "" => array("username")
+          )
+        ),
+        "attr" => "ENGINE=InnoDB DEFAULT CHARSET=utf8mb4 ROW_FORMAT=DYNAMIC"
+      ),
+      "quota2replica" => array(
+        "cols" => array(
+          "username" => "VARCHAR(255) NOT NULL",
+          "bytes" => "BIGINT(20) NOT NULL DEFAULT '0'",
+          "messages" => "BIGINT(20) NOT NULL DEFAULT '0'"
+        ),
+        "keys" => array(
+          "primary" => array(
+            "" => array("username")
+          )
+        ),
+        "attr" => "ENGINE=InnoDB DEFAULT CHARSET=utf8mb4 ROW_FORMAT=DYNAMIC"
+      ),
+      "domain_admins" => array(
+        "cols" => array(
+          "id" => "INT NOT NULL AUTO_INCREMENT",
+          "username" => "VARCHAR(255) NOT NULL",
+          "domain" => "VARCHAR(255) NOT NULL",
+          "created" => "DATETIME(0) NOT NULL DEFAULT NOW(0)",
+          "active" => "TINYINT(1) NOT NULL DEFAULT '1'"
+        ),
+        "keys" => array(
+          "primary" => array(
+            "" => array("id")
+          ),
+          "key" => array(
+            "username" => array("username")
+          )
+        ),
+        "attr" => "ENGINE=InnoDB DEFAULT CHARSET=utf8mb4 ROW_FORMAT=DYNAMIC"
+      ),
+      "da_acl" => array(
+        "cols" => array(
+          "username" => "VARCHAR(255) NOT NULL",
+          "syncjobs" => "TINYINT(1) NOT NULL DEFAULT '1'",
+          "quarantine" => "TINYINT(1) NOT NULL DEFAULT '1'",
+          "login_as" => "TINYINT(1) NOT NULL DEFAULT '1'",
+          "sogo_access" => "TINYINT(1) NOT NULL DEFAULT '1'",
+          "app_passwds" => "TINYINT(1) NOT NULL DEFAULT '1'",
+          "bcc_maps" => "TINYINT(1) NOT NULL DEFAULT '1'",
+          "pushover" => "TINYINT(1) NOT NULL DEFAULT '0'",
+          "filters" => "TINYINT(1) NOT NULL DEFAULT '1'",
+          "ratelimit" => "TINYINT(1) NOT NULL DEFAULT '1'",
+          "spam_policy" => "TINYINT(1) NOT NULL DEFAULT '1'",
+          "extend_sender_acl" => "TINYINT(1) NOT NULL DEFAULT '0'",
+          "unlimited_quota" => "TINYINT(1) NOT NULL DEFAULT '0'",
+          "protocol_access" => "TINYINT(1) NOT NULL DEFAULT '1'",
+          "smtp_ip_access" => "TINYINT(1) NOT NULL DEFAULT '1'",
+          "alias_domains" => "TINYINT(1) NOT NULL DEFAULT '0'",
+          "mailbox_relayhost" => "TINYINT(1) NOT NULL DEFAULT '1'",
+          "domain_relayhost" => "TINYINT(1) NOT NULL DEFAULT '1'",
+          "domain_desc" => "TINYINT(1) NOT NULL DEFAULT '0'"
+          ),
+        "keys" => array(
+          "primary" => array(
+            "" => array("username")
+          )
+        ),
+        "attr" => "ENGINE=InnoDB DEFAULT CHARSET=utf8mb4 ROW_FORMAT=DYNAMIC"
+      ),
+      "imapsync" => array(
+        "cols" => array(
+          "id" => "INT NOT NULL AUTO_INCREMENT",
+          "user2" => "VARCHAR(255) NOT NULL",
+          "host1" => "VARCHAR(255) NOT NULL",
+          "authmech1" => "ENUM('PLAIN','LOGIN','CRAM-MD5') DEFAULT 'PLAIN'",
+          "regextrans2" => "VARCHAR(255) DEFAULT ''",
+          "authmd51" => "TINYINT(1) NOT NULL DEFAULT 0",
+          "domain2" => "VARCHAR(255) NOT NULL DEFAULT ''",
+          "subfolder2" => "VARCHAR(255) NOT NULL DEFAULT ''",
+          "user1" => "VARCHAR(255) NOT NULL",
+          "password1" => "VARCHAR(255) NOT NULL",
+          "exclude" => "VARCHAR(500) NOT NULL DEFAULT ''",
+          "maxage" => "SMALLINT NOT NULL DEFAULT '0'",
+          "mins_interval" => "SMALLINT UNSIGNED NOT NULL DEFAULT '0'",
+          "maxbytespersecond" => "VARCHAR(50) NOT NULL DEFAULT '0'",
+          "port1" => "SMALLINT UNSIGNED NOT NULL",
+          "enc1" => "ENUM('TLS','SSL','PLAIN') DEFAULT 'TLS'",
+          "delete2duplicates" => "TINYINT(1) NOT NULL DEFAULT '1'",
+          "delete1" => "TINYINT(1) NOT NULL DEFAULT '0'",
+          "delete2" => "TINYINT(1) NOT NULL DEFAULT '0'",
+          "automap" => "TINYINT(1) NOT NULL DEFAULT '0'",
+          "skipcrossduplicates" => "TINYINT(1) NOT NULL DEFAULT '0'",
+          "custom_params" => "VARCHAR(512) NOT NULL DEFAULT ''",
+          "timeout1" => "SMALLINT NOT NULL DEFAULT '600'",
+          "timeout2" => "SMALLINT NOT NULL DEFAULT '600'",
+          "subscribeall" => "TINYINT(1) NOT NULL DEFAULT '1'",
+          "is_running" => "TINYINT(1) NOT NULL DEFAULT '0'",
+          "returned_text" => "LONGTEXT",
+          "last_run" => "TIMESTAMP NULL DEFAULT NULL",
+          "success" => "TINYINT(1) UNSIGNED DEFAULT NULL",
+          "exit_status" => "VARCHAR(50) DEFAULT NULL",
+          "created" => "DATETIME(0) NOT NULL DEFAULT NOW(0)",
+          "modified" => "DATETIME ON UPDATE CURRENT_TIMESTAMP",
+          "active" => "TINYINT(1) NOT NULL DEFAULT '0'"
+        ),
+        "keys" => array(
+          "primary" => array(
+            "" => array("id")
+          )
+        ),
+        "attr" => "ENGINE=InnoDB DEFAULT CHARSET=utf8mb4 ROW_FORMAT=DYNAMIC"
+      ),
+      "bcc_maps" => array(
+        "cols" => array(
+          "id" => "INT NOT NULL AUTO_INCREMENT",
+          "local_dest" => "VARCHAR(255) NOT NULL",
+          "bcc_dest" => "VARCHAR(255) NOT NULL",
+          "domain" => "VARCHAR(255) NOT NULL",
+          "type" => "ENUM('sender','rcpt')",
+          "created" => "DATETIME(0) NOT NULL DEFAULT NOW(0)",
+          "modified" => "DATETIME ON UPDATE CURRENT_TIMESTAMP",
+          "active" => "TINYINT(1) NOT NULL DEFAULT '0'"
+        ),
+        "keys" => array(
+          "primary" => array(
+            "" => array("id")
+          ),
+          "key" => array(
+            "local_dest" => array("local_dest"),
+          )
+        ),
+        "attr" => "ENGINE=InnoDB DEFAULT CHARSET=utf8mb4 ROW_FORMAT=DYNAMIC"
+      ),
+      "recipient_maps" => array(
+        "cols" => array(
+          "id" => "INT NOT NULL AUTO_INCREMENT",
+          "old_dest" => "VARCHAR(255) NOT NULL",
+          "new_dest" => "VARCHAR(255) NOT NULL",
+          "created" => "DATETIME(0) NOT NULL DEFAULT NOW(0)",
+          "modified" => "DATETIME ON UPDATE CURRENT_TIMESTAMP",
+          "active" => "TINYINT(1) NOT NULL DEFAULT '0'"
+        ),
+        "keys" => array(
+          "primary" => array(
+            "" => array("id")
+          ),
+          "key" => array(
+            "local_dest" => array("old_dest"),
+          )
+        ),
+        "attr" => "ENGINE=InnoDB DEFAULT CHARSET=utf8mb4 ROW_FORMAT=DYNAMIC"
+      ),
+      "tfa" => array(
+        "cols" => array(
+          "id" => "INT NOT NULL AUTO_INCREMENT",
+          "key_id" => "VARCHAR(255) NOT NULL",
+          "username" => "VARCHAR(255) NOT NULL",
+          "authmech" => "ENUM('yubi_otp', 'u2f', 'hotp', 'totp', 'webauthn')",
+          "secret" => "VARCHAR(255) DEFAULT NULL",
+          "keyHandle" => "VARCHAR(255) DEFAULT NULL",
+          "publicKey" => "VARCHAR(4096) DEFAULT NULL",
+          "counter" => "INT NOT NULL DEFAULT '0'",
+          "certificate" => "TEXT",
+          "active" => "TINYINT(1) NOT NULL DEFAULT '0'"
+        ),
+        "keys" => array(
+          "primary" => array(
+            "" => array("id")
+          )
+        ),
+        "attr" => "ENGINE=InnoDB DEFAULT CHARSET=utf8mb4 ROW_FORMAT=DYNAMIC"
+      ),
+      "forwarding_hosts" => array(
+        "cols" => array(
+          "host" => "VARCHAR(255) NOT NULL",
+          "source" => "VARCHAR(255) NOT NULL",
+          "filter_spam" => "TINYINT(1) NOT NULL DEFAULT '0'"
+        ),
+        "keys" => array(
+          "primary" => array(
+            "" => array("host")
+          ),
+        ),
+        "attr" => "ENGINE=InnoDB DEFAULT CHARSET=utf8mb4 ROW_FORMAT=DYNAMIC"
+      ),
+      "sogo_acl" => array(
+        "cols" => array(
+          "id" => "INT NOT NULL AUTO_INCREMENT",
+          "c_folder_id" => "INT NOT NULL",
+          "c_object" => "VARCHAR(255) NOT NULL",
+          "c_uid" => "VARCHAR(255) NOT NULL",
+          "c_role" => "VARCHAR(80) NOT NULL"
+        ),
+        "keys" => array(
+          "primary" => array(
+            "" => array("id")
+          ),
+          "key" => array(
+            "sogo_acl_c_folder_id_idx" => array("c_folder_id"),
+            "sogo_acl_c_uid_idx" => array("c_uid")
+          )
+        ),
+        "attr" => "ENGINE=InnoDB DEFAULT CHARSET=utf8mb4 ROW_FORMAT=DYNAMIC"
+      ),
+      "sogo_alarms_folder" => array(
+        "cols" => array(
+          "id" => "INT NOT NULL AUTO_INCREMENT",
+          "c_path" => "VARCHAR(255) NOT NULL",
+          "c_name" => "VARCHAR(255) NOT NULL",
+          "c_uid" => "VARCHAR(255) NOT NULL",
+          "c_recurrence_id" => "INT(11) DEFAULT NULL",
+          "c_alarm_number" => "INT(11) NOT NULL",
+          "c_alarm_date" => "INT(11) NOT NULL"
+        ),
+        "keys" => array(
+          "primary" => array(
+            "" => array("id")
+          )
+        ),
+        "attr" => "ENGINE=InnoDB DEFAULT CHARSET=utf8mb4 ROW_FORMAT=DYNAMIC"
+      ),
+      "sogo_cache_folder" => array(
+        "cols" => array(
+          "c_uid" => "VARCHAR(255) NOT NULL",
+          "c_path" => "VARCHAR(255) NOT NULL",
+          "c_parent_path" => "VARCHAR(255) DEFAULT NULL",
+          "c_type" => "TINYINT(3) unsigned NOT NULL",
+          "c_creationdate" => "INT(11) NOT NULL",
+          "c_lastmodified" => "INT(11) NOT NULL",
+          "c_version" => "INT(11) NOT NULL DEFAULT '0'",
+          "c_deleted" => "TINYINT(4) NOT NULL DEFAULT '0'",
+          "c_content" => "LONGTEXT"
+        ),
+        "keys" => array(
+          "primary" => array(
+            "" => array("c_uid", "c_path")
+          ),
+        ),
+        "attr" => "ENGINE=InnoDB DEFAULT CHARSET=utf8mb4 ROW_FORMAT=DYNAMIC"
+      ),
+      "sogo_folder_info" => array(
+        "cols" => array(
+          "c_folder_id" => "BIGINT(20) unsigned NOT NULL AUTO_INCREMENT",
+          "c_path" => "VARCHAR(255) NOT NULL",
+          "c_path1" => "VARCHAR(255) NOT NULL",
+          "c_path2" => "VARCHAR(255) DEFAULT NULL",
+          "c_path3" => "VARCHAR(255) DEFAULT NULL",
+          "c_path4" => "VARCHAR(255) DEFAULT NULL",
+          "c_foldername" => "VARCHAR(255) NOT NULL",
+          "c_location" => "VARCHAR(2048) DEFAULT NULL",
+          "c_quick_location" => "VARCHAR(2048) DEFAULT NULL",
+          "c_acl_location" => "VARCHAR(2048) DEFAULT NULL",
+          "c_folder_type" => "VARCHAR(255) NOT NULL"
+        ),
+        "keys" => array(
+          "primary" => array(
+            "" => array("c_path")
+          ),
+          "unique" => array(
+            "c_folder_id" => array("c_folder_id")
+          )
+        ),
+        "attr" => "ENGINE=InnoDB DEFAULT CHARSET=utf8mb4 ROW_FORMAT=DYNAMIC"
+      ),
+      "sogo_quick_appointment" => array(
+        "cols" => array(
+          "c_folder_id" => "INT NOT NULL",
+          "c_name" => "VARCHAR(255) NOT NULL",
+          "c_uid" => "VARCHAR(1000) NOT NULL",
+          "c_startdate" => "INT",
+          "c_enddate" => "INT",
+          "c_cycleenddate" => "INT",
+          "c_title" => "VARCHAR(1000) NOT NULL",
+          "c_participants" => "TEXT",
+          "c_isallday" => "INT",
+          "c_iscycle" => "INT",
+          "c_cycleinfo" => "TEXT",
+          "c_classification" => "INT NOT NULL",
+          "c_isopaque" => "INT NOT NULL",
+          "c_status" => "INT NOT NULL",
+          "c_priority" => "INT",
+          "c_location" => "VARCHAR(255)",
+          "c_orgmail" => "VARCHAR(255)",
+          "c_partmails" => "TEXT",
+          "c_partstates" => "TEXT",
+          "c_category" => "VARCHAR(255)",
+          "c_sequence" => "INT",
+          "c_component" => "VARCHAR(10) NOT NULL",
+          "c_nextalarm" => "INT",
+          "c_description" => "TEXT"
+        ),
+        "keys" => array(
+          "primary" => array(
+            "" => array("c_folder_id", "c_name")
+          )
+        ),
+        "attr" => "ENGINE=InnoDB DEFAULT CHARSET=utf8mb4 ROW_FORMAT=DYNAMIC"
+      ),
+      "sogo_quick_contact" => array(
+        "cols" => array(
+          "c_folder_id" => "INT NOT NULL",
+          "c_name" => "VARCHAR(255) NOT NULL",
+          "c_givenname" => "VARCHAR(255)",
+          "c_cn" => "VARCHAR(255)",
+          "c_sn" => "VARCHAR(255)",
+          "c_screenname" => "VARCHAR(255)",
+          "c_l" => "VARCHAR(255)",
+          "c_mail" => "TEXT",
+          "c_o" => "VARCHAR(500)",
+          "c_ou" => "VARCHAR(255)",
+          "c_telephonenumber" => "VARCHAR(255)",
+          "c_categories" => "VARCHAR(255)",
+          "c_component" => "VARCHAR(10) NOT NULL",
+          "c_hascertificate" => "INT4 DEFAULT 0"
+        ),
+        "keys" => array(
+          "primary" => array(
+            "" => array("c_folder_id", "c_name")
+          )
+        ),
+        "attr" => "ENGINE=InnoDB DEFAULT CHARSET=utf8mb4 ROW_FORMAT=DYNAMIC"
+      ),
+      "sogo_sessions_folder" => array(
+        "cols" => array(
+          "c_id" => "VARCHAR(255) NOT NULL",
+          "c_value" => "VARCHAR(4096) NOT NULL",
+          "c_creationdate" => "INT(11) NOT NULL",
+          "c_lastseen" => "INT(11) NOT NULL"
+        ),
+        "keys" => array(
+          "primary" => array(
+            "" => array("c_id")
+          )
+        ),
+        "attr" => "ENGINE=InnoDB DEFAULT CHARSET=utf8mb4 ROW_FORMAT=DYNAMIC"
+      ),
+      "sogo_store" => array(
+        "cols" => array(
+          "c_folder_id" => "INT NOT NULL",
+          "c_name" => "VARCHAR(255) NOT NULL",
+          "c_content" => "MEDIUMTEXT NOT NULL",
+          "c_creationdate" => "INT NOT NULL",
+          "c_lastmodified" => "INT NOT NULL",
+          "c_version" => "INT NOT NULL",
+          "c_deleted" => "INT"
+        ),
+        "keys" => array(
+          "primary" => array(
+            "" => array("c_folder_id", "c_name")
+          )
+        ),
+        "attr" => "ENGINE=InnoDB DEFAULT CHARSET=utf8mb4 ROW_FORMAT=DYNAMIC"
+      ),
+      "pushover" => array(
+        "cols" => array(
+          "username" => "VARCHAR(255) NOT NULL",
+          "key" => "VARCHAR(255) NOT NULL",
+          "token" => "VARCHAR(255) NOT NULL",
+          "attributes" => "JSON",
+          "title" => "TEXT",
+          "text" => "TEXT",
+          "senders" => "TEXT",
+          "senders_regex" => "TEXT",
+          "active" => "TINYINT(1) NOT NULL DEFAULT '1'"
+        ),
+        "keys" => array(
+          "primary" => array(
+            "" => array("username")
+          )
+        ),
+        "attr" => "ENGINE=InnoDB DEFAULT CHARSET=utf8mb4 ROW_FORMAT=DYNAMIC"
+      ),
+      "sogo_user_profile" => array(
+        "cols" => array(
+          "c_uid" => "VARCHAR(255) NOT NULL",
+          "c_defaults" => "LONGTEXT",
+          "c_settings" => "LONGTEXT"
+        ),
+        "keys" => array(
+          "primary" => array(
+            "" => array("c_uid")
+          )
+        ),
+        "attr" => "ENGINE=InnoDB DEFAULT CHARSET=utf8mb4 ROW_FORMAT=DYNAMIC"
+      ),
+      "oauth_clients" => array(
+        "cols" => array(
+          "id" => "INT NOT NULL AUTO_INCREMENT",
+          "client_id" => "VARCHAR(80) NOT NULL",
+          "client_secret" => "VARCHAR(80)",
+          "redirect_uri" => "VARCHAR(2000)",
+          "grant_types" => "VARCHAR(80)",
+          "scope" => "VARCHAR(4000)",
+          "user_id" => "VARCHAR(80)"
+        ),
+        "keys" => array(
+          "primary" => array(
+            "" => array("client_id")
+          ),
+          "unique" => array(
+            "id" => array("id")
+          )
+        ),
+        "attr" => "ENGINE=InnoDB DEFAULT CHARSET=utf8mb4 ROW_FORMAT=DYNAMIC"
+      ),
+      "oauth_access_tokens" => array(
+        "cols" => array(
+          "access_token" => "VARCHAR(40) NOT NULL",
+          "client_id" => "VARCHAR(80) NOT NULL",
+          "user_id" => "VARCHAR(80)",
+          "expires" => "TIMESTAMP NOT NULL",
+          "scope" => "VARCHAR(4000)"
+        ),
+        "keys" => array(
+          "primary" => array(
+            "" => array("access_token")
+          )
+        ),
+        "attr" => "ENGINE=InnoDB DEFAULT CHARSET=utf8mb4 ROW_FORMAT=DYNAMIC"
+      ),
+      "oauth_authorization_codes" => array(
+        "cols" => array(
+          "authorization_code" => "VARCHAR(40) NOT NULL",
+          "client_id" => "VARCHAR(80) NOT NULL",
+          "user_id" => "VARCHAR(80)",
+          "redirect_uri" => "VARCHAR(2000)",
+          "expires" => "TIMESTAMP NOT NULL",
+          "scope" => "VARCHAR(4000)",
+          "id_token" => "VARCHAR(1000)"
+        ),
+        "keys" => array(
+          "primary" => array(
+            "" => array("authorization_code")
+          )
+        ),
+        "attr" => "ENGINE=InnoDB DEFAULT CHARSET=utf8mb4 ROW_FORMAT=DYNAMIC"
+      ),
+      "oauth_refresh_tokens" => array(
+        "cols" => array(
+          "refresh_token" => "VARCHAR(40) NOT NULL",
+          "client_id" => "VARCHAR(80) NOT NULL",
+          "user_id" => "VARCHAR(80)",
+          "expires" => "TIMESTAMP NOT NULL",
+          "scope" => "VARCHAR(4000)"
+        ),
+        "keys" => array(
+          "primary" => array(
+            "" => array("refresh_token")
+          )
+        ),
+        "attr" => "ENGINE=InnoDB DEFAULT CHARSET=utf8mb4 ROW_FORMAT=DYNAMIC"
+      )
+    );
+
+    foreach ($tables as $table => $properties) {
+      // Migrate to quarantine
+      if ($table == 'quarantine') {
+        $stmt = $pdo->query("SHOW TABLES LIKE 'quarantaine'");
+        $num_results = count($stmt->fetchAll(PDO::FETCH_ASSOC));
+        if ($num_results != 0) {
+          $stmt = $pdo->query("SHOW TABLES LIKE 'quarantine'");
+          $num_results = count($stmt->fetchAll(PDO::FETCH_ASSOC));
+          if ($num_results == 0) {
+            $pdo->query("RENAME TABLE `quarantaine` TO `quarantine`");
+          }
+        }
+      }
+
+      // Migrate tls_enforce_* options
+      if ($table == 'mailbox') {
+        $stmt = $pdo->query("SHOW TABLES LIKE 'mailbox'");
+        $num_results = count($stmt->fetchAll(PDO::FETCH_ASSOC));
+        if ($num_results != 0) {
+          $stmt = $pdo->query("SHOW COLUMNS FROM `mailbox` LIKE '%tls_enforce%'"); 
+          $num_results = count($stmt->fetchAll(PDO::FETCH_ASSOC));
+          if ($num_results != 0) {
+            $stmt = $pdo->query("SELECT `username`, `tls_enforce_in`, `tls_enforce_out` FROM `mailbox`");
+            $tls_options_rows = $stmt->fetchAll(PDO::FETCH_ASSOC);
+            while ($row = array_shift($tls_options_rows)) {
+              $tls_options[$row['username']] = array('tls_enforce_in' => $row['tls_enforce_in'], 'tls_enforce_out' => $row['tls_enforce_out']);
+            }
+          }
+        }
+      }
+
+      $stmt = $pdo->query("SHOW TABLES LIKE '" . $table . "'"); 
+      $num_results = count($stmt->fetchAll(PDO::FETCH_ASSOC));
+      if ($num_results != 0) {
+        $stmt = $pdo->prepare("SELECT CONCAT('ALTER TABLE ', `table_schema`, '.', `table_name`, ' DROP FOREIGN KEY ', `constraint_name`, ';') AS `FKEY_DROP` FROM `information_schema`.`table_constraints`
+          WHERE `constraint_type` = 'FOREIGN KEY' AND `table_name` = :table;");
+        $stmt->execute(array(':table' => $table));
+        $rows = $stmt->fetchAll(PDO::FETCH_ASSOC);
+        while ($row = array_shift($rows)) {
+          $pdo->query($row['FKEY_DROP']);
+        }
+        foreach($properties['cols'] as $column => $type) {
+          $stmt = $pdo->query("SHOW COLUMNS FROM `" . $table . "` LIKE '" . $column . "'"); 
+          $num_results = count($stmt->fetchAll(PDO::FETCH_ASSOC));
+          if ($num_results == 0) {
+            if (strpos($type, 'AUTO_INCREMENT') !== false) {
+              $type = $type . ' PRIMARY KEY ';
+              // Adding an AUTO_INCREMENT key, need to drop primary keys first, if exists
+              $stmt = $pdo->query("SHOW KEYS FROM `" . $table . "` WHERE Key_name = 'PRIMARY'");
+              $num_results = count($stmt->fetchAll(PDO::FETCH_ASSOC));
+              if ($num_results != 0) {
+                $pdo->query("ALTER TABLE `" . $table . "` DROP PRIMARY KEY");
+              }
+            }
+            $pdo->query("ALTER TABLE `" . $table . "` ADD `" . $column . "` " . $type);
+          }
+          else {
+            $pdo->query("ALTER TABLE `" . $table . "` MODIFY COLUMN `" . $column . "` " . $type);
+          }
+        }
+        foreach($properties['keys'] as $key_type => $key_content) {
+          if (strtolower($key_type) == 'primary') {
+            foreach ($key_content as $key_values) {
+              $fields = "`" . implode("`, `", $key_values) . "`";
+              $stmt = $pdo->query("SHOW KEYS FROM `" . $table . "` WHERE Key_name = 'PRIMARY'"); 
+              $num_results = count($stmt->fetchAll(PDO::FETCH_ASSOC));
+              $is_drop = ($num_results != 0) ? "DROP PRIMARY KEY, " : "";
+              $pdo->query("ALTER TABLE `" . $table . "` " . $is_drop . "ADD PRIMARY KEY (" . $fields . ")");
+            }
+          }
+          if (strtolower($key_type) == 'key') {
+            foreach ($key_content as $key_name => $key_values) {
+              $fields = "`" . implode("`, `", $key_values) . "`";
+              $stmt = $pdo->query("SHOW KEYS FROM `" . $table . "` WHERE Key_name = '" . $key_name . "'"); 
+              $num_results = count($stmt->fetchAll(PDO::FETCH_ASSOC));
+              $is_drop = ($num_results != 0) ? "DROP INDEX `" . $key_name . "`, " : "";
+              $pdo->query("ALTER TABLE `" . $table . "` " . $is_drop . "ADD KEY `" . $key_name . "` (" . $fields . ")");
+            }
+          }
+          if (strtolower($key_type) == 'unique') {
+            foreach ($key_content as $key_name => $key_values) {
+              $fields = "`" . implode("`, `", $key_values) . "`";
+              $stmt = $pdo->query("SHOW KEYS FROM `" . $table . "` WHERE Key_name = '" . $key_name . "'");
+              $num_results = count($stmt->fetchAll(PDO::FETCH_ASSOC));
+              $is_drop = ($num_results != 0) ? "DROP INDEX `" . $key_name . "`, " : "";
+              $pdo->query("ALTER TABLE `" . $table . "` " . $is_drop . "ADD UNIQUE KEY `" . $key_name . "` (" . $fields . ")");
+            }
+          }
+          if (strtolower($key_type) == 'fkey') {
+            foreach ($key_content as $key_name => $key_values) {
+              $fields = "`" . implode("`, `", $key_values) . "`";
+              $stmt = $pdo->query("SHOW KEYS FROM `" . $table . "` WHERE Key_name = '" . $key_name . "'");
+              $num_results = count($stmt->fetchAll(PDO::FETCH_ASSOC));
+              if ($num_results != 0) {
+                $pdo->query("ALTER TABLE `" . $table . "` DROP INDEX `" . $key_name . "`");
+              }
+              @list($table_ref, $field_ref) = explode('.', $key_values['ref']);
+              $pdo->query("ALTER TABLE `" . $table . "` ADD FOREIGN KEY `" . $key_name . "` (" . $key_values['col'] . ") REFERENCES `" . $table_ref . "` (`" . $field_ref . "`)
+                ON DELETE " . $key_values['delete'] . " ON UPDATE " . $key_values['update']);
+            }
+          }
+        }
+        // Drop all vanished columns
+        $stmt = $pdo->query("SHOW COLUMNS FROM `" . $table . "`"); 
+        $cols_in_table = $stmt->fetchAll(PDO::FETCH_ASSOC); 
+        while ($row = array_shift($cols_in_table)) {
+          if (!array_key_exists($row['Field'], $properties['cols'])) {
+            $pdo->query("ALTER TABLE `" . $table . "` DROP COLUMN `" . $row['Field'] . "`;");
+          }
+        }
+
+        // Step 1: Get all non-primary keys, that currently exist and those that should exist
+        $stmt = $pdo->query("SHOW KEYS FROM `" . $table . "` WHERE `Key_name` != 'PRIMARY'"); 
+        $keys_in_table = $stmt->fetchAll(PDO::FETCH_ASSOC); 
+        $keys_to_exist = array();
+        if (isset($properties['keys']['unique']) && is_array($properties['keys']['unique'])) {
+          foreach ($properties['keys']['unique'] as $key_name => $key_values) {
+             $keys_to_exist[] = $key_name;
+          }
+        }
+        if (isset($properties['keys']['key']) && is_array($properties['keys']['key'])) {
+          foreach ($properties['keys']['key'] as $key_name => $key_values) {
+             $keys_to_exist[] = $key_name;
+          }
+        }
+        // Index for foreign key must exist
+        if (isset($properties['keys']['fkey']) && is_array($properties['keys']['fkey'])) {
+          foreach ($properties['keys']['fkey'] as $key_name => $key_values) {
+             $keys_to_exist[] = $key_name;
+          }
+        }
+        // Step 2: Drop all vanished indexes
+        while ($row = array_shift($keys_in_table)) {
+          if (!in_array($row['Key_name'], $keys_to_exist)) {
+            $pdo->query("ALTER TABLE `" . $table . "` DROP INDEX `" . $row['Key_name'] . "`");
+          }
+        }
+        // Step 3: Drop all vanished primary keys
+        if (!isset($properties['keys']['primary'])) {
+          $stmt = $pdo->query("SHOW KEYS FROM `" . $table . "` WHERE Key_name = 'PRIMARY'"); 
+          $num_results = count($stmt->fetchAll(PDO::FETCH_ASSOC));
+          if ($num_results != 0) {
+            $pdo->query("ALTER TABLE `" . $table . "` DROP PRIMARY KEY");
+          }
+        }
+      }
+      else {
+        // Create table if it is missing
+        $sql = "CREATE TABLE IF NOT EXISTS `" . $table . "` (";
+        foreach($properties['cols'] as $column => $type) {
+          $sql .= "`" . $column . "` " . $type . ",";
+        }
+        foreach($properties['keys'] as $key_type => $key_content) {
+          if (strtolower($key_type) == 'primary') {
+            foreach ($key_content as $key_values) {
+              $fields = "`" . implode("`, `", $key_values) . "`";
+              $sql .= "PRIMARY KEY (" . $fields . ")" . ",";
+            }
+          }
+          elseif (strtolower($key_type) == 'key') {
+            foreach ($key_content as $key_name => $key_values) {
+              $fields = "`" . implode("`, `", $key_values) . "`";
+              $sql .= "KEY `" . $key_name . "` (" . $fields . ")" . ",";
+            }
+          }
+          elseif (strtolower($key_type) == 'unique') {
+            foreach ($key_content as $key_name => $key_values) {
+              $fields = "`" . implode("`, `", $key_values) . "`";
+              $sql .= "UNIQUE KEY `" . $key_name . "` (" . $fields . ")" . ",";
+            }
+          }
+          elseif (strtolower($key_type) == 'fkey') {
+            foreach ($key_content as $key_name => $key_values) {
+              @list($table_ref, $field_ref) = explode('.', $key_values['ref']);
+              $sql .= "FOREIGN KEY `" . $key_name . "` (" . $key_values['col'] . ") REFERENCES `" . $table_ref . "` (`" . $field_ref . "`)
+                ON DELETE " . $key_values['delete'] . " ON UPDATE " . $key_values['update'] . ",";
+            }
+          }
+        }
+        $sql = rtrim($sql, ",");
+        $sql .= ") " . $properties['attr'];
+        $pdo->query($sql);
+      }
+      // Reset table attributes
+      $pdo->query("ALTER TABLE `" . $table . "` " . $properties['attr'] . ";");
+
+    }
+
+    // Recreate SQL views
+    foreach ($views as $view => $create) {
+      $pdo->query("DROP VIEW IF EXISTS `" . $view . "`;");
+      $pdo->query($create);
+    }
+    
+    // Mitigate imapsync pipemess issue
+    $pdo->query("UPDATE `imapsync` SET `custom_params` = '' WHERE `custom_params` LIKE '%pipemess%';");
+    
+    // Migrate webauthn tfa
+    $stmt = $pdo->query("ALTER TABLE `tfa` MODIFY COLUMN `authmech` ENUM('yubi_otp', 'u2f', 'hotp', 'totp', 'webauthn')");
+
+    // Inject admin if not exists
+    $stmt = $pdo->query("SELECT NULL FROM `admin`"); 
+    $num_results = count($stmt->fetchAll(PDO::FETCH_ASSOC));
+    if ($num_results == 0) {
+    $pdo->query("INSERT INTO `admin` (`username`, `password`, `superadmin`, `created`, `modified`, `active`)
+      VALUES ('admin', '{SSHA256}K8eVJ6YsZbQCfuJvSUbaQRLr0HPLz5rC9IAp0PAFl0tmNDBkMDc0NDAyOTAxN2Rk', 1, NOW(), NOW(), 1)");
+    $pdo->query("INSERT INTO `domain_admins` (`username`, `domain`, `created`, `active`)
+        SELECT `username`, 'ALL', NOW(), 1 FROM `admin`
+          WHERE superadmin='1' AND `username` NOT IN (SELECT `username` FROM `domain_admins`);");
+    $pdo->query("DELETE FROM `admin` WHERE `username` NOT IN  (SELECT `username` FROM `domain_admins`);");
+    }
+    // Insert new DB schema version
+    $pdo->query("REPLACE INTO `versions` (`application`, `version`) VALUES ('db_schema', '" . $db_version . "');");
+
+    // Fix dangling domain admins
+    $pdo->query("DELETE FROM `admin` WHERE `superadmin` = 0 AND `username` NOT IN (SELECT `username`FROM `domain_admins`);");
+    $pdo->query("DELETE FROM `da_acl` WHERE `username` NOT IN (SELECT `username`FROM `domain_admins`);");
+
+    // Migrate attributes
+    // pushover
+    $pdo->query("UPDATE `pushover` SET `attributes` = '{}' WHERE `attributes` = '' OR `attributes` IS NULL;");
+    $pdo->query("UPDATE `pushover` SET `attributes` =  JSON_SET(`attributes`, '$.evaluate_x_prio', \"0\") WHERE JSON_VALUE(`attributes`, '$.evaluate_x_prio') IS NULL;");
+    $pdo->query("UPDATE `pushover` SET `attributes` =  JSON_SET(`attributes`, '$.only_x_prio', \"0\") WHERE JSON_VALUE(`attributes`, '$.only_x_prio') IS NULL;");
+    // mailbox
+    $pdo->query("UPDATE `mailbox` SET `attributes` = '{}' WHERE `attributes` = '' OR `attributes` IS NULL;");
+    $pdo->query("UPDATE `mailbox` SET `attributes` =  JSON_SET(`attributes`, '$.passwd_update', \"0\") WHERE JSON_VALUE(`attributes`, '$.passwd_update') IS NULL;");
+    $pdo->query("UPDATE `mailbox` SET `attributes` =  JSON_SET(`attributes`, '$.relayhost', \"0\") WHERE JSON_VALUE(`attributes`, '$.relayhost') IS NULL;");
+    $pdo->query("UPDATE `mailbox` SET `attributes` =  JSON_SET(`attributes`, '$.force_pw_update', \"0\") WHERE JSON_VALUE(`attributes`, '$.force_pw_update') IS NULL;");
+    $pdo->query("UPDATE `mailbox` SET `attributes` =  JSON_SET(`attributes`, '$.sieve_access', \"1\") WHERE JSON_VALUE(`attributes`, '$.sieve_access') IS NULL;");
+    $pdo->query("UPDATE `mailbox` SET `attributes` =  JSON_SET(`attributes`, '$.sogo_access', \"1\") WHERE JSON_VALUE(`attributes`, '$.sogo_access') IS NULL;");
+    $pdo->query("UPDATE `mailbox` SET `attributes` =  JSON_SET(`attributes`, '$.imap_access', \"1\") WHERE JSON_VALUE(`attributes`, '$.imap_access') IS NULL;");
+    $pdo->query("UPDATE `mailbox` SET `attributes` =  JSON_SET(`attributes`, '$.pop3_access', \"1\") WHERE JSON_VALUE(`attributes`, '$.pop3_access') IS NULL;");
+    $pdo->query("UPDATE `mailbox` SET `attributes` =  JSON_SET(`attributes`, '$.smtp_access', \"1\") WHERE JSON_VALUE(`attributes`, '$.smtp_access') IS NULL;");
+    $pdo->query("UPDATE `mailbox` SET `attributes` =  JSON_SET(`attributes`, '$.mailbox_format', \"maildir:\") WHERE JSON_VALUE(`attributes`, '$.mailbox_format') IS NULL;");
+    $pdo->query("UPDATE `mailbox` SET `attributes` =  JSON_SET(`attributes`, '$.quarantine_notification', \"never\") WHERE JSON_VALUE(`attributes`, '$.quarantine_notification') IS NULL;");
+    $pdo->query("UPDATE `mailbox` SET `attributes` =  JSON_SET(`attributes`, '$.quarantine_category', \"reject\") WHERE JSON_VALUE(`attributes`, '$.quarantine_category') IS NULL;");
+    foreach($tls_options as $tls_user => $tls_options) {
+      $stmt = $pdo->prepare("UPDATE `mailbox` SET `attributes` = JSON_SET(`attributes`, '$.tls_enforce_in', :tls_enforce_in),
+        `attributes` = JSON_SET(`attributes`, '$.tls_enforce_out', :tls_enforce_out)
+          WHERE `username` = :username");
+      $stmt->execute(array(':tls_enforce_in' => $tls_options['tls_enforce_in'], ':tls_enforce_out' => $tls_options['tls_enforce_out'], ':username' => $tls_user));
+    }
+    // Set tls_enforce_* if still missing (due to deleted attrs for example)
+    $pdo->query("UPDATE `mailbox` SET `attributes` =  JSON_SET(`attributes`, '$.tls_enforce_out', \"1\") WHERE JSON_VALUE(`attributes`, '$.tls_enforce_out') IS NULL;");
+    $pdo->query("UPDATE `mailbox` SET `attributes` =  JSON_SET(`attributes`, '$.tls_enforce_in', \"1\") WHERE JSON_VALUE(`attributes`, '$.tls_enforce_in') IS NULL;");
+    // Fix ACL
+    $pdo->query("INSERT INTO `user_acl` (`username`) SELECT `username` FROM `mailbox` WHERE `kind` = '' AND NOT EXISTS (SELECT `username` FROM `user_acl`);");
+    $pdo->query("INSERT INTO `da_acl` (`username`) SELECT DISTINCT `username` FROM `domain_admins` WHERE `username` != 'admin' AND NOT EXISTS (SELECT `username` FROM `da_acl`);");
+    // Fix domain_admins
+    $pdo->query("DELETE FROM `domain_admins` WHERE `domain` = 'ALL';");
+
+    if (php_sapi_name() == "cli") {
+      echo "DB initialization completed" . PHP_EOL;
+    } else {
+      $_SESSION['return'][] = array(
+        'type' => 'success',
+        'log' => array(__FUNCTION__),
+        'msg' => 'db_init_complete'
+      );
+    }
+  }
+  catch (PDOException $e) {
+    if (php_sapi_name() == "cli") {
+      echo "DB initialization failed: " . print_r($e, true) . PHP_EOL;
+    } else {
+      $_SESSION['return'][] = array(
+        'type' => 'danger',
+        'log' => array(__FUNCTION__),
+        'msg' => array('mysql_error', $e)
+      );
+    }
+  }
+}
+if (php_sapi_name() == "cli") {
+  include '/web/inc/vars.inc.php';
+  include '/web/inc/functions.docker.inc.php';
+  // $now = new DateTime();
+  // $mins = $now->getOffset() / 60;
+  // $sgn = ($mins < 0 ? -1 : 1);
+  // $mins = abs($mins);
+  // $hrs = floor($mins / 60);
+  // $mins -= $hrs * 60;
+  // $offset = sprintf('%+d:%02d', $hrs*$sgn, $mins);
+  $dsn = $database_type . ":unix_socket=" . $database_sock . ";dbname=" . $database_name;
+  $opt = [
+    PDO::ATTR_ERRMODE            => PDO::ERRMODE_EXCEPTION,
+    PDO::ATTR_DEFAULT_FETCH_MODE => PDO::FETCH_ASSOC,
+    PDO::ATTR_EMULATE_PREPARES   => false,
+    //PDO::MYSQL_ATTR_INIT_COMMAND => "SET time_zone = '" . $offset . "', group_concat_max_len = 3423543543;",
+  ];
+  $pdo = new PDO($dsn, $database_user, $database_pass, $opt);
+  $stmt = $pdo->query("SELECT COUNT('OK') AS OK_C FROM INFORMATION_SCHEMA.TABLES WHERE TABLE_NAME = 'sogo_view' OR TABLE_NAME = '_sogo_static_view';");
+  $res = $stmt->fetch(PDO::FETCH_ASSOC);
+  if (intval($res['OK_C']) === 2) {
+    // Be more precise when replacing into _sogo_static_view, col orders may change
+    try {
+      $stmt = $pdo->query("REPLACE INTO _sogo_static_view (`c_uid`, `domain`, `c_name`, `c_password`, `c_cn`, `mail`, `aliases`, `ad_aliases`, `ext_acl`, `kind`, `multiple_bookings`)
+        SELECT `c_uid`, `domain`, `c_name`, `c_password`, `c_cn`, `mail`, `aliases`, `ad_aliases`, `ext_acl`, `kind`, `multiple_bookings` from sogo_view");
+      $stmt = $pdo->query("DELETE FROM _sogo_static_view WHERE `c_uid` NOT IN (SELECT `username` FROM `mailbox` WHERE `active` = '1');");
+      echo "Fixed _sogo_static_view" . PHP_EOL;
+    }
+    catch ( Exception $e ) {
+      // Dunno
+    }
+  }
+  try {
+    $m = new Memcached();
+    $m->addServer('memcached', 11211);
+    $m->flush();
+    echo "Cleaned up memcached". PHP_EOL;
+  }
+  catch ( Exception $e ) {
+    // Dunno
+  }
+  init_db_schema();
+}