<?php
function hash_password($password) {
	$salt_str = bin2hex(openssl_random_pseudo_bytes(8));
	return "{SSHA256}".base64_encode(hash('sha256', $password . $salt_str, true) . $salt_str);
}
function hasDomainAccess($username, $role, $domain) {
	global $pdo;
	if (!filter_var($username, FILTER_VALIDATE_EMAIL) && !ctype_alnum(str_replace(array('_', '.', '-'), '', $username))) {
		return false;
	}
	if (empty($domain) || !is_valid_domain_name($domain)) {
		return false;
	}
	if ($role != 'admin' && $role != 'domainadmin' && $role != 'user') {
		return false;
	}
	try {
		$stmt = $pdo->prepare("SELECT `domain` FROM `domain_admins`
		WHERE (
			`active`='1'
			AND `username` = :username
			AND (`domain` = :domain1 OR `domain` = (SELECT `target_domain` FROM `alias_domain` WHERE `alias_domain` = :domain2))
		)
    OR 'admin' = :role");
		$stmt->execute(array(':username' => $username, ':domain1' => $domain, ':domain2' => $domain, ':role' => $role));
		$num_results = count($stmt->fetchAll(PDO::FETCH_ASSOC));
	}
  catch(PDOException $e) {
    $_SESSION['return'] = array(
      'type' => 'danger',
      'msg' => 'MySQL: '.$e
    );
    return false;
  }
	if (!empty($num_results)) {
		return true;
	}
	return false;
}
function hasMailboxObjectAccess($username, $role, $object) {
	global $pdo;
	if (!filter_var($username, FILTER_VALIDATE_EMAIL) && !ctype_alnum(str_replace(array('_', '.', '-'), '', $username))) {
		return false;
	}
	if ($role != 'admin' && $role != 'domainadmin' && $role != 'user') {
		return false;
	}
	if ($username == $object) {
		return true;
	}
	try {
		$stmt = $pdo->prepare("SELECT `domain` FROM `mailbox` WHERE `username` = :object");
		$stmt->execute(array(':object' => $object));
		$row = $stmt->fetch(PDO::FETCH_ASSOC);
    if (isset($row['domain']) && hasDomainAccess($username, $role, $row['domain'])) {
      return true;
    }
	}
  catch(PDOException $e) {
		error_log($e);
		return false;
	}
	return false;
}
<<<<<<< HEAD
function init_db_schema() {
  // This will be much better in future releases...
	global $pdo;
	try {
		$stmt = $pdo->prepare("SELECT NULL FROM `admin`, `imapsync`, `tfa`");
		$stmt->execute();
	}
	catch (Exception $e) {
		$lines = file('/web/inc/init.sql');
		$data = '';
		foreach ($lines as $line) {
			if (substr($line, 0, 2) == '--' || $line == '') {
				continue;
			}
			$data .= $line;
			if (substr(trim($line), -1, 1) == ';') {
				$pdo->query($data);
				$data = '';
			}
		}
    // Create index if not exists
		$stmt = $pdo->query("SHOW INDEX FROM sogo_acl WHERE KEY_NAME = 'sogo_acl_c_folder_id_idx'");
		$num_results = count($stmt->fetchAll(PDO::FETCH_ASSOC));
		if ($num_results == 0) {
			$pdo->query("CREATE INDEX sogo_acl_c_folder_id_idx ON sogo_acl(c_folder_id)");
		}
		$stmt = $pdo->query("SHOW INDEX FROM sogo_acl WHERE KEY_NAME = 'sogo_acl_c_uid_idx'");
		$num_results = count($stmt->fetchAll(PDO::FETCH_ASSOC));
		if ($num_results == 0) {
			$pdo->query("CREATE INDEX sogo_acl_c_uid_idx ON sogo_acl(c_uid)");
		}
		$_SESSION['return'] = array(
			'type' => 'success',
			'msg' => 'Database initialization completed.'
		);
	}
  // Add newly added tables
  $stmt = $pdo->query("CREATE TABLE IF NOT EXISTS `forwarding_hosts` (`host` VARCHAR(255) NOT NULL, PRIMARY KEY (`host`)) ENGINE=InnoDB DEFAULT CHARSET=utf8mb4 ROW_FORMAT=DYNAMIC");
  // Add newly added columns
  $stmt = $pdo->query("SHOW COLUMNS FROM `mailbox` LIKE 'kind'");
  $num_results = count($stmt->fetchAll(PDO::FETCH_ASSOC));
  if ($num_results == 0) {
    $pdo->query("ALTER TABLE `mailbox` ADD `kind` VARCHAR(100) NOT NULL DEFAULT ''");
  }
  $stmt = $pdo->query("SHOW COLUMNS FROM `mailbox` LIKE 'multiple_bookings'");
  $num_results = count($stmt->fetchAll(PDO::FETCH_ASSOC));
  if ($num_results == 0) {
    $pdo->query("ALTER TABLE `mailbox` ADD `multiple_bookings` tinyint(1) NOT NULL DEFAULT '0'");
  }
  $stmt = $pdo->query("SHOW COLUMNS FROM `imapsync` LIKE 'delete1'");
  $num_results = count($stmt->fetchAll(PDO::FETCH_ASSOC));
  if ($num_results == 0) {
    $pdo->query("ALTER TABLE `imapsync` ADD `delete1` tinyint(1) NOT NULL DEFAULT '0'");
  }
  $stmt = $pdo->query("SHOW COLUMNS FROM `mailbox` LIKE 'wants_tagged_subject'");
  $num_results = count($stmt->fetchAll(PDO::FETCH_ASSOC));
  if ($num_results == 0) {
    $pdo->query("ALTER TABLE `mailbox` ADD `wants_tagged_subject` tinyint(1) NOT NULL DEFAULT '0'");
  }
  $stmt = $pdo->query("SHOW COLUMNS FROM `tfa` LIKE 'key_id'");
  $num_results = count($stmt->fetchAll(PDO::FETCH_ASSOC));
  if ($num_results == 0) {
    $pdo->query("ALTER TABLE `tfa` ADD `key_id` VARCHAR(255) DEFAULT 'unidentified'");
  }
  $stmt = $pdo->query("SHOW COLUMNS FROM `forwarding_hosts` LIKE 'source'");
  $num_results = count($stmt->fetchAll(PDO::FETCH_ASSOC));
  if ($num_results == 0) {
    $pdo->query("ALTER TABLE `forwarding_hosts` ADD `source` VARCHAR(255) DEFAULT ''");
  }
}
=======
>>>>>>> 790c9223
function verify_ssha256($hash, $password) {
	// Remove tag if any
	$hash = ltrim($hash, '{SSHA256}');
	// Decode hash
	$dhash = base64_decode($hash);
	// Get first 32 bytes of binary which equals a SHA256 hash
	$ohash = substr($dhash, 0, 32);
	// Remove SHA256 hash from decoded hash to get original salt string
	$osalt = str_replace($ohash, '', $dhash);
	// Check single salted SHA256 hash against extracted hash
	if (hash('sha256', $password . $osalt, true) == $ohash) {
		return true;
	}
	else {
		return false;
	}
}
function doveadm_authenticate($hash, $algorithm, $password) {
	$descr = array(0 => array('pipe', 'r'), 1 => array('pipe', 'w'), 2 => array('pipe', 'w'));
	$pipes = array();
	$process = proc_open("/usr/bin/doveadm pw -s ".$algorithm." -t '".$hash."'", $descr, $pipes);
	if (is_resource($process)) {
		fputs($pipes[0], $password);
		fclose($pipes[0]);
		while ($f = fgets($pipes[1])) {
			if (preg_match('/(verified)/', $f)) {
				proc_close($process);
				return true;
			}
			return false;
		}
		fclose($pipes[1]);
		while ($f = fgets($pipes[2])) {
			proc_close($process);
			return false;
		}
		fclose($pipes[2]);
		proc_close($process);
	}
	return false;
}
function check_login($user, $pass) {
	global $pdo;
	if (!filter_var($user, FILTER_VALIDATE_EMAIL) && !ctype_alnum(str_replace(array('_', '.', '-'), '', $user))) {
		return false;
	}
	$user = strtolower(trim($user));
	$stmt = $pdo->prepare("SELECT `password` FROM `admin`
			WHERE `superadmin` = '1'
			AND `username` = :user");
	$stmt->execute(array(':user' => $user));
	$rows = $stmt->fetchAll(PDO::FETCH_ASSOC);
	foreach ($rows as $row) {
		if (verify_ssha256($row['password'], $pass)) {
      if (get_tfa($user)['name'] != "none") {
        $_SESSION['pending_mailcow_cc_username'] = $user;
        $_SESSION['pending_mailcow_cc_role'] = "admin";
        $_SESSION['pending_tfa_method'] = get_tfa($user)['name'];
        unset($_SESSION['ldelay']);
        return "pending";
      }
      else {
        unset($_SESSION['ldelay']);
        return "admin";
      }
		}
	}
	$stmt = $pdo->prepare("SELECT `password` FROM `admin`
			WHERE `superadmin` = '0'
			AND `active`='1'
			AND `username` = :user");
	$stmt->execute(array(':user' => $user));
	$rows = $stmt->fetchAll(PDO::FETCH_ASSOC);
	foreach ($rows as $row) {
		if (verify_ssha256($row['password'], $pass) !== false) {
      if (get_tfa($user)['name'] != "none") {
        $_SESSION['pending_mailcow_cc_username'] = $user;
        $_SESSION['pending_mailcow_cc_role'] = "domainadmin";
        $_SESSION['pending_tfa_method'] = get_tfa($user)['name'];
        unset($_SESSION['ldelay']);
        return "pending";
      }
      else {
        unset($_SESSION['ldelay']);
        $stmt = $pdo->prepare("UPDATE `tfa` SET `active`='1' WHERE `username` = :user");
        $stmt->execute(array(':user' => $user));
        return "domainadmin";
      }
		}
	}
	$stmt = $pdo->prepare("SELECT `password` FROM `mailbox`
			WHERE `kind` NOT REGEXP 'location|thing|group'
        AND `active`='1'
        AND `username` = :user");
	$stmt->execute(array(':user' => $user));
	$rows = $stmt->fetchAll(PDO::FETCH_ASSOC);
	foreach ($rows as $row) {
		if (verify_ssha256($row['password'], $pass) !== false) {
			unset($_SESSION['ldelay']);
			return "user";
		}
	}
	if (!isset($_SESSION['ldelay'])) {
		$_SESSION['ldelay'] = "0";
	}
	elseif (!isset($_SESSION['mailcow_cc_username'])) {
		$_SESSION['ldelay'] = $_SESSION['ldelay']+0.5;
	}
	sleep($_SESSION['ldelay']);
}
function formatBytes($size, $precision = 2) {
	if(!is_numeric($size)) {
		return "0";
	}
	$base = log($size, 1024);
	$suffixes = array(' Byte', ' KiB', ' MiB', ' GiB', ' TiB');
	if ($size == "0") {
		return "0";
	}
	return round(pow(1024, $base - floor($base)), $precision) . $suffixes[floor($base)];
}
function edit_admin_account($postarray) {
	global $lang;
	global $pdo;
	if ($_SESSION['mailcow_cc_role'] != "admin") {
		$_SESSION['return'] = array(
			'type' => 'danger',
			'msg' => sprintf($lang['danger']['access_denied'])
		);
		return false;
	}
	$username       = $postarray['admin_user'];
	$username_now   = $_SESSION['mailcow_cc_username'];
  $password       = $postarray['admin_pass'];
  $password2      = $postarray['admin_pass2'];

	if (!ctype_alnum(str_replace(array('_', '.', '-'), '', $username)) || empty ($username)) {
		$_SESSION['return'] = array(
			'type' => 'danger',
			'msg' => sprintf($lang['danger']['username_invalid'])
		);
		return false;
	}

	if (!empty($password) && !empty($password2)) {
    if (!preg_match('/' . $GLOBALS['PASSWD_REGEP'] . '/', $password)) {
      $_SESSION['return'] = array(
        'type' => 'danger',
        'msg' => sprintf($lang['danger']['password_complexity'])
      );
      return false;
    }
		if ($password != $password2) {
			$_SESSION['return'] = array(
				'type' => 'danger',
				'msg' => sprintf($lang['danger']['password_mismatch'])
			);
			return false;
		}
		$password_hashed = hash_password($password);
		try {
			$stmt = $pdo->prepare("UPDATE `admin` SET 
				`password` = :password_hashed,
				`username` = :username1
					WHERE `username` = :username2");
			$stmt->execute(array(
				':password_hashed' => $password_hashed,
				':username1' => $username,
				':username2' => $username_now
			));
		}
		catch (PDOException $e) {
			$_SESSION['return'] = array(
				'type' => 'danger',
				'msg' => 'MySQL: '.$e
			);
			return false;
		}
	}
	else {
		try {
			$stmt = $pdo->prepare("UPDATE `admin` SET 
				`username` = :username1
					WHERE `username` = :username2");
			$stmt->execute(array(
				':username1' => $username,
				':username2' => $username_now
			));
		}
		catch (PDOException $e) {
			$_SESSION['return'] = array(
				'type' => 'danger',
				'msg' => 'MySQL: '.$e
			);
			return false;
		}
	}
	try {
		$stmt = $pdo->prepare("UPDATE `domain_admins` SET `domain` = 'ALL', `username` = :username1 WHERE `username` = :username2");
		$stmt->execute(array(':username1' => $username, ':username2' => $username_now));
		$stmt = $pdo->prepare("UPDATE `tfa` SET `username` = :username1 WHERE `username` = :username2");
		$stmt->execute(array(':username1' => $username, ':username2' => $username_now));
	}
	catch (PDOException $e) {
		$_SESSION['return'] = array(
			'type' => 'danger',
			'msg' => 'MySQL: '.$e
		);
		return false;
	}
  $_SESSION['mailcow_cc_username'] = $username;
	$_SESSION['return'] = array(
		'type' => 'success',
		'msg' => sprintf($lang['success']['admin_modified'])
	);
}
function set_time_limited_aliases($postarray) {
	global $lang;
	global $pdo;
  (isset($postarray['username'])) ? $username = $postarray['username'] : $username = $_SESSION['mailcow_cc_username'];

  if ($_SESSION['mailcow_cc_role'] != "user" &&
    $_SESSION['mailcow_cc_role'] != "admin") {
      $_SESSION['return'] = array(
        'type' => 'danger',
        'msg' => sprintf($lang['danger']['access_denied'])
      );
      return false;
  }
  if (filter_var($username, FILTER_VALIDATE_EMAIL)) {
    if (!hasMailboxObjectAccess($_SESSION['mailcow_cc_username'], $_SESSION['mailcow_cc_role'], $username)) {
      $_SESSION['return'] = array(
        'type' => 'danger',
        'msg' => sprintf($lang['danger']['access_denied'])
      );
      return false;
    }
  }

	try {
    $stmt = $pdo->prepare("SELECT `domain` FROM `mailbox` WHERE `username` = :username");
    $stmt->execute(array(':username' => $username));
    $domain = $stmt->fetch(PDO::FETCH_ASSOC)['domain'];
  }
  catch (PDOException $e) {
    $_SESSION['return'] = array(
      'type' => 'danger',
      'msg' => 'MySQL: '.$e
    );
    return false;
  }

	switch ($postarray["set_time_limited_aliases"]) {
		case "generate":
			if (!is_numeric($postarray["validity"]) || $postarray["validity"] > 672) {
				$_SESSION['return'] = array(
					'type' => 'danger',
					'msg' => sprintf($lang['danger']['validity_missing'])
				);
				return false;
			}
			$validity = strtotime("+".$postarray["validity"]." hour"); 
			$letters = 'abcefghijklmnopqrstuvwxyz1234567890';
			$random_name = substr(str_shuffle($letters), 0, 24);
			try {
				$stmt = $pdo->prepare("INSERT INTO `spamalias` (`address`, `goto`, `validity`) VALUES
					(:address, :goto, :validity)");
				$stmt->execute(array(
					':address' => $random_name . '@' . $domain,
					':goto' => $username,
					':validity' => $validity
				));
			}
			catch (PDOException $e) {
				$_SESSION['return'] = array(
					'type' => 'danger',
					'msg' => 'MySQL: '.$e
				);
				return false;
			}
			$_SESSION['return'] = array(
				'type' => 'success',
				'msg' => sprintf($lang['success']['mailbox_modified'], htmlspecialchars($username))
			);
		break;
		case "deleteall":
			try {
				$stmt = $pdo->prepare("DELETE FROM `spamalias` WHERE `goto` = :username");
				$stmt->execute(array(
					':username' => $username
				));
			}
			catch (PDOException $e) {
				$_SESSION['return'] = array(
					'type' => 'danger',
					'msg' => 'MySQL: '.$e
				);
				return false;
			}	
			$_SESSION['return'] = array(
				'type' => 'success',
				'msg' => sprintf($lang['success']['mailbox_modified'], htmlspecialchars($username))
			);
		break;
		case "delete":
			if (empty($postarray['item']) || !filter_var($postarray['item'], FILTER_VALIDATE_EMAIL)) {
				$_SESSION['return'] = array(
					'type' => 'danger',
					'msg' => sprintf($lang['danger']['access_denied'])
				);
				return false;
			}
      $item	= $postarray['item'];
			try {
				$stmt = $pdo->prepare("DELETE FROM `spamalias` WHERE `goto` = :username AND `address` = :item");
				$stmt->execute(array(
					':username' => $username,
					':item' => $item
				));
			}
			catch (PDOException $e) {
				$_SESSION['return'] = array(
					'type' => 'danger',
					'msg' => 'MySQL: '.$e
				);
				return false;
			}	
			$_SESSION['return'] = array(
				'type' => 'success',
				'msg' => sprintf($lang['success']['mailbox_modified'], htmlspecialchars($username))
			);
		break;
		case "extendall":
			try {
				$stmt = $pdo->prepare("UPDATE `spamalias` SET `validity` = (`validity` + 3600) WHERE
          `goto` = :username AND
					`validity` >= :validity");
				$stmt->execute(array(
					':username' => $username,
					':validity' => time(),
				));
			}
			catch (PDOException $e) {
				$_SESSION['return'] = array(
					'type' => 'danger',
					'msg' => 'MySQL: '.$e
				);
				return false;
			}
			$_SESSION['return'] = array(
				'type' => 'success',
				'msg' => sprintf($lang['success']['mailbox_modified'], htmlspecialchars($username))
			);
		break;
		case "extend":
			if (empty($postarray['item']) || !filter_var($postarray['item'], FILTER_VALIDATE_EMAIL)) {
				$_SESSION['return'] = array(
					'type' => 'danger',
					'msg' => sprintf($lang['danger']['access_denied'])
				);
				return false;
			}
      $item	= $postarray['item'];
			try {
				$stmt = $pdo->prepare("UPDATE `spamalias` SET `validity` = (`validity` + 3600) WHERE 
          `goto` = :username AND
					`address` = :item AND
					`validity` >= :validity");
				$stmt->execute(array(
					':username' => $username,
					':item' => $item,
					':validity' => time(),
				));
			}
			catch (PDOException $e) {
				$_SESSION['return'] = array(
					'type' => 'danger',
					'msg' => 'MySQL: '.$e
				);
				return false;
			}
			$_SESSION['return'] = array(
				'type' => 'success',
				'msg' => sprintf($lang['success']['mailbox_modified'], htmlspecialchars($username))
			);
		break;
	}
}
function get_time_limited_aliases($username = null) {
  // 'username' can be be set, if not, default to mailcow_cc_username
  global $lang;
	global $pdo;
  $data = array();
  if (isset($username) && filter_var($username, FILTER_VALIDATE_EMAIL)) {
    if (!hasMailboxObjectAccess($_SESSION['mailcow_cc_username'], $_SESSION['mailcow_cc_role'], $username)) {
      $_SESSION['return'] = array(
        'type' => 'danger',
        'msg' => sprintf($lang['danger']['access_denied'])
      );
      return false;
    }
  }
  else {
    $username = $_SESSION['mailcow_cc_username'];
  }
  try {
    $stmt = $pdo->prepare("SELECT `address`,
      `goto`,
      `validity`
        FROM `spamalias`
          WHERE `goto` = :username
            AND `validity` >= :unixnow");
    $stmt->execute(array(':username' => $username, ':unixnow' => time()));
    $data = $stmt->fetchAll(PDO::FETCH_ASSOC);
  }
  catch(PDOException $e) {
    $_SESSION['return'] = array(
      'type' => 'danger',
      'msg' => 'MySQL: '.$e
    );
  }
  return $data;
}
function edit_user_account($postarray) {
	global $lang;
	global $pdo;
  if (isset($postarray['username']) && filter_var($postarray['username'], FILTER_VALIDATE_EMAIL)) {
    if (!hasMailboxObjectAccess($_SESSION['mailcow_cc_username'], $_SESSION['mailcow_cc_role'], $postarray['username'])) {
      $_SESSION['return'] = array(
        'type' => 'danger',
        'msg' => sprintf($lang['danger']['access_denied'])
      );
      return false;
    }
    else {
      $username = $postarray['username'];
    }
  }
  else {
    $username = $_SESSION['mailcow_cc_username'];
  }
	$password_old		= $postarray['user_old_pass'];

	if (isset($postarray['user_new_pass']) && isset($postarray['user_new_pass2'])) {
		$password_new	= $postarray['user_new_pass'];
		$password_new2	= $postarray['user_new_pass2'];
	}

	$stmt = $pdo->prepare("SELECT `password` FROM `mailbox`
			WHERE `kind` NOT REGEXP 'location|thing|group'
        AND `username` = :user");
	$stmt->execute(array(':user' => $username));
	$row = $stmt->fetch(PDO::FETCH_ASSOC);
  if (!verify_ssha256($row['password'], $password_old)) {
    $_SESSION['return'] = array(
      'type' => 'danger',
      'msg' => sprintf($lang['danger']['access_denied'])
    );
    return false;
  }

	if (isset($password_new) && isset($password_new2)) {
		if (!empty($password_new2) && !empty($password_new)) {
			if ($password_new2 != $password_new) {
				$_SESSION['return'] = array(
					'type' => 'danger',
					'msg' => sprintf($lang['danger']['password_mismatch'])
				);
				return false;
			}
			if (!preg_match('/' . $GLOBALS['PASSWD_REGEP'] . '/', $password_new)) {
					$_SESSION['return'] = array(
						'type' => 'danger',
						'msg' => sprintf($lang['danger']['password_complexity'])
					);
					return false;
			}
			$password_hashed = hash_password($password_new);
			try {
				$stmt = $pdo->prepare("UPDATE `mailbox` SET `password` = :password_hashed WHERE `username` = :username");
				$stmt->execute(array(
					':password_hashed' => $password_hashed,
					':username' => $username
				));
			}
			catch (PDOException $e) {
				$_SESSION['return'] = array(
					'type' => 'danger',
					'msg' => 'MySQL: '.$e
				);
				return false;
			}
		}
	}
	$_SESSION['return'] = array(
		'type' => 'success',
		'msg' => sprintf($lang['success']['mailbox_modified'], htmlspecialchars($username))
	);
}
function get_spam_score($username = null) {
	global $pdo;
	$default = "5, 15";
  if (isset($username) && filter_var($username, FILTER_VALIDATE_EMAIL)) {
    if (!hasMailboxObjectAccess($_SESSION['mailcow_cc_username'], $_SESSION['mailcow_cc_role'], $username)) {
      return false;
    }
  }
  else {
    $username = $_SESSION['mailcow_cc_username'];
  }
	try {
		$stmt = $pdo->prepare("SELECT `value` FROM `filterconf` WHERE `object` = :username AND
			(`option` = 'lowspamlevel' OR `option` = 'highspamlevel')");
		$stmt->execute(array(':username' => $username));
		$num_results = count($stmt->fetchAll(PDO::FETCH_ASSOC));
	}
	catch(PDOException $e) {
		$_SESSION['return'] = array(
			'type' => 'danger',
			'msg' => 'MySQL: '.$e
		);
		return false;
	}
	if (empty($num_results)) {
		return $default;
	}
	else {
		try {
			$stmt = $pdo->prepare("SELECT `value` FROM `filterconf` WHERE `option` = 'highspamlevel' AND `object` = :username");
			$stmt->execute(array(':username' => $username));
			$highspamlevel = $stmt->fetch(PDO::FETCH_ASSOC);

			$stmt = $pdo->prepare("SELECT `value` FROM `filterconf` WHERE `option` = 'lowspamlevel' AND `object` = :username");
			$stmt->execute(array(':username' => $username));
			$lowspamlevel = $stmt->fetch(PDO::FETCH_ASSOC);

			return $lowspamlevel['value'].', '.$highspamlevel['value'];
		}
		catch(PDOException $e) {
			$_SESSION['return'] = array(
				'type' => 'danger',
				'msg' => 'MySQL: '.$e
			);
			return false;
		}
	}
}
function edit_spam_score($postarray) {
  // Array items
  // 'username' can be set, defaults to mailcow_cc_username
  // 'lowspamlevel'
  // 'highspamlevel'
	global $lang;
	global $pdo;
  if (isset($postarray['username']) && filter_var($postarray['username'], FILTER_VALIDATE_EMAIL)) {
    if (!hasMailboxObjectAccess($_SESSION['mailcow_cc_username'], $_SESSION['mailcow_cc_role'], $postarray['username'])) {
      $_SESSION['return'] = array(
        'type' => 'danger',
        'msg' => sprintf($lang['danger']['access_denied'])
      );
      return false;
    }
    else {
      $username = $postarray['username'];
    }
  }
  else {
    $username = $_SESSION['mailcow_cc_username'];
  }
	$lowspamlevel	= explode(',', $postarray['score'])[0];
	$highspamlevel	= explode(',', $postarray['score'])[1];

	if (!is_numeric($lowspamlevel) || !is_numeric($highspamlevel)) {
		$_SESSION['return'] = array(
			'type' => 'danger',
			'msg' => sprintf($lang['danger']['access_denied'])
		);
		return false;
	}
	try {
		$stmt = $pdo->prepare("DELETE FROM `filterconf` WHERE `object` = :username
			AND (`option` = 'lowspamlevel' OR `option` = 'highspamlevel')");
		$stmt->execute(array(
			':username' => $username
		));

		$stmt = $pdo->prepare("INSERT INTO `filterconf` (`object`, `option`, `value`)
			VALUES (:username, 'highspamlevel', :highspamlevel)");
		$stmt->execute(array(
			':username' => $username,
			':highspamlevel' => $highspamlevel
		));

		$stmt = $pdo->prepare("INSERT INTO `filterconf` (`object`, `option`, `value`)
			VALUES (:username, 'lowspamlevel', :lowspamlevel)");
		$stmt->execute(array(
			':username' => $username,
			':lowspamlevel' => $lowspamlevel
		));
	}
	catch (PDOException $e) {
		$stmt = $pdo->prepare("DELETE FROM `filterconf` WHERE `object` = :username
			AND (`option` = 'lowspamlevel' OR `option` = 'highspamlevel')");
		$stmt->execute(array(
			':username' => $username
		));
		$_SESSION['return'] = array(
			'type' => 'danger',
			'msg' => 'MySQL: '.$e
		);
		return false;
	}
	$_SESSION['return'] = array(
		'type' => 'success',
		'msg' => sprintf($lang['success']['mailbox_modified'], $username)
	);
}
function get_policy_list($object = null) {
  // 'object' can be be set, if not, default to mailcow_cc_username
	global $lang;
	global $pdo;
  if (isset($object)) {
    if (!filter_var($object, FILTER_VALIDATE_EMAIL) && is_valid_domain_name($object)) {
      $object = idn_to_ascii(strtolower(trim($object)));
      if (!hasDomainAccess($_SESSION['mailcow_cc_username'], $_SESSION['mailcow_cc_role'], $object)) {
        $_SESSION['return'] = array(
          'type' => 'danger',
          'msg' => sprintf($lang['danger']['access_denied'])
        );
        return false;
      }
    }
    elseif (filter_var($object, FILTER_VALIDATE_EMAIL)) {
      if (!hasMailboxObjectAccess($_SESSION['mailcow_cc_username'], $_SESSION['mailcow_cc_role'], $object)) {
        $_SESSION['return'] = array(
          'type' => 'danger',
          'msg' => sprintf($lang['danger']['access_denied'])
        );
        return false;
      }
    }
  }
  else {
     $object = $_SESSION['mailcow_cc_username'];
  }
  try {
    // WHITELIST
    $stmt = $pdo->prepare("SELECT `object`, `value`, `prefid` FROM `filterconf` WHERE `option`='whitelist_from' AND (`object` = :username OR `object` = SUBSTRING_INDEX(:username_domain, '@' ,-1))");
    $stmt->execute(array(':username' => $object, ':username_domain' => $object));
    $rows['whitelist'] = $stmt->fetchAll(PDO::FETCH_ASSOC);
    // BLACKLIST
    $stmt = $pdo->prepare("SELECT `object`, `value`, `prefid` FROM `filterconf` WHERE `option`='blacklist_from' AND (`object` = :username OR `object` = SUBSTRING_INDEX(:username_domain, '@' ,-1))");
    $stmt->execute(array(':username' => $object, ':username_domain' => $object));
    $rows['blacklist'] = $stmt->fetchAll(PDO::FETCH_ASSOC);
  }
  catch(PDOException $e) {
    $_SESSION['return'] = array(
      'type' => 'danger',
      'msg' => 'MySQL: '.$e
    );
  }
  return $rows;
}
function add_policy_list_item($postarray) {
  // Array data
  // Either 'domain' or 'username' can be be set
  // If none of the above is set, default to mailcow_cc_username
  //
  // If 'delete_prefid' then delete item id
	global $lang;
	global $pdo;
  (isset($postarray['username'])) ? $object = $postarray['username'] : null;
  (isset($postarray['domain']))   ? $object = $postarray['domain'] : null;
  (!isset($object))               ? $object = $_SESSION['mailcow_cc_username'] : null;

  if (is_valid_domain_name($object)) {
		if (!hasDomainAccess($_SESSION['mailcow_cc_username'], $_SESSION['mailcow_cc_role'], $object)) {
			$_SESSION['return'] = array(
				'type' => 'danger',
				'msg' => sprintf($lang['danger']['access_denied'])
			);
			return false;
		}
    $object = idn_to_ascii(strtolower(trim($object)));
  }
  else {
		if (!hasMailboxObjectAccess($_SESSION['mailcow_cc_username'], $_SESSION['mailcow_cc_role'], $object)) {
			$_SESSION['return'] = array(
				'type' => 'danger',
				'msg' => sprintf($lang['danger']['access_denied'])
			);
			return false;
		}
  }

	($postarray['object_list'] == "bl") ? $object_list = "blacklist_from" : null;
	($postarray['object_list'] == "wl") ? $object_list = "whitelist_from" : null;
	$object_from = preg_replace('/\.+/', '.', rtrim(preg_replace("/\.\*/", "*", trim(strtolower($postarray['object_from']))), '.'));
  if (!ctype_alnum(str_replace(array('@', '.', '-', '*'), '', $object_from))) {
		$_SESSION['return'] = array(
			'type' => 'danger',
			'msg' => sprintf($lang['danger']['policy_list_from_invalid'])
		);
		return false;
	}
	if ($object_list != "blacklist_from" && $object_list != "whitelist_from") {
    $_SESSION['return'] = array(
			'type' => 'danger',
			'msg' => sprintf($lang['danger']['access_denied'])
		);
		return false;
	}
	try {
		$stmt = $pdo->prepare("SELECT `object` FROM `filterconf`
			WHERE (`option` = 'whitelist_from'  OR `option` = 'blacklist_from')
				AND `object` = :object
				AND `value` = :object_from");
		$stmt->execute(array(':object' => $object, ':object_from' => $object_from));
		$num_results = count($stmt->fetchAll(PDO::FETCH_ASSOC));
    if ($num_results != 0) {
      $_SESSION['return'] = array(
        'type' => 'danger',
        'msg' => sprintf($lang['danger']['policy_list_from_exists'])
      );
      return false;
    }
	}
	catch(PDOException $e) {
		$_SESSION['return'] = array(
			'type' => 'danger',
			'msg' => 'MySQL: '.$e
		);
		return false;
	}

	try {
		$stmt = $pdo->prepare("INSERT INTO `filterconf` (`object`, `option` ,`value`)
			VALUES (:object, :object_list, :object_from)");
		$stmt->execute(array(
			':object' => $object,
			':object_list' => $object_list,
			':object_from' => $object_from
		));
	}
	catch (PDOException $e) {
		$_SESSION['return'] = array(
			'type' => 'danger',
			'msg' => 'MySQL: '.$e
		);
		return false;
	}
	$_SESSION['return'] = array(
		'type' => 'success',
		'msg' => sprintf($lang['success']['object_modified'], $object)
	);
}
function delete_policy_list_item($postarray) {
  // Array data
  // Either 'domain' or 'username' can be be set
  // If none of the above is set, default to mailcow_cc_username
  //
  // 'delete_prefid' is item to be deleted
	global $lang;
	global $pdo;
  (isset($postarray['username'])) ? $object = $postarray['username'] : null;
  (isset($postarray['domain']))   ? $object = $postarray['domain'] : null;
  (!isset($object))               ? $object = $_SESSION['mailcow_cc_username'] : null;

  if (is_valid_domain_name($object)) {
		if (!hasDomainAccess($_SESSION['mailcow_cc_username'], $_SESSION['mailcow_cc_role'], $object)) {
			$_SESSION['return'] = array(
				'type' => 'danger',
				'msg' => sprintf($lang['danger']['access_denied'])
			);
			return false;
		}
    $object = idn_to_ascii(strtolower(trim($object)));
  }
  else {
    if (!hasMailboxObjectAccess($_SESSION['mailcow_cc_username'], $_SESSION['mailcow_cc_role'], $object)) {
      $_SESSION['return'] = array(
        'type' => 'danger',
        'msg' => sprintf($lang['danger']['access_denied'])
      );
      return false;
    }
  }

  if (!is_numeric($postarray['delete_prefid'])) {
    $_SESSION['return'] = array(
      'type' => 'danger',
      'msg' => sprintf($lang['danger']['access_denied'])
    );
    return false;
  }

  try {
    $stmt = $pdo->prepare("DELETE FROM `filterconf` WHERE `object` = :object AND `prefid` = :prefid");
    $stmt->execute(array(
      ':object' => $object,
      ':prefid' => $postarray['delete_prefid']
    ));
  }
  catch (PDOException $e) {
    $_SESSION['return'] = array(
      'type' => 'danger',
      'msg' => 'MySQL: '.$e
    );
    return false;
  }
  $_SESSION['return'] = array(
    'type' => 'success',
    'msg' => sprintf($lang['success']['object_modified'], $object)
  );
  return true;
}
function get_syncjobs($username = null) {
  // 'username' can be be set, if not, default to mailcow_cc_username
	global $lang;
	global $pdo;
  $data = array();
  if (isset($username) && filter_var($username, FILTER_VALIDATE_EMAIL)) {
    if (!hasMailboxObjectAccess($_SESSION['mailcow_cc_username'], $_SESSION['mailcow_cc_role'], $username)) {
      $_SESSION['return'] = array(
        'type' => 'danger',
        'msg' => sprintf($lang['danger']['access_denied'])
      );
      return false;
    }
  }
  else {
    $username = $_SESSION['mailcow_cc_username'];
  }
  try {
    $stmt = $pdo->prepare("SELECT *, CONCAT(LEFT(`password1`, 3), '…') as `password1_short`
        FROM `imapsync`
          WHERE `user2` = :username");
    $stmt->execute(array(':username' => $username));
    $data = $stmt->fetchAll(PDO::FETCH_ASSOC);
  }
  catch(PDOException $e) {
    $_SESSION['return'] = array(
      'type' => 'danger',
      'msg' => 'MySQL: '.$e
    );
  }
  return $data;
}
function get_syncjob_details($id) {
	global $lang;
	global $pdo;
  $syncjobdetails = array();
	if ($_SESSION['mailcow_cc_role'] != "user" &&
		$_SESSION['mailcow_cc_role'] != "admin") {
			$_SESSION['return'] = array(
				'type' => 'danger',
				'msg' => sprintf($lang['danger']['access_denied'])
			);
			return false;
	}
  if (!is_numeric($id)) {
    $_SESSION['return'] = array(
      'type' => 'danger',
      'msg' => sprintf($lang['danger']['access_denied'])
    );
    return false;
  }
  try {
    $stmt = $pdo->prepare("SELECT * FROM `imapsync` WHERE (`user2` = :username OR 'admin' = :role) AND id = :id");
    $stmt->execute(array(':id' => $id, ':role' => $_SESSION['mailcow_cc_role'], ':username' => $_SESSION['mailcow_cc_username']));
    $syncjobdetails = $stmt->fetch(PDO::FETCH_ASSOC);
  }
  catch(PDOException $e) {
    $_SESSION['return'] = array(
      'type' => 'danger',
      'msg' => 'MySQL: '.$e
    );
  }
  return $syncjobdetails;
}
function delete_syncjob($postarray) {
  // Array items
  // 'username' can be set, defaults to mailcow_cc_username
	global $lang;
	global $pdo;
  if (isset($postarray['username']) && filter_var($postarray['username'], FILTER_VALIDATE_EMAIL)) {
    if (!hasMailboxObjectAccess($_SESSION['mailcow_cc_username'], $_SESSION['mailcow_cc_role'], $postarray['username'])) {
      $_SESSION['return'] = array(
        'type' => 'danger',
        'msg' => sprintf($lang['danger']['access_denied'])
      );
      return false;
    }
    else {
      $username = $postarray['username'];
    }
  }
  else {
    $username = $_SESSION['mailcow_cc_username'];
  }
  $id = $postarray['id'];
  if (!is_numeric($id)) {
    $_SESSION['return'] = array(
      'type' => 'danger',
      'msg' => sprintf($lang['danger']['access_denied'])
    );
    return false;
  }
  try {
    $stmt = $pdo->prepare("DELETE FROM `imapsync` WHERE `user2` = :username AND `id`= :id");
    $stmt->execute(array(
      ':username' => $username,
      ':id' => $id,
    ));
  }
  catch (PDOException $e) {
    $_SESSION['return'] = array(
      'type' => 'danger',
      'msg' => 'MySQL: '.$e
    );
    return false;
  }
  $_SESSION['return'] = array(
    'type' => 'success',
    'msg' => sprintf($lang['success']['mailbox_modified'], htmlspecialchars($username))
  );
  return true;
}
function add_syncjob($postarray) {
  // Array items
  // 'username' can be set, defaults to mailcow_cc_username
	global $lang;
	global $pdo;
  if (isset($postarray['username']) && filter_var($postarray['username'], FILTER_VALIDATE_EMAIL)) {
    if (!hasMailboxObjectAccess($_SESSION['mailcow_cc_username'], $_SESSION['mailcow_cc_role'], $postarray['username'])) {
      $_SESSION['return'] = array(
        'type' => 'danger',
        'msg' => sprintf($lang['danger']['access_denied'])
      );
      return false;
    }
    else {
      $username = $postarray['username'];
    }
  }
  else {
    $username = $_SESSION['mailcow_cc_username'];
  }
  isset($postarray['active']) ? $active = '1' : $active = '0';
  isset($postarray['delete2duplicates']) ? $delete2duplicates = '1' : $delete2duplicates = '0';
  isset($postarray['delete1']) ? $delete1 = '1' : $delete1 = '0';
  $port1            = $postarray['port1'];
  $host1            = $postarray['host1'];
  $password1        = $postarray['password1'];
  $exclude          = $postarray['exclude'];
  $maxage           = $postarray['maxage'];
  $subfolder2       = $postarray['subfolder2'];
  $user1            = $postarray['user1'];
  $mins_interval    = $postarray['mins_interval'];
  $enc1             = $postarray['enc1'];

  if (empty($subfolder2)) {
    $subfolder2 = "";
  }
  if (!isset($maxage) || !filter_var($maxage, FILTER_VALIDATE_INT, array('options' => array('min_range' => 1, 'max_range' => 32767)))) {
    $maxage = "0";
  }
  if (!filter_var($port1, FILTER_VALIDATE_INT, array('options' => array('min_range' => 1, 'max_range' => 65535)))) {
    $_SESSION['return'] = array(
      'type' => 'danger',
      'msg' => sprintf($lang['danger']['access_denied'])
    );
    return false;
  }
  if (!filter_var($mins_interval, FILTER_VALIDATE_INT, array('options' => array('min_range' => 10, 'max_range' => 3600)))) {
    $_SESSION['return'] = array(
      'type' => 'danger',
      'msg' => sprintf($lang['danger']['access_denied'])
    );
    return false;
  }
  if (!is_valid_domain_name($host1)) {
    $_SESSION['return'] = array(
      'type' => 'danger',
      'msg' => sprintf($lang['danger']['access_denied'])
    );
    return false;
  }
  if ($enc1 != "TLS" && $enc1 != "SSL" && $enc1 != "PLAIN") {
    $_SESSION['return'] = array(
      'type' => 'danger',
      'msg' => sprintf($lang['danger']['access_denied'])
    );
    return false;
  }
  if (@preg_match("/" . $exclude . "/", null) === false) {
    $_SESSION['return'] = array(
      'type' => 'danger',
      'msg' => sprintf($lang['danger']['access_denied'])
    );
    return false;
  }
  try {
    $stmt = $pdo->prepare("SELECT `user2`, `user1` FROM `imapsync`
      WHERE `user2` = :user2 AND `user1` = :user1");
    $stmt->execute(array(':user1' => $user1, ':user2' => $username));
    $num_results = count($stmt->fetchAll(PDO::FETCH_ASSOC));
  }
  catch(PDOException $e) {
    $_SESSION['return'] = array(
      'type' => 'danger',
      'msg' => 'MySQL: '.$e
    );
    return false;
  }
  if ($num_results != 0) {
    $_SESSION['return'] = array(
      'type' => 'danger',
      'msg' => sprintf($lang['danger']['object_exists'], htmlspecialchars($host1 . ' / ' . $user1))
    );
    return false;
  }
  try {
    $stmt = $pdo->prepare("INSERT INTO `imapsync` (`user2`, `exclude`, `delete1`, `maxage`, `subfolder2`, `host1`, `authmech1`, `user1`, `password1`, `mins_interval`, `port1`, `enc1`, `delete2duplicates`, `active`)
      VALUES (:user2, :exclude, :maxage, :delete1, :subfolder2, :host1, :authmech1, :user1, :password1, :mins_interval, :port1, :enc1, :delete2duplicates, :active)");
    $stmt->execute(array(
      ':user2' => $username,
      ':exclude' => $exclude,
      ':maxage' => $maxage,
      ':delete1' => $delete1,
      ':subfolder2' => $subfolder2,
      ':host1' => $host1,
      ':authmech1' => 'PLAIN',
      ':user1' => $user1,
      ':password1' => $password1,
      ':mins_interval' => $mins_interval,
      ':port1' => $port1,
      ':enc1' => $enc1,
      ':delete2duplicates' => $delete2duplicates,
      ':active' => $active,
    ));
  }
  catch(PDOException $e) {
    $_SESSION['return'] = array(
      'type' => 'danger',
      'msg' => 'MySQL: '.$e
    );
    return false;
  }
  $_SESSION['return'] = array(
    'type' => 'success',
    'msg' => sprintf($lang['success']['mailbox_modified'], $username)
  );
  return true;
}
function edit_syncjob($postarray) {
  // Array items
  // 'username' can be set, defaults to mailcow_cc_username
	global $lang;
	global $pdo;
  if (isset($postarray['username']) && filter_var($postarray['username'], FILTER_VALIDATE_EMAIL)) {
    if (!hasMailboxObjectAccess($_SESSION['mailcow_cc_username'], $_SESSION['mailcow_cc_role'], $postarray['username'])) {
      $_SESSION['return'] = array(
        'type' => 'danger',
        'msg' => sprintf($lang['danger']['access_denied'])
      );
      return false;
    }
    else {
      $username = $postarray['username'];
    }
  }
  else {
    $username = $_SESSION['mailcow_cc_username'];
  }
  isset($postarray['active']) ? $active = '1' : $active = '0';
  isset($postarray['delete2duplicates']) ? $delete2duplicates = '1' : $delete2duplicates = '0';
  isset($postarray['delete1']) ? $delete1 = '1' : $delete1 = '0';
  $id               = $postarray['id'];
  $port1            = $postarray['port1'];
  $host1            = $postarray['host1'];
  $password1        = $postarray['password1'];
  $exclude          = $postarray['exclude'];
  $maxage           = $postarray['maxage'];
  $subfolder2       = $postarray['subfolder2'];
  $user1            = $postarray['user1'];
  $mins_interval    = $postarray['mins_interval'];
  $enc1             = $postarray['enc1'];

  if (empty($subfolder2)) {
    $subfolder2 = "";
  }
  if (!isset($maxage) || !filter_var($maxage, FILTER_VALIDATE_INT, array('options' => array('min_range' => 1, 'max_range' => 32767)))) {
    $maxage = "0";
  }
  if (!filter_var($port1, FILTER_VALIDATE_INT, array('options' => array('min_range' => 1, 'max_range' => 65535)))) {
    $_SESSION['return'] = array(
      'type' => 'danger',
      'msg' => sprintf($lang['danger']['access_denied'])
    );
    return false;
  }
  if (!filter_var($mins_interval, FILTER_VALIDATE_INT, array('options' => array('min_range' => 10, 'max_range' => 3600)))) {
    $_SESSION['return'] = array(
      'type' => 'danger',
      'msg' => sprintf($lang['danger']['access_denied'])
    );
    return false;
  }
  if (!is_valid_domain_name($host1)) {
    $_SESSION['return'] = array(
      'type' => 'danger',
      'msg' => sprintf($lang['danger']['access_denied'])
    );
    return false;
  }
  if ($enc1 != "TLS" && $enc1 != "SSL" && $enc1 != "PLAIN") {
    $_SESSION['return'] = array(
      'type' => 'danger',
      'msg' => sprintf($lang['danger']['access_denied'])
    );
    return false;
  }
  if (@preg_match("/" . $exclude . "/", null) === false) {
    $_SESSION['return'] = array(
      'type' => 'danger',
      'msg' => sprintf($lang['danger']['access_denied'])
    );
    return false;
  }
  try {
    $stmt = $pdo->prepare("SELECT `user2` FROM `imapsync`
      WHERE `user2` = :user2 AND `id` = :id");
    $stmt->execute(array(':user2' => $username, ':id' => $id));
    $num_results = count($stmt->fetchAll(PDO::FETCH_ASSOC));
  }
  catch(PDOException $e) {
    $_SESSION['return'] = array(
      'type' => 'danger',
      'msg' => 'MySQL: '.$e
    );
    return false;
  }
  if (empty($num_results)) {
    $_SESSION['return'] = array(
      'type' => 'danger',
      'msg' => sprintf($lang['danger']['access_denied'])
    );
    return false;
  }
  try {
    $stmt = $pdo->prepare("UPDATE `imapsync` set `delete1` = :delete1, `maxage` = :maxage, `subfolder2` = :subfolder2, `exclude` = :exclude, `host1` = :host1, `user1` = :user1, `password1` = :password1, `mins_interval` = :mins_interval, `port1` = :port1, `enc1` = :enc1, `delete2duplicates` = :delete2duplicates, `active` = :active
      WHERE `user2` = :user2 AND `id` = :id");
    $stmt->execute(array(
      ':user2' => $username,
      ':delete1' => $delete1,
      ':id' => $id,
      ':exclude' => $exclude,
      ':maxage' => $maxage,
      ':subfolder2' => $subfolder2,
      ':host1' => $host1,
      ':user1' => $user1,
      ':password1' => $password1,
      ':mins_interval' => $mins_interval,
      ':port1' => $port1,
      ':enc1' => $enc1,
      ':delete2duplicates' => $delete2duplicates,
      ':active' => $active,
    ));
  }
  catch(PDOException $e) {
    $_SESSION['return'] = array(
      'type' => 'danger',
      'msg' => 'MySQL: '.$e
    );
    return false;
  }
  $_SESSION['return'] = array(
    'type' => 'success',
    'msg' => sprintf($lang['success']['mailbox_modified'], $username)
  );
  return true;
}
function edit_tls_policy($postarray) {
	global $lang;
	global $pdo;
  if (isset($postarray['username']) && filter_var($postarray['username'], FILTER_VALIDATE_EMAIL)) {
    if (!hasMailboxObjectAccess($_SESSION['mailcow_cc_username'], $_SESSION['mailcow_cc_role'], $postarray['username'])) {
      $_SESSION['return'] = array(
        'type' => 'danger',
        'msg' => sprintf($lang['danger']['access_denied'])
      );
      return false;
    }
    else {
      $username = $postarray['username'];
    }
  }
  else {
    $username = $_SESSION['mailcow_cc_username'];
  }
	isset($postarray['tls_in']) ? $tls_in = '1' : $tls_in = '0';
	isset($postarray['tls_out']) ? $tls_out = '1' : $tls_out = '0';
	$username = $_SESSION['mailcow_cc_username'];
	if (!filter_var($username, FILTER_VALIDATE_EMAIL)) {
		$_SESSION['return'] = array(
			'type' => 'danger',
			'msg' => sprintf($lang['danger']['username_invalid'])
		);
		return false;
	}
	try {
		$stmt = $pdo->prepare("UPDATE `mailbox` SET `tls_enforce_out` = :tls_out, `tls_enforce_in` = :tls_in WHERE `username` = :username");
		$stmt->execute(array(
			':tls_out' => $tls_out,
			':tls_in' => $tls_in,
			':username' => $username
		));
	}
	catch (PDOException $e) {
		$_SESSION['return'] = array(
			'type' => 'danger',
			'msg' => 'MySQL: '.$e
		);
		return false;
	}
	$_SESSION['return'] = array(
		'type' => 'success',
		'msg' => sprintf($lang['success']['mailbox_modified'], $username)
	);
}
function get_tls_policy($username = null) {
	global $lang;
	global $pdo;
  $data = array();
  if (isset($username) && filter_var($username, FILTER_VALIDATE_EMAIL)) {
    if (!hasMailboxObjectAccess($_SESSION['mailcow_cc_username'], $_SESSION['mailcow_cc_role'], $username)) {
      $_SESSION['return'] = array(
        'type' => 'danger',
        'msg' => sprintf($lang['danger']['access_denied'])
      );
      return false;
    }
  }
  else {
    $username = $_SESSION['mailcow_cc_username'];
  }
	try {
		$stmt = $pdo->prepare("SELECT `tls_enforce_out`, `tls_enforce_in` FROM `mailbox` WHERE `username` = :username");
		$stmt->execute(array(':username' => $username));
		$data = $stmt->fetch(PDO::FETCH_ASSOC);
	}
	catch(PDOException $e) {
		$_SESSION['return'] = array(
			'type' => 'danger',
			'msg' => 'MySQL: '.$e
		);
		return false;
	}
	return $data;
}
function edit_delimiter_action($postarray) {
  // Array items
  // 'username' can be set, defaults to mailcow_cc_username
	global $lang;
	global $pdo;
  if (isset($postarray['username']) && filter_var($postarray['username'], FILTER_VALIDATE_EMAIL)) {
    if (!hasMailboxObjectAccess($_SESSION['mailcow_cc_username'], $_SESSION['mailcow_cc_role'], $postarray['username'])) {
      $_SESSION['return'] = array(
        'type' => 'danger',
        'msg' => sprintf($lang['danger']['access_denied'])
      );
      return false;
    }
    else {
      $username = $postarray['username'];
    }
  }
  else {
    $username = $_SESSION['mailcow_cc_username'];
  }
  ($postarray['tagged_mail_handler'] == "subject") ? $wants_tagged_subject = '1' : $wants_tagged_subject = '0';
  if (!filter_var($username, FILTER_VALIDATE_EMAIL)) {
    $_SESSION['return'] = array(
      'type' => 'danger',
      'msg' => sprintf($lang['danger']['username_invalid'])
    );
    return false;
  }
  try {
    $stmt = $pdo->prepare("UPDATE `mailbox` SET `wants_tagged_subject` = :wants_tagged_subject WHERE `username` = :username");
    $stmt->execute(array(':username' => $username, ':wants_tagged_subject' => $wants_tagged_subject));
    $SelectData = $stmt->fetch(PDO::FETCH_ASSOC);
  }
  catch(PDOException $e) {
    $_SESSION['return'] = array(
      'type' => 'danger',
      'msg' => 'MySQL: '.$e
    );
    return false;
  }
  $_SESSION['return'] = array(
    'type' => 'success',
    'msg' => sprintf($lang['success']['mailbox_modified'], $username)
  );
  return true;
}
function get_delimiter_action($username = null) {
  // 'username' can be set, defaults to mailcow_cc_username
	global $lang;
	global $pdo;
	$data = array();
  if (isset($username) && filter_var($username, FILTER_VALIDATE_EMAIL)) {
    if (!hasMailboxObjectAccess($_SESSION['mailcow_cc_username'], $_SESSION['mailcow_cc_role'], $username)) {
      return false;
    }
  }
  else {
    $username = $_SESSION['mailcow_cc_username'];
  }
  try {
    $stmt = $pdo->prepare("SELECT `wants_tagged_subject` FROM `mailbox` WHERE `username` = :username");
    $stmt->execute(array(':username' => $username));
    $data = $stmt->fetch(PDO::FETCH_ASSOC);
  }
  catch(PDOException $e) {
    $_SESSION['return'] = array(
      'type' => 'danger',
      'msg' => 'MySQL: '.$e
    );
    return false;
  }
  return $data;
}
function user_get_alias_details($username) {
	global $lang;
	global $pdo;
  if ($_SESSION['mailcow_cc_role'] == "user") {
    $username	= $_SESSION['mailcow_cc_username'];
  }
  if (!filter_var($username, FILTER_VALIDATE_EMAIL)) {
    return false;
  }
  try {
    $data['address'] = $username;
    $stmt = $pdo->prepare("SELECT IFNULL(GROUP_CONCAT(`address` SEPARATOR ', '), '&#10008;') AS `aliases` FROM `alias`
      WHERE `goto` REGEXP :username_goto
      AND `address` NOT LIKE '@%'
      AND `address` != :username_address");
    $stmt->execute(array(':username_goto' => '(^|,)'.$username.'($|,)', ':username_address' => $username));
    $run = $stmt->fetchAll(PDO::FETCH_ASSOC);
    while ($row = array_shift($run)) {
      $data['aliases'] = $row['aliases'];
    }
    $stmt = $pdo->prepare("SELECT IFNULL(GROUP_CONCAT(local_part, '@', alias_domain SEPARATOR ', '), '&#10008;') AS `ad_alias` FROM `mailbox`
      LEFT OUTER JOIN `alias_domain` on `target_domain` = `domain`
        WHERE `username` = :username ;");
    $stmt->execute(array(':username' => $username));
    $run = $stmt->fetchAll(PDO::FETCH_ASSOC);
    while ($row = array_shift($run)) {
      $data['ad_alias'] = $row['ad_alias'];
    }
    $stmt = $pdo->prepare("SELECT IFNULL(GROUP_CONCAT(`send_as` SEPARATOR ', '), '&#10008;') AS `send_as` FROM `sender_acl` WHERE `logged_in_as` = :username AND `send_as` NOT LIKE '@%';");
    $stmt->execute(array(':username' => $username));
    $run = $stmt->fetchAll(PDO::FETCH_ASSOC);
    while ($row = array_shift($run)) {
      $data['aliases_also_send_as'] = $row['send_as'];
    }
    $stmt = $pdo->prepare("SELECT IFNULL(GROUP_CONCAT(`send_as` SEPARATOR ', '), '&#10008;') AS `send_as` FROM `sender_acl` WHERE `logged_in_as` = :username AND `send_as` LIKE '@%';");
    $stmt->execute(array(':username' => $username));
    $run = $stmt->fetchAll(PDO::FETCH_ASSOC);
    while ($row = array_shift($run)) {
      $data['aliases_send_as_all'] = $row['send_as'];
    }
    $stmt = $pdo->prepare("SELECT IFNULL(GROUP_CONCAT(`address` SEPARATOR ', '), '&#10008;') as `address` FROM `alias` WHERE `goto` REGEXP :username AND `address` LIKE '@%';");
    $stmt->execute(array(':username' => '(^|,)'.$username.'($|,)'));
    $run = $stmt->fetchAll(PDO::FETCH_ASSOC);
    while ($row = array_shift($run)) {
      $data['is_catch_all'] = $row['address'];
    }
    return $data;
  }
  catch(PDOException $e) {
    $_SESSION['return'] = array(
      'type' => 'danger',
      'msg' => 'MySQL: '.$e
    );
    return false;
  }
}
function is_valid_domain_name($domain_name) { 
	if (empty($domain_name)) {
		return false;
	}
	$domain_name = idn_to_ascii($domain_name);
	return (preg_match("/^([a-z\d](-*[a-z\d])*)(\.([a-z\d](-*[a-z\d])*))*$/i", $domain_name)
		   && preg_match("/^.{1,253}$/", $domain_name)
		   && preg_match("/^[^\.]{1,63}(\.[^\.]{1,63})*$/", $domain_name));
}
function add_domain_admin($postarray) {
	global $lang;
	global $pdo;
	$username		= strtolower(trim($postarray['username']));
	$password		= $postarray['password'];
	$password2  = $postarray['password2'];
	isset($postarray['active']) ? $active = '1' : $active = '0';
	if ($_SESSION['mailcow_cc_role'] != "admin") {
		$_SESSION['return'] = array(
			'type' => 'danger',
			'msg' => sprintf($lang['danger']['access_denied'])
		);
		return false;
	}
	if (empty($postarray['domain'])) {
		$_SESSION['return'] = array(
			'type' => 'danger',
			'msg' => sprintf($lang['danger']['domain_invalid'])
		);
		return false;
	}
	if (!ctype_alnum(str_replace(array('_', '.', '-'), '', $username)) || empty ($username)) {
		$_SESSION['return'] = array(
			'type' => 'danger',
			'msg' => sprintf($lang['danger']['username_invalid'])
		);
		return false;
	}
	try {
		$stmt = $pdo->prepare("SELECT `username` FROM `mailbox`
			WHERE `username` = :username");
		$stmt->execute(array(':username' => $username));
		$num_results[] = count($stmt->fetchAll(PDO::FETCH_ASSOC));
		
		$stmt = $pdo->prepare("SELECT `username` FROM `admin`
			WHERE `username` = :username");
		$stmt->execute(array(':username' => $username));
		$num_results[] = count($stmt->fetchAll(PDO::FETCH_ASSOC));
		
		$stmt = $pdo->prepare("SELECT `username` FROM `domain_admins`
			WHERE `username` = :username");
		$stmt->execute(array(':username' => $username));
		$num_results[] = count($stmt->fetchAll(PDO::FETCH_ASSOC));
	}
	catch(PDOException $e) {
		$_SESSION['return'] = array(
			'type' => 'danger',
			'msg' => 'MySQL: '.$e
		);
		return false;
	}
	foreach ($num_results as $num_results_each) {
		if ($num_results_each != 0) {
			$_SESSION['return'] = array(
				'type' => 'danger',
				'msg' => sprintf($lang['danger']['object_exists'], htmlspecialchars($username))
			);
			return false;
		}
	}
	if (!empty($password) && !empty($password2)) {
    if (!preg_match('/' . $GLOBALS['PASSWD_REGEP'] . '/', $password)) {
      $_SESSION['return'] = array(
        'type' => 'danger',
        'msg' => sprintf($lang['danger']['password_complexity'])
      );
      return false;
    }
		if ($password != $password2) {
			$_SESSION['return'] = array(
				'type' => 'danger',
				'msg' => sprintf($lang['danger']['password_mismatch'])
			);
			return false;
		}
		$password_hashed = hash_password($password);
		foreach ($postarray['domain'] as $domain) {
			if (!is_valid_domain_name($domain)) {
				$_SESSION['return'] = array(
					'type' => 'danger',
					'msg' => sprintf($lang['danger']['domain_invalid'])
				);
				return false;
			}
			try {
				$stmt = $pdo->prepare("INSERT INTO `domain_admins` (`username`, `domain`, `created`, `active`)
						VALUES (:username, :domain, :created, :active)");
				$stmt->execute(array(
					':username' => $username,
					':domain' => $domain,
					':created' => date('Y-m-d H:i:s'),
					':active' => $active
				));
			}
			catch (PDOException $e) {
        delete_domain_admin(array('username' => $username));
				$_SESSION['return'] = array(
					'type' => 'danger',
					'msg' => 'MySQL: '.$e
				);
				return false;
			}
		}
		try {
			$stmt = $pdo->prepare("INSERT INTO `admin` (`username`, `password`, `superadmin`, `active`)
				VALUES (:username, :password_hashed, '0', :active)");
			$stmt->execute(array(
				':username' => $username,
				':password_hashed' => $password_hashed,
				':active' => $active
			));
		}
		catch (PDOException $e) {
			$_SESSION['return'] = array(
				'type' => 'danger',
				'msg' => 'MySQL: '.$e
			);
			return false;
		}
	}
	else {
		$_SESSION['return'] = array(
			'type' => 'danger',
			'msg' => sprintf($lang['danger']['password_empty'])
		);
		return false;
	}
	$_SESSION['return'] = array(
		'type' => 'success',
		'msg' => sprintf($lang['success']['domain_admin_added'], htmlspecialchars($username))
	);
}
function delete_domain_admin($postarray) {
	global $pdo;
	global $lang;
	if ($_SESSION['mailcow_cc_role'] != "admin") {
		$_SESSION['return'] = array(
			'type' => 'danger',
			'msg' => sprintf($lang['danger']['access_denied'])
		);
		return false;
	}
	$username = $postarray['username'];
	if (!ctype_alnum(str_replace(array('_', '.', '-'), '', $username))) {
		$_SESSION['return'] = array(
			'type' => 'danger',
			'msg' => sprintf($lang['danger']['username_invalid'])
		);
		return false;
	}
	try {
		$stmt = $pdo->prepare("DELETE FROM `domain_admins` WHERE `username` = :username");
		$stmt->execute(array(
			':username' => $username,
		));
		$stmt = $pdo->prepare("DELETE FROM `admin` WHERE `username` = :username");
		$stmt->execute(array(
			':username' => $username,
		));
	}
	catch (PDOException $e) {
		$_SESSION['return'] = array(
			'type' => 'danger',
			'msg' => 'MySQL: '.$e
		);
		return false;
	}
	$_SESSION['return'] = array(
		'type' => 'success',
		'msg' => sprintf($lang['success']['domain_admin_removed'], htmlspecialchars($username))
	);
}
function get_domain_admins() {
	global $pdo;
	global $lang;
  $domainadmins = array();
	if ($_SESSION['mailcow_cc_role'] != "admin") {
		$_SESSION['return'] = array(
			'type' => 'danger',
			'msg' => sprintf($lang['danger']['access_denied'])
		);
		return false;
	}
  try {
    $stmt = $pdo->query("SELECT DISTINCT
      `username`
        FROM `domain_admins` 
          WHERE `username` IN (
            SELECT `username` FROM `admin`
              WHERE `superadmin`!='1'
          )");
    $rows = $stmt->fetchAll(PDO::FETCH_ASSOC);
    while ($row = array_shift($rows)) {
      $domainadmins[] = $row['username'];
    }
  }
  catch(PDOException $e) {
    $_SESSION['return'] = array(
      'type' => 'danger',
      'msg' => 'MySQL: '.$e
    );
  }
  return $domainadmins;
}
function get_domain_admin_details($domain_admin) {
	global $pdo;

	global $lang;
  $domainadmindata = array();
	if (isset($domain_admin) && $_SESSION['mailcow_cc_role'] != "admin") {
		$_SESSION['return'] = array(
			'type' => 'danger',
			'msg' => sprintf($lang['danger']['access_denied'])
		);
		return false;
	}
  if (!isset($domain_admin) && $_SESSION['mailcow_cc_role'] != "domainadmin") {
		$_SESSION['return'] = array(
			'type' => 'danger',
			'msg' => sprintf($lang['danger']['access_denied'])
		);
		return false;
	}
  (!isset($domain_admin)) ? $domain_admin = $_SESSION['mailcow_cc_username'] : null;
  
  if (!ctype_alnum(str_replace(array('_', '.', '-'), '', $domain_admin))) {
		$_SESSION['return'] = array(
			'type' => 'danger',
			'msg' => sprintf($lang['danger']['username_invalid'])
		);
		return false;
	}
  try {
    $stmt = $pdo->prepare("SELECT
      `tfa`.`active` AS `tfa_active_int`,
      CASE `tfa`.`active` WHEN 1 THEN '".$lang['mailbox']['yes']."' ELSE '".$lang['mailbox']['no']."' END AS `tfa_active`,
      `domain_admins`.`username`,
      `domain_admins`.`created`,
      `domain_admins`.`active` AS `active_int`,
      CASE `domain_admins`.`active` WHEN 1 THEN '".$lang['mailbox']['yes']."' ELSE '".$lang['mailbox']['no']."' END AS `active`
        FROM `domain_admins`
        LEFT OUTER JOIN `tfa` ON `tfa`.`username`=`domain_admins`.`username`
          WHERE `domain_admins`.`username`= :domain_admin");
    $stmt->execute(array(
      ':domain_admin' => $domain_admin
    ));
    $row = $stmt->fetch(PDO::FETCH_ASSOC);
    if (empty($row)) { 
      return false;
    }
    $domainadmindata['username'] = $row['username'];
    $domainadmindata['tfa_active'] = $row['tfa_active'];
    $domainadmindata['active'] = $row['active'];
    $domainadmindata['tfa_active_int'] = $row['tfa_active_int'];
    $domainadmindata['active_int'] = $row['active_int'];
    $domainadmindata['modified'] = $row['created'];
    // GET SELECTED
    $stmt = $pdo->prepare("SELECT `domain` FROM `domain`
      WHERE `domain` IN (
        SELECT `domain` FROM `domain_admins`
          WHERE `username`= :domain_admin)");
    $stmt->execute(array(':domain_admin' => $domain_admin));
    $rows = $stmt->fetchAll(PDO::FETCH_ASSOC);
    while($row = array_shift($rows)) {
      $domainadmindata['selected_domains'][] = $row['domain'];
    }
    // GET UNSELECTED
    $stmt = $pdo->prepare("SELECT `domain` FROM `domain`
      WHERE `domain` NOT IN (
        SELECT `domain` FROM `domain_admins`
          WHERE `username`= :domain_admin)");
    $stmt->execute(array(':domain_admin' => $domain_admin));
    $rows = $stmt->fetchAll(PDO::FETCH_ASSOC);
    while($row = array_shift($rows)) {
      $domainadmindata['unselected_domains'][] = $row['domain'];
    }
    if (!isset($domainadmindata['unselected_domains'])) {
      $domainadmindata['unselected_domains'] = "";
    }
  }
  catch(PDOException $e) {
    $_SESSION['return'] = array(
      'type' => 'danger',
      'msg' => 'MySQL: '.$e
    );
  }
  return $domainadmindata;
}
function set_tfa($postarray) {
	global $lang;
	global $pdo;
	global $yubi;
	global $u2f;

  if ($_SESSION['mailcow_cc_role'] != "domainadmin" &&
    $_SESSION['mailcow_cc_role'] != "admin") {
      $_SESSION['return'] = array(
        'type' => 'danger',
        'msg' => sprintf($lang['danger']['access_denied'])
      );
      return false;
  }
  $username = $_SESSION['mailcow_cc_username'];
  
  $stmt = $pdo->prepare("SELECT `password` FROM `admin`
      WHERE `username` = :user");
  $stmt->execute(array(':user' => $username));
  $row = $stmt->fetch(PDO::FETCH_ASSOC);
  if (!verify_ssha256($row['password'], $postarray["confirm_password"])) {
    $_SESSION['return'] = array(
      'type' => 'danger',
      'msg' => sprintf($lang['danger']['access_denied'])
    );
    return false;
  }
  
	switch ($postarray["tfa_method"]) {
		case "yubi_otp":
      (!isset($postarray["key_id"])) ? $key_id = 'unidentified' : $key_id = $postarray["key_id"];
      $yubico_id = $postarray['yubico_id'];
      $yubico_key = $postarray['yubico_key'];
      $yubi = new Auth_Yubico($yubico_id, $yubico_key);
      if (!$yubi) {
        $_SESSION['return'] = array(
          'type' => 'danger',
          'msg' => sprintf($lang['danger']['access_denied'])
        );
        return false;
      }
			if (!ctype_alnum($postarray["otp_token"]) || strlen($postarray["otp_token"]) != 44) {
				$_SESSION['return'] = array(
					'type' => 'danger',
					'msg' => sprintf($lang['danger']['tfa_token_invalid'])
				);
				return false;
			}
      $yauth = $yubi->verify($postarray["otp_token"]);
      if (PEAR::isError($yauth)) {
				$_SESSION['return'] = array(
					'type' => 'danger',
					'msg' => 'Yubico API: ' . $yauth->getMessage()
				);
				return false;
      }
			try {
        // We could also do a modhex translation here
        $yubico_modhex_id = substr($postarray["otp_token"], 0, 12);
        $stmt = $pdo->prepare("DELETE FROM `tfa` 
          WHERE `username` = :username
            AND (`authmech` != 'yubi_otp')
            OR (`authmech` = 'yubi_otp' AND `secret` LIKE :modhex)");
				$stmt->execute(array(':username' => $username, ':modhex' => '%' . $yubico_modhex_id));
				$stmt = $pdo->prepare("INSERT INTO `tfa` (`key_id`, `username`, `authmech`, `active`, `secret`) VALUES
					(:key_id, :username, 'yubi_otp', '1', :secret)");
				$stmt->execute(array(':key_id' => $key_id, ':username' => $username, ':secret' => $yubico_id . ':' . $yubico_key . ':' . $yubico_modhex_id));
			}
			catch (PDOException $e) {
				$_SESSION['return'] = array(
					'type' => 'danger',
					'msg' => 'MySQL: '.$e
				);
				return false;
			}
			$_SESSION['return'] = array(
				'type' => 'success',
				'msg' => sprintf($lang['success']['object_modified'], htmlspecialchars($username))
			);
		break;

		case "u2f":
      try {
        (!isset($postarray["key_id"])) ? $key_id = 'unidentified' : $key_id = $postarray["key_id"];
        $reg = $u2f->doRegister(json_decode($_SESSION['regReq']), json_decode($postarray['token']));
        $stmt = $pdo->prepare("DELETE FROM `tfa` WHERE `username` = :username AND `authmech` != 'u2f'");
				$stmt->execute(array(':username' => $username));
        $stmt = $pdo->prepare("INSERT INTO `tfa` (`username`, `key_id`, `authmech`, `keyHandle`, `publicKey`, `certificate`, `counter`, `active`) VALUES (?, ?, 'u2f', ?, ?, ?, ?, '1')");
        $stmt->execute(array($username, $key_id, $reg->keyHandle, $reg->publicKey, $reg->certificate, $reg->counter));
        $_SESSION['return'] = array(
          'type' => 'success',
          'msg' => sprintf($lang['success']['object_modified'], $username)
        );
        $_SESSION['regReq'] = null;
      }
      catch (Exception $e) {
        $_SESSION['return'] = array(
          'type' => 'danger',
          'msg' => "U2F: " . $e->getMessage()
        );
        $_SESSION['regReq'] = null;
      }
		break;

		case "none":
			try {
				$stmt = $pdo->prepare("DELETE FROM `tfa` WHERE `username` = :username");
				$stmt->execute(array(':username' => $username));
			}
			catch (PDOException $e) {
				$_SESSION['return'] = array(
					'type' => 'danger',
					'msg' => 'MySQL: '.$e
				);
				return false;
			}
			$_SESSION['return'] = array(
				'type' => 'success',
				'msg' => sprintf($lang['success']['object_modified'], htmlspecialchars($username))
			);
		break;
	}
}
function unset_tfa_key($postarray) {
  // Can only unset own keys
  // Needs at least one key left
  global $pdo;
  global $lang;
  $id = intval($postarray['unset_tfa_key']);
  if ($_SESSION['mailcow_cc_role'] != "domainadmin" &&
    $_SESSION['mailcow_cc_role'] != "admin") {
      $_SESSION['return'] = array(
        'type' => 'danger',
        'msg' => sprintf($lang['danger']['access_denied'])
      );
      return false;
  }
  $username = $_SESSION['mailcow_cc_username'];
  try {
    if (!is_numeric($id)) {
      $_SESSION['return'] = array(
        'type' => 'danger',
        'msg' => sprintf($lang['danger']['access_denied'])
      );
      return false;
    }
    $stmt = $pdo->prepare("SELECT COUNT(*) AS `keys` FROM `tfa`
      WHERE `username` = :username AND `active` = '1'");
    $stmt->execute(array(':username' => $username));
    $row = $stmt->fetch(PDO::FETCH_ASSOC);
    if ($row['keys'] == "1") {
      $_SESSION['return'] = array(
        'type' => 'danger',
        'msg' => sprintf($lang['danger']['last_key'])
      );
      return false;
    }
    $stmt = $pdo->prepare("DELETE FROM `tfa` WHERE `username` = :username AND `id` = :id");
    $stmt->execute(array(':username' => $username, ':id' => $id));
    $_SESSION['return'] = array(
      'type' => 'success',
      'msg' => sprintf($lang['success']['object_modified'], $username)
    );
  }
  catch (PDOException $e) {
    $_SESSION['return'] = array(
      'type' => 'danger',
      'msg' => 'MySQL: '.$e
    );
    return false;
  }
}
function get_tfa($username = null) {
	global $pdo;
  if (isset($_SESSION['mailcow_cc_username'])) {
    $username = $_SESSION['mailcow_cc_username'];
  }
  elseif (empty($username)) {
    return false;
  }

  $stmt = $pdo->prepare("SELECT * FROM `tfa`
      WHERE `username` = :username AND `active` = '1'");
  $stmt->execute(array(':username' => $username));
  $row = $stmt->fetch(PDO::FETCH_ASSOC);
  
	switch ($row["authmech"]) {
		case "yubi_otp":
      $data['name'] = "yubi_otp";
      $data['pretty'] = "Yubico OTP";
      $stmt = $pdo->prepare("SELECT `id`, `key_id`, RIGHT(`secret`, 12) AS 'modhex' FROM `tfa` WHERE `authmech` = 'yubi_otp' AND `username` = :username");
      $stmt->execute(array(
        ':username' => $username,
      ));
      $rows = $stmt->fetchAll(PDO::FETCH_ASSOC);
      while($row = array_shift($rows)) {
        $data['additional'][] = $row;
      }
      return $data;
    break;
		case "u2f":
      $data['name'] = "u2f";
      $data['pretty'] = "Fido U2F";
      $stmt = $pdo->prepare("SELECT `id`, `key_id` FROM `tfa` WHERE `authmech` = 'u2f' AND `username` = :username");
      $stmt->execute(array(
        ':username' => $username,
      ));
      $rows = $stmt->fetchAll(PDO::FETCH_ASSOC);
      while($row = array_shift($rows)) {
        $data['additional'][] = $row;
      }
      return $data;
    break;
		case "hotp":
      $data['name'] = "hotp";
      $data['pretty'] = "HMAC-based OTP";
      return $data;
		break;
 		case "totp":
      $data['name'] = "totp";
      $data['pretty'] = "Time-based OTP";
      return $data;
		break;
    default:
      $data['name'] = 'none';
      $data['pretty'] = "-";
      return $data;
    break;
	}
}
function verify_tfa_login($username, $token) {
	global $pdo;
	global $lang;
	global $yubi;

  $stmt = $pdo->prepare("SELECT `authmech` FROM `tfa`
      WHERE `username` = :username AND `active` = '1'");
  $stmt->execute(array(':username' => $username));
  $row = $stmt->fetch(PDO::FETCH_ASSOC);
  
	switch ($row["authmech"]) {
		case "yubi_otp":
			if (!ctype_alnum($token) || strlen($token) != 44) {
        return false;
      }
      $yubico_modhex_id = substr($token, 0, 12);
      $stmt = $pdo->prepare("SELECT `id`, `secret` FROM `tfa`
          WHERE `username` = :username
          AND `authmech` = 'yubi_otp'
          AND `active`='1'
          AND `secret` LIKE :modhex");
      $stmt->execute(array(':username' => $username, ':modhex' => '%' . $yubico_modhex_id));
      $row = $stmt->fetch(PDO::FETCH_ASSOC);
      $yubico_auth = explode(':', $row['secret']);
      $yubi = new Auth_Yubico($yubico_auth[0], $yubico_auth[1]);
      $yauth = $yubi->verify($token);
      if (PEAR::isError($yauth)) {
				$_SESSION['return'] = array(
					'type' => 'danger',
					'msg' => 'Yubico Authentication error: ' . $yauth->getMessage()
				);
				return false;
      }
      else {
        $_SESSION['tfa_id'] = $row['id'];
        return true;
      }
    return false;
  break;
  case "u2f":
    try {
      global $u2f;
      $reg = $u2f->doAuthenticate(json_decode($_SESSION['authReq']), get_u2f_registrations($username), json_decode($token));
      $stmt = $pdo->prepare("UPDATE `tfa` SET `counter` = ? WHERE `id` = ?");
      $stmt->execute(array($reg->counter, $reg->id));
      $_SESSION['tfa_id'] = $reg->id;
      $_SESSION['authReq'] = null;
      return true;
    }
    catch (Exception $e) {
      $_SESSION['return'] = array(
        'type' => 'danger',
        'msg' => "U2F: " . $e->getMessage()
      );
      $_SESSION['regReq'] = null;
      return false;
    }
    return false;
  break;
  case "hotp":
      return false;
  break;
  case "totp":
      return false;
  break;
  default:
      return false;
  break;
	}
  return false;
}
function edit_domain_admin($postarray) {
	global $lang;
	global $pdo;

	if ($_SESSION['mailcow_cc_role'] != "admin" && $_SESSION['mailcow_cc_role'] != "domainadmin") {
		$_SESSION['return'] = array(
			'type' => 'danger',
			'msg' => sprintf($lang['danger']['access_denied'])
		);
		return false;
	}
	// Administrator
  if ($_SESSION['mailcow_cc_role'] == "admin") {
    $username     = $postarray['username'];
    $username_now = $postarray['username_now'];
    $password     = $postarray['password'];
    $password2    = $postarray['password2'];
    isset($postarray['active']) ? $active = '1' : $active = '0';

    if(isset($postarray['domain'])) {
      foreach ($postarray['domain'] as $domain) {
        if (!is_valid_domain_name($domain)) {
          $_SESSION['return'] = array(
            'type' => 'danger',
            'msg' => sprintf($lang['danger']['domain_invalid'])
          );
          return false;
        }
      }
    }

    if (empty($postarray['domain'])) {
      $_SESSION['return'] = array(
        'type' => 'danger',
        'msg' => sprintf($lang['danger']['domain_invalid'])
      );
      return false;
    }

    if (!ctype_alnum(str_replace(array('_', '.', '-'), '', $username))) {
      $_SESSION['return'] = array(
        'type' => 'danger',
        'msg' => sprintf($lang['danger']['username_invalid'])
      );
      return false;
    }
    if ($username != $username_now) {
      if (empty(get_domain_admin_details($username_now)['username']) || !empty(get_domain_admin_details($username)['username'])) {
        $_SESSION['return'] = array(
          'type' => 'danger',
          'msg' => sprintf($lang['danger']['username_invalid'])
        );
        return false;
      }
    }
    try {
      $stmt = $pdo->prepare("DELETE FROM `domain_admins` WHERE `username` = :username");
      $stmt->execute(array(
        ':username' => $username_now,
      ));
    }
    catch (PDOException $e) {
      $_SESSION['return'] = array(
        'type' => 'danger',
        'msg' => 'MySQL: '.$e
      );
      return false;
    }

    if (isset($postarray['domain'])) {
      foreach ($postarray['domain'] as $domain) {
        try {
          $stmt = $pdo->prepare("INSERT INTO `domain_admins` (`username`, `domain`, `created`, `active`)
            VALUES (:username, :domain, :created, :active)");
          $stmt->execute(array(
            ':username' => $username,
            ':domain' => $domain,
            ':created' => date('Y-m-d H:i:s'),
            ':active' => $active
          ));
        }
        catch (PDOException $e) {
          $_SESSION['return'] = array(
            'type' => 'danger',
            'msg' => 'MySQL: '.$e
          );
          return false;
        }
      }
    }

    if (!empty($password) && !empty($password2)) {
      if (!preg_match('/' . $GLOBALS['PASSWD_REGEP'] . '/', $password)) {
        $_SESSION['return'] = array(
          'type' => 'danger',
          'msg' => sprintf($lang['danger']['password_complexity'])
        );
        return false;
      }
      if ($password != $password2) {
        $_SESSION['return'] = array(
          'type' => 'danger',
          'msg' => sprintf($lang['danger']['password_mismatch'])
        );
        return false;
      }
      $password_hashed = hash_password($password);
      try {
        $stmt = $pdo->prepare("UPDATE `admin` SET `username` = :username1, `active` = :active, `password` = :password_hashed WHERE `username` = :username2");
        $stmt->execute(array(
          ':password_hashed' => $password_hashed,
          ':username1' => $username,
          ':username2' => $username_now,
          ':active' => $active
        ));
        if (isset($postarray['disable_tfa'])) {
          $stmt = $pdo->prepare("UPDATE `tfa` SET `active` = '0' WHERE `username` = :username");
          $stmt->execute(array(':username' => $username_now));
        }
        else {
          $stmt = $pdo->prepare("UPDATE `tfa` SET `username` = :username WHERE `username` = :username_now");
          $stmt->execute(array(':username' => $username, ':username_now' => $username_now));
        }
      }
      catch (PDOException $e) {
        $_SESSION['return'] = array(
          'type' => 'danger',
          'msg' => 'MySQL: '.$e
        );
        return false;
      }
    }
    else {
      try {
        $stmt = $pdo->prepare("UPDATE `admin` SET `username` = :username1, `active` = :active WHERE `username` = :username2");
        $stmt->execute(array(
          ':username1' => $username,
          ':username2' => $username_now,
          ':active' => $active
        ));
        if (isset($postarray['disable_tfa'])) {
          $stmt = $pdo->prepare("UPDATE `tfa` SET `active` = '0' WHERE `username` = :username");
          $stmt->execute(array(':username' => $username));
        }
        else {
          $stmt = $pdo->prepare("UPDATE `tfa` SET `username` = :username WHERE `username` = :username_now");
          $stmt->execute(array(':username' => $username, ':username_now' => $username_now));
        }
      }
      catch (PDOException $e) {
        $_SESSION['return'] = array(
          'type' => 'danger',
          'msg' => 'MySQL: '.$e
        );
        return false;
      }
    }
    $_SESSION['return'] = array(
      'type' => 'success',
      'msg' => sprintf($lang['success']['domain_admin_modified'], htmlspecialchars($username))
    );
  }
  // Domain administrator
  // Can only edit itself
  elseif ($_SESSION['mailcow_cc_role'] == "domainadmin") {
    $username = $_SESSION['mailcow_cc_username'];
    $password_old		= $postarray['user_old_pass'];
    $password_new	= $postarray['user_new_pass'];
    $password_new2	= $postarray['user_new_pass2'];

    $stmt = $pdo->prepare("SELECT `password` FROM `admin`
        WHERE `username` = :user");
    $stmt->execute(array(':user' => $username));
    $row = $stmt->fetch(PDO::FETCH_ASSOC);
    if (!verify_ssha256($row['password'], $password_old)) {
      $_SESSION['return'] = array(
        'type' => 'danger',
        'msg' => sprintf($lang['danger']['access_denied'])
      );
      return false;
    }

    if (!empty($password_new2) && !empty($password_new)) {
      if ($password_new2 != $password_new) {
        $_SESSION['return'] = array(
          'type' => 'danger',
          'msg' => sprintf($lang['danger']['password_mismatch'])
        );
        return false;
      }
      if (!preg_match('/' . $GLOBALS['PASSWD_REGEP'] . '/', $password_new)) {
        $_SESSION['return'] = array(
          'type' => 'danger',
          'msg' => sprintf($lang['danger']['password_complexity'])
        );
        return false;
      }
      $password_hashed = hash_password($password_new);
      try {
        $stmt = $pdo->prepare("UPDATE `admin` SET `password` = :password_hashed WHERE `username` = :username");
        $stmt->execute(array(
          ':password_hashed' => $password_hashed,
          ':username' => $username
        ));
      }
      catch (PDOException $e) {
        $_SESSION['return'] = array(
          'type' => 'danger',
          'msg' => 'MySQL: '.$e
        );
        return false;
      }
    }
    
    $_SESSION['return'] = array(
      'type' => 'success',
      'msg' => sprintf($lang['success']['domain_admin_modified'], htmlspecialchars($username))
    );
  }
}
function get_admin_details() {
  // No parameter to be given, only one admin should exist
	global $pdo;
	global $lang;
  $data = array();
  if ($_SESSION['mailcow_cc_role'] != 'admin') {
    $_SESSION['return'] = array(
      'type' => 'danger',
      'msg' => sprintf($lang['danger']['access_denied'])
    );
    return false;
  }
  try {
    $stmt = $pdo->prepare("SELECT `username`, `modified`, `created` FROM `admin` WHERE `superadmin`='1' AND active='1'");
    $stmt->execute();
    $data = $stmt->fetch(PDO::FETCH_ASSOC);
  }
  catch(PDOException $e) {
    $_SESSION['return'] = array(
      'type' => 'danger',
      'msg' => 'MySQL: '.$e
    );
  }
  return $data;
}
function dkim_add_key($postarray) {
	global $lang;
	global $pdo;
  if ($_SESSION['mailcow_cc_role'] != "admin") {
    $_SESSION['return'] = array(
      'type' => 'danger',
      'msg' => sprintf($lang['danger']['access_denied'])
    );
    return false;
  }
  // if (!hasDomainAccess($_SESSION['mailcow_cc_username'], $_SESSION['mailcow_cc_role'], $domain)) {
    // $_SESSION['return'] = array(
      // 'type' => 'danger',
      // 'msg' => sprintf($lang['danger']['access_denied'])
    // );
    // return false;
  // }
  $key_length	= intval($postarray['key_size']);
  $domain	= $postarray['domain'];
  if (!is_valid_domain_name($domain) || !is_numeric($key_length)) {
    $_SESSION['return'] = array(
      'type' => 'danger',
      'msg' => sprintf($lang['danger']['dkim_domain_or_sel_invalid'])
    );
    return false;
  }

  if (!empty(glob($GLOBALS['MC_DKIM_TXTS'] . '/' . $domain . '.dkim'))) {
    $_SESSION['return'] = array(
      'type' => 'danger',
      'msg' => sprintf($lang['danger']['dkim_domain_or_sel_invalid'])
    );
    return false;
  }

  $config = array(
    "digest_alg" => "sha256",
    "private_key_bits" => $key_length,
    "private_key_type" => OPENSSL_KEYTYPE_RSA,
  );
  if ($keypair_ressource = openssl_pkey_new($config)) {
    $key_details = openssl_pkey_get_details($keypair_ressource);
    $pubKey = implode(array_slice(
        array_filter(
          explode(PHP_EOL, $key_details['key'])
        ), 1, -1)
      );
    // Save public key to file
    file_put_contents($GLOBALS['MC_DKIM_TXTS'] . '/' . $domain . '.dkim', $pubKey);
    // Save private key to file
    openssl_pkey_export_to_file($keypair_ressource, $GLOBALS['MC_DKIM_KEYS'] . '/' . $domain . '.dkim');
    $_SESSION['return'] = array(
      'type' => 'success',
      'msg' => sprintf($lang['success']['dkim_added'])
    );
    return true;
  }
  else {
    $_SESSION['return'] = array(
      'type' => 'danger',
      'msg' => sprintf($lang['danger']['dkim_domain_or_sel_invalid'])
    );
    return false;
  }
}
function dkim_get_key_details($domain) {
  $data = array();
  if (hasDomainAccess($_SESSION['mailcow_cc_username'], $_SESSION['mailcow_cc_role'], $domain)) {
    $dkim_pubkey_file = escapeshellarg($GLOBALS["MC_DKIM_TXTS"]. "/" . $domain . "." . "dkim");
    if (file_exists(substr($dkim_pubkey_file, 1, -1))) {
      $data['pubkey'] = file_get_contents($GLOBALS["MC_DKIM_TXTS"]. "/" . $domain . "." . "dkim");
      $data['length'] = (strlen($data['pubkey']) < 391) ? 1024 : 2048;
      $data['dkim_txt'] = 'v=DKIM1;k=rsa;t=s;s=email;p=' . file_get_contents($GLOBALS["MC_DKIM_TXTS"]. "/" . $domain . "." . "dkim");
    }
  }
  return $data;
}
function dkim_get_blind_keys() {
	global $lang;
  if ($_SESSION['mailcow_cc_role'] != "admin") {
    $_SESSION['return'] = array(
      'type' => 'danger',
      'msg' => sprintf($lang['danger']['access_denied'])
    );
    return false;
  }
  $domains = array();
  $dnstxt_folder = scandir($GLOBALS["MC_DKIM_TXTS"]);
  $dnstxt_files = array_diff($dnstxt_folder, array('.', '..'));
  foreach($dnstxt_files as $file) {
    $domains[] = substr($file, 0, -5);
  }
  return array_diff($domains, array_merge(mailbox_get_domains(), mailbox_get_alias_domains()));
}
function dkim_delete_key($postarray) {
	global $lang;
  $domain	= $postarray['domain'];

  if ($_SESSION['mailcow_cc_role'] != "admin") {
    $_SESSION['return'] = array(
      'type' => 'danger',
      'msg' => sprintf($lang['danger']['access_denied'])
    );
    return false;
  }
  // if (!hasDomainAccess($_SESSION['mailcow_cc_username'], $_SESSION['mailcow_cc_role'], $domain)) {
    // $_SESSION['return'] = array(
      // 'type' => 'danger',
      // 'msg' => sprintf($lang['danger']['access_denied'])
    // );
    // return false;
  // }
  if (!is_valid_domain_name($domain)) {
    $_SESSION['return'] = array(
      'type' => 'danger',
      'msg' => sprintf($lang['danger']['dkim_domain_or_sel_invalid'])
    );
    return false;
  }
  exec('rm ' . escapeshellarg($GLOBALS['MC_DKIM_TXTS'] . '/' . $domain . '.dkim'), $out, $return);
  if ($return != "0") {
    $_SESSION['return'] = array(
      'type' => 'danger',
      'msg' => sprintf($lang['danger']['dkim_remove_failed'])
    );
    return false;
  }
  exec('rm ' . escapeshellarg($GLOBALS['MC_DKIM_KEYS'] . '/' . $domain . '.dkim'), $out, $return);
  if ($return != "0") {
    $_SESSION['return'] = array(
      'type' => 'danger',
      'msg' => sprintf($lang['danger']['dkim_remove_failed'])
    );
    return false;
  }
  $_SESSION['return'] = array(
    'type' => 'success',
    'msg' => sprintf($lang['success']['dkim_removed'])
  );
  return true;
}
function mailbox_add_domain($postarray) {
  // Array elements
  // domain                 string
  // description            string
  // aliases                int
  // mailboxes              int
  // maxquota               int
  // quota                  int
  // active                 int
  // relay_all_recipients   int
  // backupmx               int
	global $pdo;
	global $lang;
	if ($_SESSION['mailcow_cc_role'] != "admin") {
		$_SESSION['return'] = array(
			'type' => 'danger',
			'msg' => sprintf($lang['danger']['access_denied'])
		);
		return false;
	}
	$domain				= idn_to_ascii(strtolower(trim($postarray['domain'])));
	$description  = $postarray['description'];
	$aliases			= $postarray['aliases'];
	$mailboxes    = $postarray['mailboxes'];
	$maxquota			= $postarray['maxquota'];
	$quota				= $postarray['quota'];

	if ($maxquota > $quota) {
		$_SESSION['return'] = array(
			'type' => 'danger',
			'msg' => sprintf($lang['danger']['mailbox_quota_exceeds_domain_quota'])
		);
		return false;
	}

	if ($maxquota == "0" || empty($maxquota)) {
		$_SESSION['return'] = array(
			'type' => 'danger',
			'msg' => sprintf($lang['danger']['maxquota_empty'])
		);
		return false;
	}

	isset($postarray['active'])               ? $active = '1'                 : $active = '0';
	isset($postarray['relay_all_recipients'])	? $relay_all_recipients = '1'   : $relay_all_recipients = '0';
	isset($postarray['backupmx'])             ? $backupmx = '1'               : $backupmx = '0';
	isset($postarray['relay_all_recipients']) ? $backupmx = '1'               : true;

	if (!is_valid_domain_name($domain)) {
		$_SESSION['return'] = array(
			'type' => 'danger',
			'msg' => sprintf($lang['danger']['domain_invalid'])
		);
		return false;
	}

	foreach (array($quota, $maxquota, $mailboxes, $aliases) as $data) {
		if (!is_numeric($data)) {
			$_SESSION['return'] = array(
				'type' => 'danger',
				'msg' => sprintf($lang['danger']['object_is_not_numeric'], htmlspecialchars($data))
			);
			return false;
		}
	}

	try {
		$stmt = $pdo->prepare("SELECT `domain` FROM `domain`
			WHERE `domain` = :domain");
		$stmt->execute(array(':domain' => $domain));
		$num_results = count($stmt->fetchAll(PDO::FETCH_ASSOC));
		$stmt = $pdo->prepare("SELECT `alias_domain` FROM `alias_domain`
			WHERE `alias_domain` = :domain");
		$stmt->execute(array(':domain' => $domain));
		$num_results = $num_results + count($stmt->fetchAll(PDO::FETCH_ASSOC));
	}
	catch(PDOException $e) {
		$_SESSION['return'] = array(
			'type' => 'danger',
			'msg' => 'MySQL: '.$e
		);
		return false;
	}
	if ($num_results != 0) {
		$_SESSION['return'] = array(
			'type' => 'danger',
			'msg' => sprintf($lang['danger']['domain_exists'], htmlspecialchars($domain))
		);
		return false;
	}

	try {
		$stmt = $pdo->prepare("INSERT INTO `domain` (`domain`, `description`, `aliases`, `mailboxes`, `maxquota`, `quota`, `transport`, `backupmx`, `active`, `relay_all_recipients`)
			VALUES (:domain, :description, :aliases, :mailboxes, :maxquota, :quota, 'virtual', :backupmx, :active, :relay_all_recipients)");
		$stmt->execute(array(
			':domain' => $domain,
			':description' => $description,
			':aliases' => $aliases,
			':mailboxes' => $mailboxes,
			':maxquota' => $maxquota,
			':quota' => $quota,
			':backupmx' => $backupmx,
			':active' => $active,
			':relay_all_recipients' => $relay_all_recipients
		));
		$_SESSION['return'] = array(
			'type' => 'success',
			'msg' => sprintf($lang['success']['domain_added'], htmlspecialchars($domain))
		);
	}
	catch (PDOException $e) {
    mailbox_delete_domain(array('domain' => $domain));
		$_SESSION['return'] = array(
			'type' => 'danger',
			'msg' => 'MySQL: '.$e
		);
		return false;
	}
}
function mailbox_add_alias($postarray) {
  // Array elements
  // address  string  (separated by " ", "," ";" "\n") - email address or domain
  // goto     string  (separated by " ", "," ";" "\n")
  // active   int
	global $lang;
	global $pdo;
	$addresses  = array_map('trim', preg_split( "/( |,|;|\n)/", $postarray['address']));
	$gotos      = array_map('trim', preg_split( "/( |,|;|\n)/", $postarray['goto']));
	isset($postarray['active']) ? $active = '1' : $active = '0';
	if (empty($addresses[0])) {
		$_SESSION['return'] = array(
			'type' => 'danger',
			'msg' => sprintf($lang['danger']['alias_empty'])
		);
		return false;
	}

	if (empty($gotos[0])) {
		$_SESSION['return'] = array(
			'type' => 'danger',
			'msg' => sprintf($lang['danger']['goto_empty'])
		);
		return false;
	}

  $stmt = $pdo->prepare("SELECT `address` FROM `alias`
    WHERE `address`= :address");
  $stmt->execute(array(':address' => $address));
  $num_results = count($stmt->fetchAll(PDO::FETCH_ASSOC));
  if ($num_results != 0) {
    $_SESSION['return'] = array(
      'type' => 'danger',
      'msg' => sprintf($lang['danger']['is_alias_or_mailbox'], htmlspecialchars($address))
    );
    return false;
  }

	foreach ($addresses as $address) {
		if (empty($address)) {
			continue;
		}

		$domain       = idn_to_ascii(substr(strstr($address, '@'), 1));
		$local_part   = strstr($address, '@', true);
		$address      = $local_part.'@'.$domain;

    $domaindata = mailbox_get_domain_details($domain);
    if ($domaindata['aliases_left'] == 0) {
      $_SESSION['return'] = array(
        'type' => 'danger',
        'msg' => sprintf($lang['danger']['max_alias_exceeded'])
      );
      return false;
    }
      
		try {
			$stmt = $pdo->prepare("SELECT `domain` FROM `domain`
				WHERE `domain`= :domain1 OR `domain` = (SELECT `target_domain` FROM `alias_domain` WHERE `alias_domain` = :domain2)");
			$stmt->execute(array(':domain1' => $domain, ':domain2' => $domain));
			$num_results = count($stmt->fetchAll(PDO::FETCH_ASSOC));
      if ($num_results == 0) {
        $_SESSION['return'] = array(
          'type' => 'danger',
          'msg' => sprintf($lang['danger']['domain_not_found'], $domain)
        );
        return false;
      }

			$stmt = $pdo->prepare("SELECT `address` FROM `alias`
				WHERE `address`= :address");
			$stmt->execute(array(':address' => $address));
			$num_results = count($stmt->fetchAll(PDO::FETCH_ASSOC));
      if ($num_results != 0) {
        $_SESSION['return'] = array(
          'type' => 'danger',
          'msg' => sprintf($lang['danger']['is_alias_or_mailbox'], htmlspecialchars($address))
        );
        return false;
      }

			$stmt = $pdo->prepare("SELECT `address` FROM `spamalias`
				WHERE `address`= :address");
			$stmt->execute(array(':address' => $address));
			$num_results = count($stmt->fetchAll(PDO::FETCH_ASSOC));
      if ($num_results != 0) {
        $_SESSION['return'] = array(
          'type' => 'danger',
          'msg' => sprintf($lang['danger']['is_spam_alias'], htmlspecialchars($address))
        );
        return false;
      }
		}
		catch(PDOException $e) {
			$_SESSION['return'] = array(
				'type' => 'danger',
				'msg' => 'MySQL: '.$e
			);
			return false;
		}

		if ((!filter_var($address, FILTER_VALIDATE_EMAIL) === true) && !empty($local_part)) {
			$_SESSION['return'] = array(
				'type' => 'danger',
				'msg' => sprintf($lang['danger']['alias_invalid'])
			);
			return false;
		}

		if (!hasDomainAccess($_SESSION['mailcow_cc_username'], $_SESSION['mailcow_cc_role'], $domain)) {
			$_SESSION['return'] = array(
				'type' => 'danger',
				'msg' => sprintf($lang['danger']['access_denied'])
			);
			return false;
		}

		foreach ($gotos as &$goto) {
			if (empty($goto)) {
				continue;
			}

			$goto_domain		= idn_to_ascii(substr(strstr($goto, '@'), 1));
			$goto_local_part	= strstr($goto, '@', true);
			$goto				= $goto_local_part.'@'.$goto_domain;

			$stmt = $pdo->prepare("SELECT `username` FROM `mailbox`
				WHERE `kind` REGEXP 'location|thing|group'
          AND `username`= :goto");
			$stmt->execute(array(':goto' => $goto));
			$num_results = count($stmt->fetchAll(PDO::FETCH_ASSOC));
      if ($num_results != 0) {
				$_SESSION['return'] = array(
					'type' => 'danger',
					'msg' => sprintf($lang['danger']['goto_invalid'])
				);
				return false;
      }

			if (!filter_var($goto, FILTER_VALIDATE_EMAIL) === true) {
				$_SESSION['return'] = array(
					'type' => 'danger',
					'msg' => sprintf($lang['danger']['goto_invalid'])
				);
				return false;
			}
			if ($goto == $address) {
				$_SESSION['return'] = array(
					'type' => 'danger',
					'msg' => sprintf($lang['danger']['alias_goto_identical'])
				);
				return false;
			}
		}

		$gotos = array_filter($gotos);
		$goto = implode(",", $gotos);

		try {
			$stmt = $pdo->prepare("INSERT INTO `alias` (`address`, `goto`, `domain`, `active`)
				VALUES (:address, :goto, :domain, :active)");

			if (!filter_var($address, FILTER_VALIDATE_EMAIL) === true) {
				$stmt->execute(array(
					':address' => '@'.$domain,
					':goto' => $goto,
					':domain' => $domain,
					':active' => $active
				));
			}
			else {
				$stmt->execute(array(
					':address' => $address,
					':goto' => $goto,
					':domain' => $domain,
					':active' => $active
				));
			}
			$_SESSION['return'] = array(
				'type' => 'success',
				'msg' => sprintf($lang['success']['alias_added'])
			);
		}
		catch (PDOException $e) {
      mailbox_delete_alias(array('address' => $address));
			$_SESSION['return'] = array(
				'type' => 'danger',
				'msg' => 'MySQL: '.$e
			);
			return false;
		}
	}
	$_SESSION['return'] = array(
		'type' => 'success',
		'msg' => sprintf($lang['success']['alias_added'])
	);
}
function mailbox_add_alias_domain($postarray) {
  // Array elements
  // active         int
  // alias_domain   string
  // target_domain  string
	global $lang;
	global $pdo;
	isset($postarray['active']) ? $active = '1' : $active = '0';
	$alias_domain     = idn_to_ascii(strtolower(trim($postarray['alias_domain'])));
	$target_domain    = idn_to_ascii(strtolower(trim($postarray['target_domain'])));

	if (!is_valid_domain_name($alias_domain)) {
		$_SESSION['return'] = array(
			'type' => 'danger',
			'msg' => sprintf($lang['danger']['alias_domain_invalid'])
		);
		return false;
	}

	if (!is_valid_domain_name($target_domain)) {
		$_SESSION['return'] = array(
			'type' => 'danger',
			'msg' => sprintf($lang['danger']['target_domain_invalid'])
		);
		return false;
	}

	if (!hasDomainAccess($_SESSION['mailcow_cc_username'], $_SESSION['mailcow_cc_role'], $target_domain)) {
		$_SESSION['return'] = array(
			'type' => 'danger',
			'msg' => sprintf($lang['danger']['access_denied'])
		);
		return false;
	}

	if ($alias_domain == $target_domain) {
		$_SESSION['return'] = array(
			'type' => 'danger',
			'msg' => sprintf($lang['danger']['aliasd_targetd_identical'])
		);
		return false;
	}

	try {
		$stmt = $pdo->prepare("SELECT `domain` FROM `domain`
			WHERE `domain`= :target_domain");
		$stmt->execute(array(':target_domain' => $target_domain));
		$num_results = count($stmt->fetchAll(PDO::FETCH_ASSOC));
    if ($num_results == 0) {
      $_SESSION['return'] = array(
        'type' => 'danger',
        'msg' => sprintf($lang['danger']['targetd_not_found'])
      );
      return false;
    }

		$stmt = $pdo->prepare("SELECT `alias_domain` FROM `alias_domain` WHERE `alias_domain`= :alias_domain
			UNION
			SELECT `alias_domain` FROM `alias_domain` WHERE `alias_domain`= :alias_domain_in_domain");
		$stmt->execute(array(':alias_domain' => $alias_domain, ':alias_domain_in_domain' => $alias_domain));
		$num_results = count($stmt->fetchAll(PDO::FETCH_ASSOC));
    if ($num_results != 0) {
      $_SESSION['return'] = array(
        'type' => 'danger',
        'msg' => sprintf($lang['danger']['aliasd_exists'])
      );
      return false;
    }
  }
	catch(PDOException $e) {
		$_SESSION['return'] = array(
			'type' => 'danger',
			'msg' => 'MySQL: '.$e
		);
		return false;
	}

	try {
		$stmt = $pdo->prepare("INSERT INTO `alias_domain` (`alias_domain`, `target_domain`, `active`)
			VALUES (:alias_domain, :target_domain, :active)");
		$stmt->execute(array(
			':alias_domain' => $alias_domain,
			':target_domain' => $target_domain,
			':active' => $active
		));
		$_SESSION['return'] = array(
			'type' => 'success',
			'msg' => sprintf($lang['success']['aliasd_added'], htmlspecialchars($alias_domain))
		);
	}
	catch (PDOException $e) {
    mailbox_delete_alias_domain(array('alias_domain' => $alias_domain));
		$_SESSION['return'] = array(
			'type' => 'danger',
			'msg' => 'MySQL: '.$e
		);
		return false;
	}
}
function mailbox_add_mailbox($postarray) {
  // Array elements
  // active             int
  // local_part         string
  // domain             string
  // name               string    (username if empty)
  // password           string
  // password2          string
  // quota              int       (MiB)
  // active             int

	global $pdo;
	global $lang;
	$local_part   = strtolower(trim($postarray['local_part']));
	$domain       = idn_to_ascii(strtolower(trim($postarray['domain'])));
  $username     = $local_part . '@' . $domain;
	if (!filter_var($username, FILTER_VALIDATE_EMAIL)) {
		$_SESSION['return'] = array(
			'type' => 'danger',
			'msg' => sprintf($lang['danger']['mailbox_invalid'])
		);
		return false;
	}
	if (empty($postarray['local_part'])) {
		$_SESSION['return'] = array(
			'type' => 'danger',
			'msg' => sprintf($lang['danger']['mailbox_invalid'])
		);
		return false;
	}
	$password     = $postarray['password'];
	$password2    = $postarray['password2'];
	$name         = $postarray['name'];
  $quota_m			= filter_var($postarray['quota'], FILTER_SANITIZE_NUMBER_FLOAT);

	if (empty($name)) {
		$name = $local_part;
	}

	isset($postarray['active']) ? $active = '1' : $active = '0';

	$quota_b		= ($quota_m * 1048576);
	$maildir		= $domain."/".$local_part."/";

	if (!is_valid_domain_name($domain)) {
		$_SESSION['return'] = array(
			'type' => 'danger',
			'msg' => sprintf($lang['danger']['domain_invalid'])
		);
		return false;
	}

	if (!hasDomainAccess($_SESSION['mailcow_cc_username'], $_SESSION['mailcow_cc_role'], $domain)) {
		$_SESSION['return'] = array(
			'type' => 'danger',
			'msg' => sprintf($lang['danger']['access_denied'])
		);
		return false;
	}

	try {
		$stmt = $pdo->prepare("SELECT `mailboxes`, `maxquota`, `quota` FROM `domain`
			WHERE `domain` = :domain");
		$stmt->execute(array(':domain' => $domain));
		$DomainData = $stmt->fetch(PDO::FETCH_ASSOC);

		$stmt = $pdo->prepare("SELECT 
			COUNT(*) as count,
			COALESCE(ROUND(SUM(`quota`)/1048576), 0) as `quota`
				FROM `mailbox`
					WHERE `kind` NOT REGEXP 'location|thing|group'
            AND `domain` = :domain");
		$stmt->execute(array(':domain' => $domain));
		$MailboxData = $stmt->fetch(PDO::FETCH_ASSOC);

		$stmt = $pdo->prepare("SELECT `local_part` FROM `mailbox` WHERE `local_part` = :local_part and `domain`= :domain");
		$stmt->execute(array(':local_part' => $local_part, ':domain' => $domain));
		$num_results = count($stmt->fetchAll(PDO::FETCH_ASSOC));
    if ($num_results != 0) {
      $_SESSION['return'] = array(
        'type' => 'danger',
        'msg' => sprintf($lang['danger']['object_exists'], htmlspecialchars($username))
      );
      return false;
    }

		$stmt = $pdo->prepare("SELECT `address` FROM `alias` WHERE address= :username");
		$stmt->execute(array(':username' => $username));
		$num_results = count($stmt->fetchAll(PDO::FETCH_ASSOC));
    if ($num_results != 0) {
      $_SESSION['return'] = array(
        'type' => 'danger',
        'msg' => sprintf($lang['danger']['is_alias'], htmlspecialchars($username))
      );
      return false;
    }

		$stmt = $pdo->prepare("SELECT `address` FROM `spamalias` WHERE `address`= :username");
		$stmt->execute(array(':username' => $username));
		$num_results = count($stmt->fetchAll(PDO::FETCH_ASSOC));
    if ($num_results != 0) {
      $_SESSION['return'] = array(
        'type' => 'danger',
        'msg' => sprintf($lang['danger']['is_spam_alias'], htmlspecialchars($username))
      );
      return false;
    }

		$stmt = $pdo->prepare("SELECT `domain` FROM `domain` WHERE `domain`= :domain");
		$stmt->execute(array(':domain' => $domain));
		$num_results = count($stmt->fetchAll(PDO::FETCH_ASSOC));
    if ($num_results == 0) {
      $_SESSION['return'] = array(
        'type' => 'danger',
        'msg' => sprintf($lang['danger']['domain_not_found'], $domain)
      );
      return false;
    }
  }
	catch(PDOException $e) {
		$_SESSION['return'] = array(
			'type' => 'danger',
			'msg' => 'MySQL: '.$e
		);
		return false;
	}

	if (!is_numeric($quota_m) || $quota_m == "0") {
		$_SESSION['return'] = array(
			'type' => 'danger',
			'msg' => sprintf($lang['danger']['quota_not_0_not_numeric'])
		);
		return false;
	}

	if (!empty($password) && !empty($password2)) {
    if (!preg_match('/' . $GLOBALS['PASSWD_REGEP'] . '/', $password)) {
      $_SESSION['return'] = array(
        'type' => 'danger',
        'msg' => sprintf($lang['danger']['password_complexity'])
      );
      return false;
    }
		if ($password != $password2) {
			$_SESSION['return'] = array(
				'type' => 'danger',
				'msg' => sprintf($lang['danger']['password_mismatch'])
			);
			return false;
		}
		$password_hashed = hash_password($password);
	}
	else {
		$_SESSION['return'] = array(
			'type' => 'danger',
			'msg' => sprintf($lang['danger']['password_empty'])
		);
		return false;
	}

	if ($MailboxData['count'] >= $DomainData['mailboxes']) {
		$_SESSION['return'] = array(
			'type' => 'danger',
			'msg' => sprintf($lang['danger']['max_mailbox_exceeded'], $MailboxData['count'], $DomainData['mailboxes'])
		);
		return false;
	}

	if ($quota_m > $DomainData['maxquota']) {
		$_SESSION['return'] = array(
			'type' => 'danger',
			'msg' => sprintf($lang['danger']['mailbox_quota_exceeded'], $DomainData['maxquota'])
		);
		return false;
	}

	if (($MailboxData['quota'] + $quota_m) > $DomainData['quota']) {
		$quota_left_m = ($DomainData['quota'] - $MailboxData['quota']);
		$_SESSION['return'] = array(
			'type' => 'danger',
			'msg' => sprintf($lang['danger']['mailbox_quota_left_exceeded'], $quota_left_m)
		);
		return false;
	}

	try {
		$stmt = $pdo->prepare("INSERT INTO `mailbox` (`username`, `password`, `name`, `maildir`, `quota`, `local_part`, `domain`, `active`) 
			VALUES (:username, :password_hashed, :name, :maildir, :quota_b, :local_part, :domain, :active)");
		$stmt->execute(array(
			':username' => $username,
			':password_hashed' => $password_hashed,
			':name' => $name,
			':maildir' => $maildir,
			':quota_b' => $quota_b,
			':local_part' => $local_part,
			':domain' => $domain,
			':active' => $active
		));

		$stmt = $pdo->prepare("INSERT INTO `quota2` (`username`, `bytes`, `messages`)
			VALUES (:username, '0', '0')");
		$stmt->execute(array(':username' => $username));

		$stmt = $pdo->prepare("INSERT INTO `alias` (`address`, `goto`, `domain`, `active`)
			VALUES (:username1, :username2, :domain, :active)");
		$stmt->execute(array(
			':username1' => $username,
			':username2' => $username,
			':domain' => $domain,
			':active' => $active
		));

		$_SESSION['return'] = array(
			'type' => 'success',
			'msg' => sprintf($lang['success']['mailbox_added'], htmlspecialchars($username))
		);
	}
	catch (PDOException $e) {
    mailbox_delete_mailbox(array('username' => $username));
		$_SESSION['return'] = array(
			'type' => 'danger',
			'msg' => 'MySQL: '.$e
		);
		return false;
	}
}
function mailbox_add_resource($postarray) {
  // Array elements
  // active             int
  // domain             string
  // description        string
  // multiple_bookings  int
  // kind               string

	global $pdo;
	global $lang;
	$domain             = idn_to_ascii(strtolower(trim($postarray['domain'])));
  $description        = $postarray['description'];
  $local_part         = preg_replace('/[^\da-z]/i', '', preg_quote($description, '/'));
  $name               = $local_part . '@' . $domain;
  $kind               = $postarray['kind'];
	isset($postarray['active']) ? $active = '1' : $active = '0';
	isset($postarray['multiple_bookings']) ? $multiple_bookings = '1' : $multiple_bookings = '0';

	if (!filter_var($name, FILTER_VALIDATE_EMAIL)) {
		$_SESSION['return'] = array(
			'type' => 'danger',
			'msg' => sprintf($lang['danger']['resource_invalid'])
		);
		return false;
	}

	if (empty($description)) {
		$_SESSION['return'] = array(
			'type' => 'danger',
			'msg' => sprintf($lang['danger']['description_invalid'])
		);
		return false;
  }
  
	if ($kind != 'location' && $kind != 'group' && $kind != 'thing') {
		$_SESSION['return'] = array(
			'type' => 'danger',
			'msg' => sprintf($lang['danger']['resource_invalid'])
		);
		return false;
	}

	if (!is_valid_domain_name($domain)) {
		$_SESSION['return'] = array(
			'type' => 'danger',
			'msg' => sprintf($lang['danger']['domain_invalid'])
		);
		return false;
	}

	if (!hasDomainAccess($_SESSION['mailcow_cc_username'], $_SESSION['mailcow_cc_role'], $domain)) {
		$_SESSION['return'] = array(
			'type' => 'danger',
			'msg' => sprintf($lang['danger']['access_denied'])
		);
		return false;
	}

	try {
		$stmt = $pdo->prepare("SELECT `username` FROM `mailbox` WHERE `username` = :name");
		$stmt->execute(array(':name' => $name));
		$num_results = count($stmt->fetchAll(PDO::FETCH_ASSOC));
    if ($num_results != 0) {
      $_SESSION['return'] = array(
        'type' => 'danger',
        'msg' => sprintf($lang['danger']['object_exists'], htmlspecialchars($name))
      );
      return false;
    }

		$stmt = $pdo->prepare("SELECT `address` FROM `alias` WHERE address= :name");
		$stmt->execute(array(':name' => $name));
		$num_results = count($stmt->fetchAll(PDO::FETCH_ASSOC));
    if ($num_results != 0) {
      $_SESSION['return'] = array(
        'type' => 'danger',
        'msg' => sprintf($lang['danger']['is_alias'], htmlspecialchars($name))
      );
      return false;
    }

		$stmt = $pdo->prepare("SELECT `address` FROM `spamalias` WHERE `address`= :name");
		$stmt->execute(array(':name' => $name));
		$num_results = count($stmt->fetchAll(PDO::FETCH_ASSOC));
    if ($num_results != 0) {
      $_SESSION['return'] = array(
        'type' => 'danger',
        'msg' => sprintf($lang['danger']['is_spam_alias'], htmlspecialchars($name))
      );
      return false;
    }

		$stmt = $pdo->prepare("SELECT `domain` FROM `domain` WHERE `domain`= :domain");
		$stmt->execute(array(':domain' => $domain));
		$num_results = count($stmt->fetchAll(PDO::FETCH_ASSOC));
    if ($num_results == 0) {
      $_SESSION['return'] = array(
        'type' => 'danger',
        'msg' => sprintf($lang['danger']['domain_not_found'], $domain)
      );
      return false;
    }
  }
	catch(PDOException $e) {
		$_SESSION['return'] = array(
			'type' => 'danger',
			'msg' => 'MySQL: '.$e
		);
		return false;
	}

	try {
		$stmt = $pdo->prepare("INSERT INTO `mailbox` (`username`, `password`, `name`, `maildir`, `quota`, `local_part`, `domain`, `active`, `multiple_bookings`, `kind`) 
			VALUES (:name, 'RESOURCE', :description, 'RESOURCE', 0, :local_part, :domain, :active, :multiple_bookings, :kind)");
		$stmt->execute(array(
			':name' => $name,
			':description' => $description,
			':local_part' => $local_part,
			':domain' => $domain,
			':active' => $active,
			':kind' => $kind,
			':multiple_bookings' => $multiple_bookings
		));

		$_SESSION['return'] = array(
			'type' => 'success',
			'msg' => sprintf($lang['success']['resource_added'], htmlspecialchars($name))
		);
	}
	catch (PDOException $e) {
    mailbox_delete_resource(array('name' => $name));
		$_SESSION['return'] = array(
			'type' => 'danger',
			'msg' => 'MySQL: '.$e
		);
		return false;
	}
}
function mailbox_edit_alias_domain($postarray) {
  // Array elements
  // active             int
  // alias_domain_now   string
  // alias_domain       string
	global $lang;
	global $pdo;
	isset($postarray['active']) ? $active = '1' : $active = '0';
	$alias_domain       = idn_to_ascii(strtolower(trim($postarray['alias_domain'])));
	$alias_domain_now   = strtolower(trim($postarray['alias_domain_now']));
	if (!is_valid_domain_name($alias_domain)) {
		$_SESSION['return'] = array(
			'type' => 'danger',
			'msg' => sprintf($lang['danger']['alias_domain_invalid'])
		);
		return false;
	}

	if (!is_valid_domain_name($alias_domain_now)) {
		$_SESSION['return'] = array(
			'type' => 'danger',
			'msg' => sprintf($lang['danger']['alias_domain_invalid'])
		);
		return false;
	}

	try {
		$stmt = $pdo->prepare("SELECT `target_domain` FROM `alias_domain`
				WHERE `alias_domain`= :alias_domain_now");
		$stmt->execute(array(':alias_domain_now' => $alias_domain_now));
		$DomainData = $stmt->fetch(PDO::FETCH_ASSOC);
	}
	catch(PDOException $e) {
		$_SESSION['return'] = array(
			'type' => 'danger',
			'msg' => 'MySQL: '.$e
		);
		return false;
	}
	if (!hasDomainAccess($_SESSION['mailcow_cc_username'], $_SESSION['mailcow_cc_role'], $DomainData['target_domain'])) {
		$_SESSION['return'] = array(
			'type' => 'danger',
			'msg' => sprintf($lang['danger']['access_denied'])
		);
		return false;
	}

	try {
		$stmt = $pdo->prepare("SELECT `target_domain` FROM `alias_domain`
		WHERE `target_domain`= :alias_domain");
		$stmt->execute(array(':alias_domain' => $alias_domain));
		$num_results = count($stmt->fetchAll(PDO::FETCH_ASSOC));
	}
	catch(PDOException $e) {
		$_SESSION['return'] = array(
			'type' => 'danger',
			'msg' => 'MySQL: '.$e
		);
		return false;
	}
	if ($num_results != 0) {
		$_SESSION['return'] = array(
			'type' => 'danger',
			'msg' => sprintf($lang['danger']['aliasd_targetd_identical'])
		);
		return false;
	}

	try {
		$stmt = $pdo->prepare("UPDATE `alias_domain` SET
      `alias_domain` = :alias_domain,
      `active` = :active
        WHERE `alias_domain` = :alias_domain_now");
		$stmt->execute(array(
			':alias_domain' => $alias_domain,
			':alias_domain_now' => $alias_domain_now,
			':active' => $active
		));
	}
	catch (PDOException $e) {
		$_SESSION['return'] = array(
			'type' => 'danger',
			'msg' => 'MySQL: '.$e
		);
		return false;
	}

	$_SESSION['return'] = array(
		'type' => 'success',
		'msg' => sprintf($lang['success']['aliasd_modified'], htmlspecialchars($alias_domain))
	);
}
function mailbox_edit_alias($postarray) {
  // Array elements
  // address            string
  // goto               string    (separated by " ", "," ";" "\n") - email address or domain
  // active             int
	global $lang;
	global $pdo;
	$address      = $postarray['address'];
	$domain       = idn_to_ascii(substr(strstr($address, '@'), 1));
	$local_part   = strstr($address, '@', true);
	if (!hasDomainAccess($_SESSION['mailcow_cc_username'], $_SESSION['mailcow_cc_role'], $domain)) {
		$_SESSION['return'] = array(
			'type' => 'danger',
			'msg' => sprintf($lang['danger']['access_denied'])
		);
		return false;
	}
	if (empty($postarray['goto'])) {
		$_SESSION['return'] = array(
			'type' => 'danger',
			'msg' => sprintf($lang['danger']['goto_empty'])
		);
		return false;
	}
	$gotos = array_map('trim', preg_split( "/( |,|;|\n)/", $postarray['goto']));
	foreach ($gotos as &$goto) {
		if (empty($goto)) {
			continue;
		}
		if (!filter_var($goto, FILTER_VALIDATE_EMAIL)) {
			$_SESSION['return'] = array(
				'type' => 'danger',
				'msg' =>sprintf($lang['danger']['goto_invalid'])
			);
			return false;
		}
		if ($goto == $address) {
			$_SESSION['return'] = array(
				'type' => 'danger',
				'msg' => sprintf($lang['danger']['alias_goto_identical'])
			);
			return false;
		}
	}
	$gotos = array_filter($gotos);
	$goto = implode(",", $gotos);
	isset($postarray['active']) ? $active = '1' : $active = '0';
	if ((!filter_var($address, FILTER_VALIDATE_EMAIL) === true) && !empty($local_part)) {
		$_SESSION['return'] = array(
			'type' => 'danger',
			'msg' => sprintf($lang['danger']['alias_invalid'])
		);
		return false;
	}

	try {
		$stmt = $pdo->prepare("UPDATE `alias` SET
      `goto` = :goto,
      `active`= :active
        WHERE `address` = :address");
		$stmt->execute(array(
			':goto' => $goto,
			':active' => $active,
			':address' => $address
		));
		$_SESSION['return'] = array(
			'type' => 'success',
		'msg' => sprintf($lang['success']['alias_modified'], htmlspecialchars($address))
		);
	}
	catch (PDOException $e) {
		$_SESSION['return'] = array(
			'type' => 'danger',
			'msg' => 'MySQL: '.$e
		);
		return false;
	}
}
function mailbox_edit_domain($postarray) {
  // Array elements
  // domain                 string
  // description            string
  // active                 int
  // relay_all_recipients   int
  // backupmx               int
  // aliases                float
  // mailboxes              float
  // maxquota               float
  // quota                  float (Byte)
  // active                 int

	global $lang;
	global $pdo;
  
  $domain       = idn_to_ascii($postarray['domain']);
	if (!is_valid_domain_name($domain)) {
		$_SESSION['return'] = array(
			'type' => 'danger',
			'msg' => sprintf($lang['danger']['domain_invalid'])
		);
		return false;
	}

	if ($_SESSION['mailcow_cc_role'] == "domainadmin" && 	hasDomainAccess($_SESSION['mailcow_cc_username'], $_SESSION['mailcow_cc_role'], $domain)) {
    $description  = $postarray['description'];
    isset($postarray['active']) ? $active = '1' : $active = '0';
    try {
      $stmt = $pdo->prepare("UPDATE `domain` SET 
      `description` = :description
        WHERE `domain` = :domain");
      $stmt->execute(array(
        ':description' => $description,
        ':domain' => $domain
      ));
      $_SESSION['return'] = array(
        'type' => 'success',
        'msg' => sprintf($lang['success']['domain_modified'], htmlspecialchars($domain))
      );
    }
    catch (PDOException $e) {
      $_SESSION['return'] = array(
        'type' => 'danger',
        'msg' => 'MySQL: '.$e
      );
      return false;
    }
  }
  elseif ($_SESSION['mailcow_cc_role'] == "admin") {
    $description  = $postarray['description'];
    isset($postarray['active']) ? $active = '1' : $active = '0';
    $aliases		= filter_var($postarray['aliases'], FILTER_SANITIZE_NUMBER_FLOAT);
    $mailboxes  = filter_var($postarray['mailboxes'], FILTER_SANITIZE_NUMBER_FLOAT);
    $maxquota		= filter_var($postarray['maxquota'], FILTER_SANITIZE_NUMBER_FLOAT);
    $quota			= filter_var($postarray['quota'], FILTER_SANITIZE_NUMBER_FLOAT);
    isset($postarray['relay_all_recipients']) ? $relay_all_recipients = '1' : $relay_all_recipients = '0';
    isset($postarray['backupmx']) ? $backupmx = '1' : $backupmx = '0';
    isset($postarray['relay_all_recipients']) ? $backupmx = '1' : true;
    try {
      // GET MAILBOX DATA
      $stmt = $pdo->prepare("SELECT 
          COUNT(*) AS count,
          MAX(COALESCE(ROUND(`quota`/1048576), 0)) AS `maxquota`,
          COALESCE(ROUND(SUM(`quota`)/1048576), 0) AS `quota`
            FROM `mailbox`
              WHERE `kind` NOT REGEXP 'location|thing|group'
                AND domain = :domain");
      $stmt->execute(array(':domain' => $domain));
      $MailboxData = $stmt->fetch(PDO::FETCH_ASSOC);
      // GET ALIAS DATA
      $stmt = $pdo->prepare("SELECT COUNT(*) AS `count` FROM `alias`
          WHERE domain = :domain
          AND address NOT IN (
            SELECT `username` FROM `mailbox`
          )");
      $stmt->execute(array(':domain' => $domain));
      $AliasData = $stmt->fetch(PDO::FETCH_ASSOC);
    }
    catch(PDOException $e) {
      $_SESSION['return'] = array(
        'type' => 'danger',
        'msg' => 'MySQL: '.$e
      );
      return false;
    }

    if ($maxquota > $quota) {
      $_SESSION['return'] = array(
        'type' => 'danger',
        'msg' => sprintf($lang['danger']['mailbox_quota_exceeds_domain_quota'])
      );
      return false;
    }

    if ($maxquota == "0" || empty($maxquota)) {
      $_SESSION['return'] = array(
        'type' => 'danger',
        'msg' => sprintf($lang['danger']['maxquota_empty'])
      );
      return false;
    }

    if ($MailboxData['maxquota'] > $maxquota) {
      $_SESSION['return'] = array(
        'type' => 'danger',
        'msg' => sprintf($lang['danger']['max_quota_in_use'], $MailboxData['maxquota'])
      );
      return false;
    }

    if ($MailboxData['quota'] > $quota) {
      $_SESSION['return'] = array(
        'type' => 'danger',
        'msg' => sprintf($lang['danger']['domain_quota_m_in_use'], $MailboxData['quota'])
      );
      return false;
    }

    if ($MailboxData['count'] > $mailboxes) {
      $_SESSION['return'] = array(
        'type' => 'danger',
        'msg' => sprintf($lang['danger']['mailboxes_in_use'], $MailboxData['count'])
      );
      return false;
    }

    if ($AliasData['count'] > $aliases) {
      $_SESSION['return'] = array(
        'type' => 'danger',
        'msg' => sprintf($lang['danger']['aliases_in_use'], $AliasData['count'])
      );
      return false;
    }
    try {
      $stmt = $pdo->prepare("UPDATE `domain` SET 
      `relay_all_recipients` = :relay_all_recipients,
      `backupmx` = :backupmx,
      `active` = :active,
      `quota` = :quota,
      `maxquota` = :maxquota,
      `mailboxes` = :mailboxes,
      `aliases` = :aliases,
      `description` = :description
        WHERE `domain` = :domain");
      $stmt->execute(array(
        ':relay_all_recipients' => $relay_all_recipients,
        ':backupmx' => $backupmx,
        ':active' => $active,
        ':quota' => $quota,
        ':maxquota' => $maxquota,
        ':mailboxes' => $mailboxes,
        ':aliases' => $aliases,
        ':description' => $description,
        ':domain' => $domain
      ));
      $_SESSION['return'] = array(
        'type' => 'success',
        'msg' => sprintf($lang['success']['domain_modified'], htmlspecialchars($domain))
      );
    }
    catch (PDOException $e) {
      $_SESSION['return'] = array(
        'type' => 'danger',
        'msg' => 'MySQL: '.$e
      );
      return false;
    }
  }
}
function mailbox_edit_mailbox($postarray) {
	global $lang;
	global $pdo;
	isset($postarray['active']) ? $active = '1' : $active = '0';
	if (!filter_var($postarray['username'], FILTER_VALIDATE_EMAIL)) {
		$_SESSION['return'] = array(
			'type' => 'danger',
			'msg' => sprintf($lang['danger']['username_invalid'])
		);
		return false;
	}
	$quota_m      = intval($postarray['quota']);
	$quota_b      = $quota_m*1048576;
	$username     = $postarray['username'];
	$name         = $postarray['name'];
	$password     = $postarray['password'];
	$password2    = $postarray['password2'];

	try {
		$stmt = $pdo->prepare("SELECT `domain`
			FROM `mailbox`
				WHERE username = :username");
		$stmt->execute(array(':username' => $username));
		$MailboxData1 = $stmt->fetch(PDO::FETCH_ASSOC);

		$stmt = $pdo->prepare("SELECT 
			COALESCE(ROUND(SUM(`quota`)/1048576), 0) as `quota_m_now`
				FROM `mailbox`
					WHERE `username` = :username");
		$stmt->execute(array(':username' => $username));
		$MailboxData2 = $stmt->fetch(PDO::FETCH_ASSOC);

		$stmt = $pdo->prepare("SELECT 
			COALESCE(ROUND(SUM(`quota`)/1048576), 0) as `quota_m_in_use`
				FROM `mailbox`
					WHERE `domain` = :domain");
		$stmt->execute(array(':domain' => $MailboxData1['domain']));
		$MailboxData3 = $stmt->fetch(PDO::FETCH_ASSOC);

		$stmt = $pdo->prepare("SELECT `quota`, `maxquota`
			FROM `domain`
				WHERE `domain` = :domain");
		$stmt->execute(array(':domain' => $MailboxData1['domain']));
		$DomainData = $stmt->fetch(PDO::FETCH_ASSOC);
	}
	catch(PDOException $e) {
		$_SESSION['return'] = array(
			'type' => 'danger',
			'msg' => 'MySQL: '.$e
		);
		return false;
	}

	if (!hasDomainAccess($_SESSION['mailcow_cc_username'], $_SESSION['mailcow_cc_role'], $MailboxData1['domain'])) {
		$_SESSION['return'] = array(
			'type' => 'danger',
			'msg' => sprintf($lang['danger']['access_denied'])
		);
		return false;
	}
	if (!is_numeric($quota_m) || $quota_m == "0") {
		$_SESSION['return'] = array(
			'type' => 'danger',
			'msg' => sprintf($lang['danger']['quota_not_0_not_numeric'], htmlspecialchars($quota_m))
		);
		return false;
	}
	if ($quota_m > $DomainData['maxquota']) {
		$_SESSION['return'] = array(
			'type' => 'danger',
			'msg' => sprintf($lang['danger']['mailbox_quota_exceeded'], $DomainData['maxquota'])
		);
		return false;
	}
	if (($MailboxData3['quota_m_in_use'] - $MailboxData2['quota_m_now'] + $quota_m) > $DomainData['quota']) {
		$quota_left_m = ($DomainData['quota'] - $MailboxData3['quota_m_in_use'] + $MailboxData2['quota_m_now']);
		$_SESSION['return'] = array(
			'type' => 'danger',
			'msg' => sprintf($lang['danger']['mailbox_quota_left_exceeded'], $quota_left_m)
		);
		return false;
	}

  // Get sender_acl items set by admin
  $sender_acl_admin = array_merge(
    mailbox_get_sender_acl_handles($username)['sender_acl_domains']['ro'],
    mailbox_get_sender_acl_handles($username)['sender_acl_addresses']['ro']
  );

  // Get sender_acl items from POST array
  (isset($postarray['sender_acl'])) ? $sender_acl_domain_admin = $postarray['sender_acl'] : $sender_acl_domain_admin = array();

	if (!empty($sender_acl_domain_admin) || !empty($sender_acl_admin)) {
    // Check items in POST array
		foreach ($sender_acl_domain_admin as $sender_acl) {
			if (!filter_var($sender_acl, FILTER_VALIDATE_EMAIL) && !is_valid_domain_name(ltrim($sender_acl, '@'))) {
					$_SESSION['return'] = array(
						'type' => 'danger',
						'msg' => sprintf($lang['danger']['sender_acl_invalid'])
					);
					return false;
			}
      if (is_valid_domain_name(ltrim($sender_acl, '@'))) {
        if (!hasDomainAccess($_SESSION['mailcow_cc_username'], $_SESSION['mailcow_cc_role'], ltrim($sender_acl, '@'))) {
					$_SESSION['return'] = array(
						'type' => 'danger',
						'msg' => sprintf($lang['danger']['sender_acl_invalid'])
					);
					return false;
        }
      }
			if (filter_var($sender_acl, FILTER_VALIDATE_EMAIL)) {
        if (!hasMailboxObjectAccess($_SESSION['mailcow_cc_username'], $_SESSION['mailcow_cc_role'], $sender_acl)) {
					$_SESSION['return'] = array(
						'type' => 'danger',
						'msg' => sprintf($lang['danger']['sender_acl_invalid'])
					);
					return false;
        }
      }
    }

    // Merge both arrays
    $sender_acl_merged = array_merge($sender_acl_domain_admin, $sender_acl_admin);

    try {
      $stmt = $pdo->prepare("DELETE FROM `sender_acl` WHERE `logged_in_as` = :username");
      $stmt->execute(array(
        ':username' => $username
      ));
    }
    catch (PDOException $e) {
      $_SESSION['return'] = array(
        'type' => 'danger',
        'msg' => 'MySQL: '.$e
      );
      return false;
    }

		foreach ($sender_acl_merged as $sender_acl) {
      $domain = ltrim($sender_acl, '@');
      if (is_valid_domain_name($domain)) {
        $sender_acl = '@' . $domain;
      }
			try {
				$stmt = $pdo->prepare("INSERT INTO `sender_acl` (`send_as`, `logged_in_as`)
					VALUES (:sender_acl, :username)");
				$stmt->execute(array(
					':sender_acl' => $sender_acl,
					':username' => $username
				));
			}
			catch (PDOException $e) {
				$_SESSION['return'] = array(
					'type' => 'danger',
					'msg' => 'MySQL: '.$e
				);
				return false;
			}
		}
	}
  else {
    try {
      $stmt = $pdo->prepare("DELETE FROM `sender_acl` WHERE `logged_in_as` = :username");
      $stmt->execute(array(
        ':username' => $username
      ));
    }
    catch (PDOException $e) {
      $_SESSION['return'] = array(
        'type' => 'danger',
        'msg' => 'MySQL: '.$e
      );
      return false;
    }
  }
	if (!empty($password) && !empty($password2)) {
    if (!preg_match('/' . $GLOBALS['PASSWD_REGEP'] . '/', $password)) {
      $_SESSION['return'] = array(
        'type' => 'danger',
        'msg' => sprintf($lang['danger']['password_complexity'])
      );
      return false;
    }
		if ($password != $password2) {
			$_SESSION['return'] = array(
				'type' => 'danger',
				'msg' => sprintf($lang['danger']['password_mismatch'])
			);
			return false;
		}
		$password_hashed = hash_password($password);
		try {
			$stmt = $pdo->prepare("UPDATE `alias` SET
					`active` = :active
						WHERE `address` = :address");
			$stmt->execute(array(
				':address' => $username,
				':active' => $active
			));
			$stmt = $pdo->prepare("UPDATE `mailbox` SET
					`active` = :active,
					`password` = :password_hashed,
					`name`= :name,
					`quota` = :quota_b
						WHERE `username` = :username");
			$stmt->execute(array(
				':password_hashed' => $password_hashed,
				':active' => $active,
				':name' => $name,
				':quota_b' => $quota_b,
				':username' => $username
			));
			$_SESSION['return'] = array(
				'type' => 'success',
				'msg' => sprintf($lang['success']['mailbox_modified'], $username)
			);
			return true;
		}
		catch (PDOException $e) {
			$_SESSION['return'] = array(
				'type' => 'danger',
				'msg' => 'MySQL: '.$e
			);
			return false;
		}
	}
	try {
		$stmt = $pdo->prepare("UPDATE `alias` SET
				`active` = :active
					WHERE `address` = :address");
		$stmt->execute(array(
			':address' => $username,
			':active' => $active
		));
		$stmt = $pdo->prepare("UPDATE `mailbox` SET
				`active` = :active,
				`name`= :name,
				`quota` = :quota_b
					WHERE `username` = :username");
		$stmt->execute(array(
			':active' => $active,
			':name' => $name,
			':quota_b' => $quota_b,
			':username' => $username
		));
		$_SESSION['return'] = array(
			'type' => 'success',
			'msg' => sprintf($lang['success']['mailbox_modified'], $username)
		);
		return true;
	}
	catch (PDOException $e) {
		$_SESSION['return'] = array(
			'type' => 'danger',
			'msg' => 'MySQL: '.$e
		);
		return false;
	}
}
function mailbox_edit_resource($postarray) {
	global $lang;
	global $pdo;

	isset($postarray['active']) ? $active = '1' : $active = '0';
	isset($postarray['multiple_bookings']) ? $multiple_bookings = '1' : $multiple_bookings = '0';
	$name               = $postarray['name'];
	$kind               = $postarray['kind'];
	$description        = $postarray['description'];

	if (!filter_var($name, FILTER_VALIDATE_EMAIL)) {
		$_SESSION['return'] = array(
			'type' => 'danger',
			'msg' => sprintf($lang['danger']['resource_invalid'])
		);
		return false;
	}

	if (empty($description)) {
		$_SESSION['return'] = array(
			'type' => 'danger',
			'msg' => sprintf($lang['danger']['description_invalid'])
		);
		return false;
  }

	if ($kind != 'location' && $kind != 'group' && $kind != 'thing') {
		$_SESSION['return'] = array(
			'type' => 'danger',
			'msg' => sprintf($lang['danger']['resource_invalid'])
		);
		return false;
	}

  if (!hasMailboxObjectAccess($_SESSION['mailcow_cc_username'], $_SESSION['mailcow_cc_role'], $name)) {
    $_SESSION['return'] = array(
      'type' => 'danger',
      'msg' => sprintf($lang['danger']['access_denied'])
    );
    return false;
  }

	try {
		$stmt = $pdo->prepare("UPDATE `mailbox` SET
				`active` = :active,
				`name`= :description,
				`kind`= :kind,
				`multiple_bookings`= :multiple_bookings
          WHERE `username` = :name");
		$stmt->execute(array(
			':active' => $active,
			':description' => $description,
			':multiple_bookings' => $multiple_bookings,
			':kind' => $kind,
			':name' => $name
		));
		$_SESSION['return'] = array(
			'type' => 'success',
			'msg' => sprintf($lang['success']['resource_modified'], $name)
		);
		return true;
	}
	catch (PDOException $e) {
		$_SESSION['return'] = array(
			'type' => 'danger',
			'msg' => 'MySQL: '.$e
		);
		return false;
	}
}
function mailbox_get_mailboxes($domain = null) {
	global $lang;
	global $pdo;
  $mailboxes = array();
	if (isset($domain) && !hasDomainAccess($_SESSION['mailcow_cc_username'], $_SESSION['mailcow_cc_role'], $domain)) {
		$_SESSION['return'] = array(
			'type' => 'danger',
			'msg' => sprintf($lang['danger']['access_denied'])
		);
		return false;
	}
  elseif (isset($domain) && hasDomainAccess($_SESSION['mailcow_cc_username'], $_SESSION['mailcow_cc_role'], $domain)) {
    try {
      $stmt = $pdo->prepare("SELECT `username` FROM `mailbox` WHERE `kind` NOT REGEXP 'location|thing|group' AND `domain` != 'ALL' AND `domain` = :domain");
      $stmt->execute(array(
        ':domain' => $domain,
      ));
      $rows = $stmt->fetchAll(PDO::FETCH_ASSOC);
      while($row = array_shift($rows)) {
        $mailboxes[] = $row['username'];
      }
    }
    catch (PDOException $e) {
      $_SESSION['return'] = array(
        'type' => 'danger',
        'msg' => 'MySQL: '.$e
      );
      return false;
    }
  }
  else {
    try {
      $stmt = $pdo->prepare("SELECT `username` FROM `mailbox` WHERE `kind` NOT REGEXP 'location|thing|group' AND `domain` IN (SELECT `domain` FROM `domain_admins` WHERE `active` = '1' AND `username` = :username) OR 'admin' = :role");
      $stmt->execute(array(
        ':username' => $_SESSION['mailcow_cc_username'],
        ':role' => $_SESSION['mailcow_cc_role'],
      ));
      $rows = $stmt->fetchAll(PDO::FETCH_ASSOC);
      while($row = array_shift($rows)) {
        $mailboxes[] = $row['username'];
      }
    }
    catch (PDOException $e) {
      $_SESSION['return'] = array(
        'type' => 'danger',
        'msg' => 'MySQL: '.$e
      );
      return false;
    }
  }
  return $mailboxes;
}
function mailbox_get_resources($domain = null) {
	global $lang;
	global $pdo;
  $resources = array();
	if (isset($domain) && !hasDomainAccess($_SESSION['mailcow_cc_username'], $_SESSION['mailcow_cc_role'], $domain)) {
		$_SESSION['return'] = array(
			'type' => 'danger',
			'msg' => sprintf($lang['danger']['access_denied'])
		);
		return false;
	}
  elseif (isset($domain) && hasDomainAccess($_SESSION['mailcow_cc_username'], $_SESSION['mailcow_cc_role'], $domain)) {
    try {
      $stmt = $pdo->prepare("SELECT `username` FROM `mailbox` WHERE `kind` REGEXP 'location|thing|group' AND `domain` != 'ALL' AND `domain` = :domain");
      $stmt->execute(array(
        ':domain' => $domain,
      ));
      $rows = $stmt->fetchAll(PDO::FETCH_ASSOC);
      while($row = array_shift($rows)) {
        $resources[] = $row['username'];
      }
    }
    catch (PDOException $e) {
      $_SESSION['return'] = array(
        'type' => 'danger',
        'msg' => 'MySQL: '.$e
      );
      return false;
    }
  }
  else {
    try {
      $stmt = $pdo->prepare("SELECT `username` FROM `mailbox` WHERE `kind` REGEXP 'location|thing|group' AND `domain` IN (SELECT `domain` FROM `domain_admins` WHERE `active` = '1' AND `username` = :username) OR 'admin' = :role");
      $stmt->execute(array(
        ':username' => $_SESSION['mailcow_cc_username'],
        ':role' => $_SESSION['mailcow_cc_role'],
      ));
      $rows = $stmt->fetchAll(PDO::FETCH_ASSOC);
      while($row = array_shift($rows)) {
        $resources[] = $row['username'];
      }
    }
    catch (PDOException $e) {
      $_SESSION['return'] = array(
        'type' => 'danger',
        'msg' => 'MySQL: '.$e
      );
      return false;
    }
  }
  return $resources;
}
function mailbox_get_alias_domains($domain = null) {
  // Get all domains assigned to mailcow_cc_username or domain, if set
  // Domain admin needs to be active
  // Domain does not need to be active
	global $lang;
	global $pdo;
  $aliasdomains = array();
	if (isset($domain) && !hasDomainAccess($_SESSION['mailcow_cc_username'], $_SESSION['mailcow_cc_role'], $domain)) {
		$_SESSION['return'] = array(
			'type' => 'danger',
			'msg' => sprintf($lang['danger']['access_denied'])
		);
		return false;
  }
  elseif (isset($domain) && hasDomainAccess($_SESSION['mailcow_cc_username'], $_SESSION['mailcow_cc_role'], $domain)) {
    try {
      $stmt = $pdo->prepare("SELECT `alias_domain` FROM `alias_domain` WHERE `target_domain` = :domain");
      $stmt->execute(array(
        ':domain' => $domain,
      ));
      $rows = $stmt->fetchAll(PDO::FETCH_ASSOC);
      while($row = array_shift($rows)) {
        $aliasdomains[] = $row['alias_domain'];
      }
    }
    catch (PDOException $e) {
      $_SESSION['return'] = array(
        'type' => 'danger',
        'msg' => 'MySQL: '.$e
      );
      return false;
    }
  }
	else {
    try {
      $stmt = $pdo->prepare("SELECT `alias_domain` FROM `alias_domain` WHERE `target_domain` IN (SELECT `domain` FROM `domain_admins` WHERE `active` = '1' AND `username` = :username) OR 'admin' = :role");
      $stmt->execute(array(
        ':username' => $_SESSION['mailcow_cc_username'],
        ':role' => $_SESSION['mailcow_cc_role'],
      ));
      $rows = $stmt->fetchAll(PDO::FETCH_ASSOC);
      while($row = array_shift($rows)) {
        $aliasdomains[] = $row['alias_domain'];
      }
    }
    catch (PDOException $e) {
      $_SESSION['return'] = array(
        'type' => 'danger',
        'msg' => 'MySQL: '.$e
      );
      return false;
    }
  }
  return $aliasdomains;
}
function mailbox_get_aliases($domain) {
	global $lang;
	global $pdo;
  $aliases = array();
	if (!hasDomainAccess($_SESSION['mailcow_cc_username'], $_SESSION['mailcow_cc_role'], $domain)) {
		$_SESSION['return'] = array(
			'type' => 'danger',
			'msg' => sprintf($lang['danger']['access_denied'])
		);
		return false;
	}

  try {
    $stmt = $pdo->prepare("SELECT `address` FROM `alias` WHERE `address` != `goto` AND `domain` = :domain");
    $stmt->execute(array(
      ':domain' => $domain,
    ));
    $rows = $stmt->fetchAll(PDO::FETCH_ASSOC);
    while($row = array_shift($rows)) {
      $aliases[] = $row['address'];
    }
  }
  catch (PDOException $e) {
    $_SESSION['return'] = array(
      'type' => 'danger',
      'msg' => 'MySQL: '.$e
    );
    return false;
  }
  return $aliases;
}
function mailbox_get_alias_details($address) {
	global $lang;
	global $pdo;
  $aliasdata = array();
  try {
    $stmt = $pdo->prepare("SELECT
      `domain`,
      `goto`,
      `address`,
      `active` as `active_int`,
      CASE `active` WHEN 1 THEN '".$lang['mailbox']['yes']."' ELSE '".$lang['mailbox']['no']."' END AS `active`,
      `created`,
      `modified`
        FROM `alias`
            WHERE `address` = :address AND `address` != `goto`");
    $stmt->execute(array(
      ':address' => $address,
    ));
    $row = $stmt->fetch(PDO::FETCH_ASSOC);
    $aliasdata['domain'] = $row['domain'];
    $aliasdata['goto'] = $row['goto'];
    $aliasdata['address'] = $row['address'];
    (!filter_var($aliasdata['address'], FILTER_VALIDATE_EMAIL)) ? $aliasdata['is_catch_all'] = 1 : $aliasdata['is_catch_all'] = 0;
    $aliasdata['active'] = $row['active'];
    $aliasdata['active_int'] = $row['active_int'];
    $aliasdata['created'] = $row['created'];
    $aliasdata['modified'] = $row['modified'];
    if (!hasDomainAccess($_SESSION['mailcow_cc_username'], $_SESSION['mailcow_cc_role'], $aliasdata['domain'])) {
      $_SESSION['return'] = array(
        'type' => 'danger',
        'msg' => sprintf($lang['danger']['access_denied'])
      );
      return false;
    }
  }
  catch (PDOException $e) {
    $_SESSION['return'] = array(
      'type' => 'danger',
      'msg' => 'MySQL: '.$e
    );
    return false;
  }
  return $aliasdata;
}
function mailbox_get_alias_domain_details($aliasdomain) {
	global $lang;
	global $pdo;
  $aliasdomaindata = array();
  try {
    $stmt = $pdo->prepare("SELECT
      `alias_domain`,
      `target_domain`,
      `active` AS `active_int`,
      CASE `active` WHEN 1 THEN '".$lang['mailbox']['yes']."' ELSE '".$lang['mailbox']['no']."' END AS `active`,
      `created`,
      `modified`
        FROM `alias_domain`
            WHERE `alias_domain` = :aliasdomain");
    $stmt->execute(array(
      ':aliasdomain' => $aliasdomain,
    ));
    $row = $stmt->fetch(PDO::FETCH_ASSOC);
    $aliasdomaindata['alias_domain'] = $row['alias_domain'];
    $aliasdomaindata['target_domain'] = $row['target_domain'];
    $aliasdomaindata['active'] = $row['active'];
    $aliasdomaindata['active_int'] = $row['active_int'];
    $aliasdomaindata['created'] = $row['created'];
    $aliasdomaindata['modified'] = $row['modified'];
  }
  catch (PDOException $e) {
    $_SESSION['return'] = array(
      'type' => 'danger',
      'msg' => 'MySQL: '.$e
    );
    return false;
  }
  if (!hasDomainAccess($_SESSION['mailcow_cc_username'], $_SESSION['mailcow_cc_role'], $aliasdomaindata['target_domain'])) {
    $_SESSION['return'] = array(
      'type' => 'danger',
      'msg' => sprintf($lang['danger']['access_denied'])
    );
    return false;
  }
  return $aliasdomaindata;
}
function mailbox_get_domains() {
  // Get all domains assigned to mailcow_cc_username
  // Domain admin needs to be active
  // Domain does not need to be active
	global $lang;
	global $pdo;

  try {
    $domains = array();
    $stmt = $pdo->prepare("SELECT `domain` FROM `domain`
      WHERE (`domain` IN (
        SELECT `domain` from `domain_admins`
          WHERE (`active`='1' AND `username` = :username))
        )
        OR ('admin'= :role)
        AND `domain` != 'ALL'");
    $stmt->execute(array(
      ':username' => $_SESSION['mailcow_cc_username'],
      ':role' => $_SESSION['mailcow_cc_role'],
    ));
    $rows = $stmt->fetchAll(PDO::FETCH_ASSOC);
    while($row = array_shift($rows)) {
      $domains[] = $row['domain'];
    }
  }
  catch (PDOException $e) {
    $_SESSION['return'] = array(
      'type' => 'danger',
      'msg' => 'MySQL: '.$e
    );
    return false;
  }
  return $domains;
}
function mailbox_get_domain_details($domain) {
	global $lang;
	global $pdo;

  $domaindata = array();
	$domain = idn_to_ascii(strtolower(trim($domain)));

	if (!hasDomainAccess($_SESSION['mailcow_cc_username'], $_SESSION['mailcow_cc_role'], $domain)) {
		$_SESSION['return'] = array(
			'type' => 'danger',
			'msg' => sprintf($lang['danger']['access_denied'])
		);
		return false;
	}

  try {
    $stmt = $pdo->prepare("SELECT 
        `domain`,
        `description`,
        `aliases`,
        `mailboxes`, 
        `maxquota`,
        `quota`,
        `relay_all_recipients` as `relay_all_recipients_int`,
        `backupmx` as `backupmx_int`,
        `active` as `active_int`,
        CASE `relay_all_recipients` WHEN 1 THEN '".$lang['mailbox']['yes']."' ELSE '".$lang['mailbox']['no']."' END AS `relay_all_recipients`,
        CASE `backupmx` WHEN 1 THEN '".$lang['mailbox']['yes']."' ELSE '".$lang['mailbox']['no']."' END AS `backupmx`,
        CASE `active` WHEN 1 THEN '".$lang['mailbox']['yes']."' ELSE '".$lang['mailbox']['no']."' END AS `active`
          FROM `domain` WHERE `domain`= :domain");
    $stmt->execute(array(
      ':domain' => $domain,
    ));
    $row = $stmt->fetch(PDO::FETCH_ASSOC);
    if (empty($row)) { 
      return false;
    }

    $stmt = $pdo->prepare("SELECT COUNT(*) AS `count`, COALESCE(SUM(`quota`), 0) as `in_use` FROM `mailbox` WHERE `kind` NOT REGEXP 'location|thing|group' AND `domain` = :domain");
    $stmt->execute(array(':domain' => $row['domain']));
    $MailboxDataDomain	= $stmt->fetch(PDO::FETCH_ASSOC);

    $domaindata['max_new_mailbox_quota']	= ($row['quota'] * 1048576) - $MailboxDataDomain['in_use'];
    if ($domaindata['max_new_mailbox_quota'] > ($row['maxquota'] * 1048576)) {
      $domaindata['max_new_mailbox_quota'] = ($row['maxquota'] * 1048576);
    }
    $domaindata['quota_used_in_domain'] = $MailboxDataDomain['in_use'];
    $domaindata['mboxes_in_domain'] = $MailboxDataDomain['count'];
    $domaindata['mboxes_left'] = $row['mailboxes']	- $MailboxDataDomain['count'];
    $domaindata['domain_name'] = $row['domain'];
    $domaindata['description'] = $row['description'];
    $domaindata['max_num_aliases_for_domain'] = $row['aliases'];
    $domaindata['max_num_mboxes_for_domain'] = $row['mailboxes'];
    $domaindata['max_quota_for_mbox'] = $row['maxquota'] * 1048576;
    $domaindata['max_quota_for_domain'] = $row['quota'] * 1048576;
    $domaindata['backupmx'] = $row['backupmx'];
    $domaindata['backupmx_int'] = $row['backupmx_int'];
    $domaindata['active'] = $row['active'];
    $domaindata['active_int'] = $row['active_int'];
    $domaindata['relay_all_recipients'] = $row['relay_all_recipients'];
    $domaindata['relay_all_recipients_int'] = $row['relay_all_recipients_int'];

    $stmt = $pdo->prepare("SELECT COUNT(*) AS `alias_count` FROM `alias`
      WHERE `domain`= :domain
        AND `address` NOT IN (
          SELECT `username` FROM `mailbox`
        )");
    $stmt->execute(array(
      ':domain' => $domain,
    ));
    $AliasDataDomain = $stmt->fetch(PDO::FETCH_ASSOC);
    (isset($AliasDataDomain['alias_count'])) ? $domaindata['aliases_in_domain'] = $AliasDataDomain['alias_count'] : $domaindata['aliases_in_domain'] = "0";
    $domaindata['aliases_left'] = $row['aliases']	- $AliasDataDomain['alias_count'];
  }
  catch (PDOException $e) {
    $_SESSION['return'] = array(
      'type' => 'danger',
      'msg' => 'MySQL: '.$e
    );
    return false;
  }

  return $domaindata;
}
function mailbox_get_mailbox_details($mailbox) {
	global $lang;
	global $pdo;
  if (!hasMailboxObjectAccess($_SESSION['mailcow_cc_username'], $_SESSION['mailcow_cc_role'], $mailbox)) {
    $_SESSION['return'] = array(
      'type' => 'danger',
      'msg' => sprintf($lang['danger']['access_denied'])
    );
    return false;
  }
  $mailboxdata = array();
  try {
    $stmt = $pdo->prepare("SELECT
        `domain`.`backupmx`,
        `mailbox`.`username`,
        `mailbox`.`name`,
        `mailbox`.`active` AS `active_int`,
        CASE `mailbox`.`active` WHEN 1 THEN '".$lang['mailbox']['yes']."' ELSE '".$lang['mailbox']['no']."' END AS `active`,
        `mailbox`.`domain`,
        `mailbox`.`quota`,
        `quota2`.`bytes`,
        `quota2`.`messages`
          FROM `mailbox`, `quota2`, `domain`
            WHERE `mailbox`.`kind` NOT REGEXP 'location|thing|group' AND `mailbox`.`username` = `quota2`.`username` AND `domain`.`domain` = `mailbox`.`domain` AND `mailbox`.`username` = :mailbox");
    $stmt->execute(array(
      ':mailbox' => $mailbox,
    ));
    $row = $stmt->fetch(PDO::FETCH_ASSOC);

    $stmt = $pdo->prepare("SELECT `maxquota`, `quota` FROM  `domain` WHERE `domain` = :domain");
    $stmt->execute(array(':domain' => $row['domain']));
    $DomainQuota  = $stmt->fetch(PDO::FETCH_ASSOC);

    $stmt = $pdo->prepare("SELECT COALESCE(SUM(`quota`), 0) as `in_use` FROM `mailbox` WHERE `kind` NOT REGEXP 'location|thing|group' AND `domain` = :domain AND `username` != :username");
    $stmt->execute(array(':domain' => $row['domain'], ':username' => $mailbox));
    $MailboxUsage	= $stmt->fetch(PDO::FETCH_ASSOC);

    $stmt = $pdo->prepare("SELECT IFNULL(COUNT(`address`), 0) AS `sa_count` FROM `spamalias` WHERE `goto` = :address AND `validity` >= :unixnow");
    $stmt->execute(array(':address' => $mailbox, ':unixnow' => time()));
    $SpamaliasUsage	= $stmt->fetch(PDO::FETCH_ASSOC);

    $mailboxdata['max_new_quota'] = ($DomainQuota['quota'] * 1048576) - $MailboxUsage['in_use'];
    if ($mailboxdata['max_new_quota'] > ($DomainQuota['maxquota'] * 1048576)) {
      $mailboxdata['max_new_quota'] = ($DomainQuota['maxquota'] * 1048576);
    }

    $mailboxdata['username'] = $row['username'];
    $mailboxdata['is_relayed'] = $row['backupmx'];
    $mailboxdata['name'] = $row['name'];
    $mailboxdata['active'] = $row['active'];
    $mailboxdata['active_int'] = $row['active_int'];
    $mailboxdata['domain'] = $row['domain'];
    $mailboxdata['quota'] = $row['quota'];
    $mailboxdata['quota_used'] = intval($row['bytes']);
    $mailboxdata['percent_in_use'] = round((intval($row['bytes']) / intval($row['quota'])) * 100);
    $mailboxdata['messages'] = $row['messages'];
    $mailboxdata['spam_aliases'] = $SpamaliasUsage['sa_count'];
    if ($mailboxdata['percent_in_use'] >= 90) {
      $mailboxdata['percent_class'] = "danger";
    }
    elseif ($mailboxdata['percent_in_use'] >= 75) {
      $mailboxdata['percent_class'] = "warning";
    }
    else {
      $mailboxdata['percent_class'] = "success";
    }
  }
  catch (PDOException $e) {
    $_SESSION['return'] = array(
      'type' => 'danger',
      'msg' => 'MySQL: '.$e
    );
    return false;
  }
  return $mailboxdata;
}
function mailbox_get_resource_details($resource) {
	global $lang;
	global $pdo;
  $resourcedata = array();
  if (!hasMailboxObjectAccess($_SESSION['mailcow_cc_username'], $_SESSION['mailcow_cc_role'], $resource)) {
    $_SESSION['return'] = array(
      'type' => 'danger',
      'msg' => sprintf($lang['danger']['access_denied'])
    );
    return false;
  }
  try {
    $stmt = $pdo->prepare("SELECT
        `username`,
        `name`,
        `kind`,
        `multiple_bookings` AS `multiple_bookings_int`,
        `local_part`,
        `active` AS `active_int`,
        CASE `multiple_bookings` WHEN 1 THEN '".$lang['mailbox']['yes']."' ELSE '".$lang['mailbox']['no']."' END AS `multiple_bookings`,
        CASE `active` WHEN 1 THEN '".$lang['mailbox']['yes']."' ELSE '".$lang['mailbox']['no']."' END AS `active`,
        `domain`
          FROM `mailbox` WHERE `kind` REGEXP 'location|thing|group' AND `username` = :resource");
    $stmt->execute(array(
      ':resource' => $resource,
    ));
    $row = $stmt->fetch(PDO::FETCH_ASSOC);
    $resourcedata['name'] = $row['username'];
    $resourcedata['kind'] = $row['kind'];
    $resourcedata['multiple_bookings'] = $row['multiple_bookings'];
    $resourcedata['multiple_bookings_int'] = $row['multiple_bookings_int'];
    $resourcedata['description'] = $row['name'];
    $resourcedata['active'] = $row['active'];
    $resourcedata['active_int'] = $row['active_int'];
    $resourcedata['domain'] = $row['domain'];
    $resourcedata['local_part'] = $row['local_part'];
  }
  catch (PDOException $e) {
    $_SESSION['return'] = array(
      'type' => 'danger',
      'msg' => 'MySQL: '.$e
    );
    return false;
  }
  if (!isset($resourcedata['domain']) ||
    (isset($resourcedata['domain']) && !hasDomainAccess($_SESSION['mailcow_cc_username'], $_SESSION['mailcow_cc_role'], $resourcedata['domain']))) {
    $_SESSION['return'] = array(
      'type' => 'danger',
      'msg' => sprintf($lang['danger']['access_denied'])
    );
    return false;
  }
  
  return $resourcedata;
}
function mailbox_delete_domain($postarray) {
	global $lang;
	global $pdo;
	$domain = $postarray['domain'];
	if ($_SESSION['mailcow_cc_role'] != "admin") {
		$_SESSION['return'] = array(
			'type' => 'danger',
			'msg' => sprintf($lang['danger']['access_denied'])
		);
		return false;
	}
	if (!is_valid_domain_name($domain)) {
		$_SESSION['return'] = array(
			'type' => 'danger',
			'msg' => sprintf($lang['danger']['domain_invalid'])
		);
		return false;
	}
	$domain	= idn_to_ascii(strtolower(trim($domain)));

	try {
		$stmt = $pdo->prepare("SELECT `username` FROM `mailbox`
			WHERE `domain` = :domain");
		$stmt->execute(array(':domain' => $domain));
		$num_results = count($stmt->fetchAll(PDO::FETCH_ASSOC));
	}
	catch(PDOException $e) {
		$_SESSION['return'] = array(
			'type' => 'danger',
			'msg' => 'MySQL: '.$e
		);
		return false;
	}
	if ($num_results != 0 || !empty($num_results)) {
		$_SESSION['return'] = array(
			'type' => 'danger',
			'msg' => sprintf($lang['danger']['domain_not_empty'])
		);
		return false;
	}

	try {
		$stmt = $pdo->prepare("DELETE FROM `domain` WHERE `domain` = :domain");
		$stmt->execute(array(
			':domain' => $domain,
		));
		$stmt = $pdo->prepare("DELETE FROM `domain_admins` WHERE `domain` = :domain");
		$stmt->execute(array(
			':domain' => $domain,
		));
		$stmt = $pdo->prepare("DELETE FROM `alias` WHERE `domain` = :domain");
		$stmt->execute(array(
			':domain' => $domain,
		));
		$stmt = $pdo->prepare("DELETE FROM `alias_domain` WHERE `target_domain` = :domain");
		$stmt->execute(array(
			':domain' => $domain,
		));
		$stmt = $pdo->prepare("DELETE FROM `mailbox` WHERE `domain` = :domain");
		$stmt->execute(array(
			':domain' => $domain,
		));
		$stmt = $pdo->prepare("DELETE FROM `sender_acl` WHERE `logged_in_as` LIKE :domain");
		$stmt->execute(array(
			':domain' => '%@'.$domain,
		));
		$stmt = $pdo->prepare("DELETE FROM `quota2` WHERE `username` = :domain");
		$stmt->execute(array(
			':domain' => '%@'.$domain,
		));
		$stmt = $pdo->prepare("DELETE FROM `spamalias` WHERE `address` = :domain");
		$stmt->execute(array(
			':domain' => '%@'.$domain,
		));
		$stmt = $pdo->prepare("DELETE FROM `filterconf` WHERE `object` = :domain");
		$stmt->execute(array(
			':domain' => '%@'.$domain,
		));
	}
	catch (PDOException $e) {
		$_SESSION['return'] = array(
			'type' => 'danger',
			'msg' => 'MySQL: '.$e
		);
		return false;
	}
	$_SESSION['return'] = array(
		'type' => 'success',
		'msg' => sprintf($lang['success']['domain_removed'], htmlspecialchars($domain))
	);
	return true;
}
function mailbox_delete_alias($postarray) {
	global $lang;
	global $pdo;
	$address		= $postarray['address'];
	$local_part		= strstr($address, '@', true);
  $domain = mailbox_get_alias_details($address)['domain'];
	try {
		$stmt = $pdo->prepare("SELECT `goto` FROM `alias` WHERE `address` = :address");
		$stmt->execute(array(':address' => $address));
		$gotos = $stmt->fetch(PDO::FETCH_ASSOC);
	}
	catch(PDOException $e) {
		$_SESSION['return'] = array(
			'type' => 'danger',
			'msg' => 'MySQL: '.$e
		);
		return false;
	}
	$goto_array = explode(',', $gotos['goto']);

	if (!hasDomainAccess($_SESSION['mailcow_cc_username'], $_SESSION['mailcow_cc_role'], $domain)) {
		$_SESSION['return'] = array(
			'type' => 'danger',
			'msg' => sprintf($lang['danger']['access_denied'])
		);
		return false;
	}
	try {
		$stmt = $pdo->prepare("DELETE FROM `alias` WHERE `address` = :address AND `address` NOT IN (SELECT `username` FROM `mailbox`)");
		$stmt->execute(array(
			':address' => $address
		));
	}
	catch (PDOException $e) {
		$_SESSION['return'] = array(
			'type' => 'danger',
			'msg' => 'MySQL: '.$e
		);
		return false;
	}
	$_SESSION['return'] = array(
		'type' => 'success',
		'msg' => sprintf($lang['success']['alias_removed'], htmlspecialchars($address))
	);

}
function mailbox_delete_alias_domain($postarray) {
	global $lang;
	global $pdo;
  $alias_domain = $postarray['alias_domain'];
	if (!is_valid_domain_name($postarray['alias_domain'])) {
		$_SESSION['return'] = array(
			'type' => 'danger',
			'msg' => sprintf($lang['danger']['domain_invalid'])
		);
		return false;
	}
	try {
		$stmt = $pdo->prepare("SELECT `target_domain` FROM `alias_domain`
			WHERE `alias_domain`= :alias_domain");
		$stmt->execute(array(':alias_domain' => $alias_domain));
		$DomainData = $stmt->fetch(PDO::FETCH_ASSOC);
	}
	catch(PDOException $e) {
		$_SESSION['return'] = array(
			'type' => 'danger',
			'msg' => 'MySQL: '.$e
		);
		return false;
	}

	if (!hasDomainAccess($_SESSION['mailcow_cc_username'], $_SESSION['mailcow_cc_role'], $DomainData['target_domain'])) {
		$_SESSION['return'] = array(
			'type' => 'danger',
			'msg' => sprintf($lang['danger']['access_denied'])
		);
		return false;
	}

	try {
		$stmt = $pdo->prepare("DELETE FROM `alias_domain` WHERE `alias_domain` = :alias_domain");
		$stmt->execute(array(
			':alias_domain' => $alias_domain,
		));
		$stmt = $pdo->prepare("DELETE FROM `alias` WHERE `domain` = :alias_domain");
		$stmt->execute(array(
			':alias_domain' => $alias_domain,
		));
	}
	catch (PDOException $e) {
		$_SESSION['return'] = array(
			'type' => 'danger',
			'msg' => 'MySQL: '.$e
		);
		return false;
	}
	$_SESSION['return'] = array(
		'type' => 'success',
		'msg' => sprintf($lang['success']['alias_domain_removed'], htmlspecialchars($alias_domain))
	);
}
function mailbox_delete_mailbox($postarray) {
	global $lang;
	global $pdo;
	$username	= $postarray['username'];

	if (!filter_var($postarray['username'], FILTER_VALIDATE_EMAIL)) {
		$_SESSION['return'] = array(
			'type' => 'danger',
			'msg' => sprintf($lang['danger']['access_denied'])
		);
		return false;
	}

	if (!hasMailboxObjectAccess($_SESSION['mailcow_cc_username'], $_SESSION['mailcow_cc_role'], $username)) {
		$_SESSION['return'] = array(
			'type' => 'danger',
			'msg' => sprintf($lang['danger']['access_denied'])
		);
		return false;
	}

	try {
		$stmt = $pdo->prepare("DELETE FROM `alias` WHERE `goto` = :username");
		$stmt->execute(array(
			':username' => $username
		));
		$stmt = $pdo->prepare("DELETE FROM `quota2` WHERE `username` = :username");
		$stmt->execute(array(
			':username' => $username
		));
		$stmt = $pdo->prepare("DELETE FROM `mailbox` WHERE `username` = :username");
		$stmt->execute(array(
			':username' => $username
		));
		$stmt = $pdo->prepare("DELETE FROM `sender_acl` WHERE `logged_in_as` = :username");
		$stmt->execute(array(
			':username' => $username
		));
		$stmt = $pdo->prepare("DELETE FROM `spamalias` WHERE `goto` = :username");
		$stmt->execute(array(
			':username' => $username
		));
		$stmt = $pdo->prepare("DELETE FROM `imapsync` WHERE `user2` = :username");
		$stmt->execute(array(
			':username' => $username
		));
		$stmt = $pdo->prepare("DELETE FROM `filterconf` WHERE `object` = :username");
		$stmt->execute(array(
			':username' => $username
		));
    $stmt = $pdo->prepare("DELETE FROM `sogo_user_profile` WHERE `c_uid` = :username");
    $stmt->execute(array(
      ':username' => $username
    ));
    $stmt = $pdo->prepare("DELETE FROM `sogo_cache_folder` WHERE `c_uid` = :username");
    $stmt->execute(array(
      ':username' => $username
    ));
    $stmt = $pdo->prepare("DELETE FROM `sogo_acl` WHERE `c_object` LIKE '%/" . $username . "/%' OR `c_uid` = :username");
    $stmt->execute(array(
      ':username' => $username
    ));
    $stmt = $pdo->prepare("DELETE FROM `sogo_store` WHERE `c_folder_id` IN (SELECT `c_folder_id` FROM `sogo_folder_info` WHERE `c_path2` = :username)");
    $stmt->execute(array(
      ':username' => $username
    ));
    $stmt = $pdo->prepare("DELETE FROM `sogo_quick_contact` WHERE `c_folder_id` IN (SELECT `c_folder_id` FROM `sogo_folder_info` WHERE `c_path2` = :username)");
    $stmt->execute(array(
      ':username' => $username
    ));
    $stmt = $pdo->prepare("DELETE FROM `sogo_quick_appointment` WHERE `c_folder_id` IN (SELECT `c_folder_id` FROM `sogo_folder_info` WHERE `c_path2` = :username)");
    $stmt->execute(array(
      ':username' => $username
    ));
    $stmt = $pdo->prepare("DELETE FROM `sogo_folder_info` WHERE `c_path2` = :username");
    $stmt->execute(array(
      ':username' => $username
    ));
		$stmt = $pdo->prepare("SELECT `address`, `goto` FROM `alias`
				WHERE `goto` REGEXP :username");
		$stmt->execute(array(':username' => '(^|,)'.$username.'($|,)'));
		$GotoData = $stmt->fetchAll(PDO::FETCH_ASSOC);
		foreach ($GotoData as $gotos) {
			$goto_exploded = explode(',', $gotos['goto']);
			if (($key = array_search($username, $goto_exploded)) !== false) {
				unset($goto_exploded[$key]);
			}
			$gotos_rebuild = implode(',', $goto_exploded);
			$stmt = $pdo->prepare("UPDATE `alias` SET
        `goto` = :goto
          WHERE `address` = :address");
			$stmt->execute(array(
				':goto' => $gotos_rebuild,
				':address' => $gotos['address']
			));
		}
	}
	catch (PDOException $e) {
		$_SESSION['return'] = array(
			'type' => 'danger',
			'msg' => 'MySQL: '.$e
		);
		return false;
	}
	$_SESSION['return'] = array(
		'type' => 'success',
		'msg' => sprintf($lang['success']['mailbox_removed'], htmlspecialchars($username))
	);
}
function mailbox_reset_eas($username) {
	global $lang;
	global $pdo;

  (isset($postarray['username'])) ? $username = $postarray['username'] : $username = $_SESSION['mailcow_cc_username'];

	if (!filter_var($username, FILTER_VALIDATE_EMAIL)) {
		$_SESSION['return'] = array(
			'type' => 'danger',
			'msg' => sprintf($lang['danger']['access_denied'])
		);
		return false;
	}

	if (!hasMailboxObjectAccess($_SESSION['mailcow_cc_username'], $_SESSION['mailcow_cc_role'], $username)) {
		$_SESSION['return'] = array(
			'type' => 'danger',
			'msg' => sprintf($lang['danger']['access_denied'])
		);
		return false;
	}

	try {
    $stmt = $pdo->prepare("DELETE FROM `sogo_cache_folder` WHERE `c_uid` = :username");
    $stmt->execute(array(
      ':username' => $username
    ));
	}
	catch (PDOException $e) {
		$_SESSION['return'] = array(
			'type' => 'danger',
			'msg' => 'MySQL: '.$e
		);
		return false;
	}
	$_SESSION['return'] = array(
		'type' => 'success',
		'msg' => sprintf($lang['success']['eas_reset'], htmlspecialchars($username))
	);
}
function mailbox_delete_resource($postarray) {
	global $lang;
	global $pdo;
	$name	= $postarray['name'];
	if (!filter_var($postarray['name'], FILTER_VALIDATE_EMAIL)) {
		$_SESSION['return'] = array(
			'type' => 'danger',
			'msg' => sprintf($lang['danger']['access_denied'])
		);
		return false;
	}

	if (!hasMailboxObjectAccess($_SESSION['mailcow_cc_username'], $_SESSION['mailcow_cc_role'], $name)) {
		$_SESSION['return'] = array(
			'type' => 'danger',
			'msg' => sprintf($lang['danger']['access_denied'])
		);
		return false;
	}

	try {
		$stmt = $pdo->prepare("DELETE FROM `mailbox` WHERE `username` = :username");
		$stmt->execute(array(
			':username' => $name
		));
    $stmt = $pdo->prepare("DELETE FROM `sogo_user_profile` WHERE `c_uid` = :username");
    $stmt->execute(array(
      ':username' => $name
    ));
    $stmt = $pdo->prepare("DELETE FROM `sogo_cache_folder` WHERE `c_uid` = :username");
    $stmt->execute(array(
      ':username' => $name
    ));
    $stmt = $pdo->prepare("DELETE FROM `sogo_acl` WHERE `c_object` LIKE '%/" . $name . "/%' OR `c_uid` = :username");
    $stmt->execute(array(
      ':username' => $name
    ));
    $stmt = $pdo->prepare("DELETE FROM `sogo_store` WHERE `c_folder_id` IN (SELECT `c_folder_id` FROM `sogo_folder_info` WHERE `c_path2` = :username)");
    $stmt->execute(array(
      ':username' => $name
    ));
    $stmt = $pdo->prepare("DELETE FROM `sogo_quick_contact` WHERE `c_folder_id` IN (SELECT `c_folder_id` FROM `sogo_folder_info` WHERE `c_path2` = :username)");
    $stmt->execute(array(
      ':username' => $name
    ));
    $stmt = $pdo->prepare("DELETE FROM `sogo_quick_appointment` WHERE `c_folder_id` IN (SELECT `c_folder_id` FROM `sogo_folder_info` WHERE `c_path2` = :username)");
    $stmt->execute(array(
      ':username' => $name
    ));
    $stmt = $pdo->prepare("DELETE FROM `sogo_folder_info` WHERE `c_path2` = :username");
    $stmt->execute(array(
      ':username' => $name
    ));
	}
	catch (PDOException $e) {
		$_SESSION['return'] = array(
			'type' => 'danger',
			'msg' => 'MySQL: '.$e
		);
		return false;
	}
	$_SESSION['return'] = array(
		'type' => 'success',
		'msg' => sprintf($lang['success']['resource_removed'], htmlspecialchars($name))
	);
}
function mailbox_get_sender_acl_handles($mailbox) {
	global $pdo;
	global $lang;
	if ($_SESSION['mailcow_cc_role'] != "admin" && $_SESSION['mailcow_cc_role'] != "domainadmin") {
    $_SESSION['return'] = array(
      'type' => 'danger',
      'msg' => sprintf($lang['danger']['access_denied'])
    );
    return false;
	}

  $data['sender_acl_domains']['ro']               = array();
  $data['sender_acl_domains']['rw']               = array();
  $data['sender_acl_domains']['selectable']       = array();
  $data['sender_acl_addresses']['ro']             = array();
  $data['sender_acl_addresses']['rw']             = array();
  $data['sender_acl_addresses']['selectable']     = array();
  $data['fixed_sender_aliases']                   = array();
  
  try {
    // Fixed addresses
    $stmt = $pdo->prepare("SELECT `address` FROM `alias` WHERE `goto` REGEXP :goto AND `address` NOT LIKE '@%'");
    $stmt->execute(array(':goto' => '(^|,)'.$mailbox.'($|,)'));
    $rows = $stmt->fetchAll(PDO::FETCH_ASSOC);
    while ($row = array_shift($rows)) {
      $data['fixed_sender_aliases'][] = $row['address'];
    }
    $stmt = $pdo->prepare("SELECT CONCAT(`local_part`, '@', `alias_domain`.`alias_domain`) AS `alias_domain_alias` FROM `mailbox`, `alias_domain`
      WHERE `alias_domain`.`target_domain` = `mailbox`.`domain`
      AND `mailbox`.`username` = :username");
    $stmt->execute(array(':username' => $mailbox));
    $rows = $stmt->fetchAll(PDO::FETCH_ASSOC);
    while ($row = array_shift($rows)) {
      if (!empty($row['alias_domain_alias'])) {
        $data['fixed_sender_aliases'][] = $row['alias_domain_alias'];
      }
    }

    // Return array $data['sender_acl_domains/addresses']['ro'] with read-only objects
    // Return array $data['sender_acl_domains/addresses']['rw'] with read-write objects (can be deleted)
    $stmt = $pdo->prepare("SELECT REPLACE(`send_as`, '@', '') AS `send_as` FROM `sender_acl` WHERE `logged_in_as` = :logged_in_as AND `send_as` LIKE '@%'");
    $stmt->execute(array(':logged_in_as' => $mailbox));
    $domain_rows = $stmt->fetchAll(PDO::FETCH_ASSOC);
    while ($domain_row = array_shift($domain_rows)) {
      if (is_valid_domain_name($domain_row['send_as']) && !hasDomainAccess($_SESSION['mailcow_cc_username'], $_SESSION['mailcow_cc_role'], $domain_row['send_as'])) {
        $data['sender_acl_domains']['ro'][] = $domain_row['send_as'];
        continue;
      }
      if (is_valid_domain_name($domain_row['send_as']) && hasDomainAccess($_SESSION['mailcow_cc_username'], $_SESSION['mailcow_cc_role'], $domain_row['send_as'])) {
        $data['sender_acl_domains']['rw'][] = $domain_row['send_as'];
        continue;
      }
    }

    $stmt = $pdo->prepare("SELECT `send_as` FROM `sender_acl` WHERE `logged_in_as` = :logged_in_as AND `send_as` NOT LIKE '@%'");
    $stmt->execute(array(':logged_in_as' => $mailbox));
    $address_rows = $stmt->fetchAll(PDO::FETCH_ASSOC);
    while ($address_row = array_shift($address_rows)) {
      if (filter_var($address_row['send_as'], FILTER_VALIDATE_EMAIL) && !hasMailboxObjectAccess($_SESSION['mailcow_cc_username'], $_SESSION['mailcow_cc_role'], $address_row['send_as'])) {
        $data['sender_acl_addresses']['ro'][] = $address_row['send_as'];
        continue;
      }
      if (filter_var($address_row['send_as'], FILTER_VALIDATE_EMAIL) && hasMailboxObjectAccess($_SESSION['mailcow_cc_username'], $_SESSION['mailcow_cc_role'], $address_row['send_as'])) {
        $data['sender_acl_addresses']['rw'][] = $address_row['send_as'];
        continue;
      }
    }

    $stmt = $pdo->prepare("SELECT `domain` FROM `domain`
      WHERE `domain` NOT IN (
        SELECT REPLACE(`send_as`, '@', '') FROM `sender_acl` 
          WHERE `logged_in_as` = :logged_in_as
            AND `send_as` LIKE '@%')");
    $stmt->execute(array(
      ':logged_in_as' => $mailbox,
    ));
    $rows_domain = $stmt->fetchAll(PDO::FETCH_ASSOC);
    while ($row_domain = array_shift($rows_domain)) {
      if (is_valid_domain_name($row_domain['domain']) && hasDomainAccess($_SESSION['mailcow_cc_username'], $_SESSION['mailcow_cc_role'], $row_domain['domain'])) {
        $data['sender_acl_domains']['selectable'][] = $row_domain['domain'];
      }
    }

    $stmt = $pdo->prepare("SELECT `address` FROM `alias`
      WHERE `goto` != :goto
        AND `address` NOT IN (
          SELECT `send_as` FROM `sender_acl` 
            WHERE `logged_in_as` = :logged_in_as
              AND `send_as` NOT LIKE '@%')");
    $stmt->execute(array(
      ':logged_in_as' => $mailbox,
      ':goto' => $mailbox
    ));
    $rows_mbox = $stmt->fetchAll(PDO::FETCH_ASSOC);
    while ($row = array_shift($rows_mbox)) {
      if (filter_var($row['address'], FILTER_VALIDATE_EMAIL) && hasMailboxObjectAccess($_SESSION['mailcow_cc_username'], $_SESSION['mailcow_cc_role'], $row['address'])) {
        $data['sender_acl_addresses']['selectable'][] = $row['address'];
      }
    }
  }
  catch(PDOException $e) {
    $_SESSION['return'] = array(
      'type' => 'danger',
      'msg' => 'MySQL: '.$e
    );
    return false;
  }
  return $data;
}
function get_u2f_registrations($username) {
  global $pdo;
  $sel = $pdo->prepare("SELECT * FROM `tfa` WHERE `authmech` = 'u2f' AND `username` = ? AND `active` = '1'");
  $sel->execute(array($username));
  return $sel->fetchAll(PDO::FETCH_OBJ);
}
function get_forwarding_hosts() {
	global $pdo;
  $sel = $pdo->prepare("SELECT host, source FROM `forwarding_hosts`");
  $sel->execute();
  return $sel->fetchAll(PDO::FETCH_OBJ);
}
function add_forwarding_host($postarray) {
	require_once 'spf.inc.php';
	global $pdo;
	global $lang;
	if ($_SESSION['mailcow_cc_role'] != "admin") {
		$_SESSION['return'] = array(
			'type' => 'danger',
			'msg' => sprintf($lang['danger']['access_denied'])
		);
		return false;
	}
	$source = $postarray['hostname'];
	$host = $postarray['hostname'];
	$hosts = array();
	if (preg_match('/^[0-9a-fA-F:\/]+$/', $host)) { // IPv6 address
		$hosts = array($host);
	}
	elseif (preg_match('/^[0-9\.\/]+$/', $host)) { // IPv4 address
		$hosts = array($host);
	}
	else {
		$hosts = get_outgoing_hosts_best_guess($host);
	}
	if (!$hosts)
	{
		$_SESSION['return'] = array(
			'type' => 'danger',
			'msg' => 'Invalid host specified: '. htmlspecialchars($host)
		);
		return false;
	}
	foreach ($hosts as $host) {
		if ($source == $host)
			$source = '';
		try {
			$stmt = $pdo->prepare("INSERT IGNORE INTO `forwarding_hosts` (`host`, `source`) VALUES (:host, :source)");
			$stmt->execute(array(
				':host' => $host,
				':source' => $source,
			));
		}
		catch (PDOException $e) {
			$_SESSION['return'] = array(
				'type' => 'danger',
				'msg' => 'MySQL: '.$e
			);
			return false;
		}
	}
	$_SESSION['return'] = array(
		'type' => 'success',
		'msg' => sprintf($lang['success']['forwarding_host_added'], htmlspecialchars(implode(', ', $hosts)))
	);
}
function delete_forwarding_host($postarray) {
	global $pdo;
	global $lang;
	if ($_SESSION['mailcow_cc_role'] != "admin") {
		$_SESSION['return'] = array(
			'type' => 'danger',
			'msg' => sprintf($lang['danger']['access_denied'])
		);
		return false;
	}
	$host = $postarray['forwardinghost'];
	try {
		$stmt = $pdo->prepare("DELETE FROM `forwarding_hosts` WHERE `host` = :host");
		$stmt->execute(array(
			':host' => $host,
		));
	}
	catch (PDOException $e) {
		$_SESSION['return'] = array(
			'type' => 'danger',
			'msg' => 'MySQL: '.$e
		);
		return false;
	}
	$_SESSION['return'] = array(
		'type' => 'success',
		'msg' => sprintf($lang['success']['forwarding_host_removed'], htmlspecialchars($host))
	);
}
?>
<|MERGE_RESOLUTION|>--- conflicted
+++ resolved
@@ -1,5097 +1,5024 @@
-<?php
-function hash_password($password) {
-	$salt_str = bin2hex(openssl_random_pseudo_bytes(8));
-	return "{SSHA256}".base64_encode(hash('sha256', $password . $salt_str, true) . $salt_str);
-}
-function hasDomainAccess($username, $role, $domain) {
-	global $pdo;
-	if (!filter_var($username, FILTER_VALIDATE_EMAIL) && !ctype_alnum(str_replace(array('_', '.', '-'), '', $username))) {
-		return false;
-	}
-	if (empty($domain) || !is_valid_domain_name($domain)) {
-		return false;
-	}
-	if ($role != 'admin' && $role != 'domainadmin' && $role != 'user') {
-		return false;
-	}
-	try {
-		$stmt = $pdo->prepare("SELECT `domain` FROM `domain_admins`
-		WHERE (
-			`active`='1'
-			AND `username` = :username
-			AND (`domain` = :domain1 OR `domain` = (SELECT `target_domain` FROM `alias_domain` WHERE `alias_domain` = :domain2))
-		)
-    OR 'admin' = :role");
-		$stmt->execute(array(':username' => $username, ':domain1' => $domain, ':domain2' => $domain, ':role' => $role));
-		$num_results = count($stmt->fetchAll(PDO::FETCH_ASSOC));
-	}
-  catch(PDOException $e) {
-    $_SESSION['return'] = array(
-      'type' => 'danger',
-      'msg' => 'MySQL: '.$e
-    );
-    return false;
-  }
-	if (!empty($num_results)) {
-		return true;
-	}
-	return false;
-}
-function hasMailboxObjectAccess($username, $role, $object) {
-	global $pdo;
-	if (!filter_var($username, FILTER_VALIDATE_EMAIL) && !ctype_alnum(str_replace(array('_', '.', '-'), '', $username))) {
-		return false;
-	}
-	if ($role != 'admin' && $role != 'domainadmin' && $role != 'user') {
-		return false;
-	}
-	if ($username == $object) {
-		return true;
-	}
-	try {
-		$stmt = $pdo->prepare("SELECT `domain` FROM `mailbox` WHERE `username` = :object");
-		$stmt->execute(array(':object' => $object));
-		$row = $stmt->fetch(PDO::FETCH_ASSOC);
-    if (isset($row['domain']) && hasDomainAccess($username, $role, $row['domain'])) {
-      return true;
-    }
-	}
-  catch(PDOException $e) {
-		error_log($e);
-		return false;
-	}
-	return false;
-}
-<<<<<<< HEAD
-function init_db_schema() {
-  // This will be much better in future releases...
-	global $pdo;
-	try {
-		$stmt = $pdo->prepare("SELECT NULL FROM `admin`, `imapsync`, `tfa`");
-		$stmt->execute();
-	}
-	catch (Exception $e) {
-		$lines = file('/web/inc/init.sql');
-		$data = '';
-		foreach ($lines as $line) {
-			if (substr($line, 0, 2) == '--' || $line == '') {
-				continue;
-			}
-			$data .= $line;
-			if (substr(trim($line), -1, 1) == ';') {
-				$pdo->query($data);
-				$data = '';
-			}
-		}
-    // Create index if not exists
-		$stmt = $pdo->query("SHOW INDEX FROM sogo_acl WHERE KEY_NAME = 'sogo_acl_c_folder_id_idx'");
-		$num_results = count($stmt->fetchAll(PDO::FETCH_ASSOC));
-		if ($num_results == 0) {
-			$pdo->query("CREATE INDEX sogo_acl_c_folder_id_idx ON sogo_acl(c_folder_id)");
-		}
-		$stmt = $pdo->query("SHOW INDEX FROM sogo_acl WHERE KEY_NAME = 'sogo_acl_c_uid_idx'");
-		$num_results = count($stmt->fetchAll(PDO::FETCH_ASSOC));
-		if ($num_results == 0) {
-			$pdo->query("CREATE INDEX sogo_acl_c_uid_idx ON sogo_acl(c_uid)");
-		}
-		$_SESSION['return'] = array(
-			'type' => 'success',
-			'msg' => 'Database initialization completed.'
-		);
-	}
-  // Add newly added tables
-  $stmt = $pdo->query("CREATE TABLE IF NOT EXISTS `forwarding_hosts` (`host` VARCHAR(255) NOT NULL, PRIMARY KEY (`host`)) ENGINE=InnoDB DEFAULT CHARSET=utf8mb4 ROW_FORMAT=DYNAMIC");
-  // Add newly added columns
-  $stmt = $pdo->query("SHOW COLUMNS FROM `mailbox` LIKE 'kind'");
-  $num_results = count($stmt->fetchAll(PDO::FETCH_ASSOC));
-  if ($num_results == 0) {
-    $pdo->query("ALTER TABLE `mailbox` ADD `kind` VARCHAR(100) NOT NULL DEFAULT ''");
-  }
-  $stmt = $pdo->query("SHOW COLUMNS FROM `mailbox` LIKE 'multiple_bookings'");
-  $num_results = count($stmt->fetchAll(PDO::FETCH_ASSOC));
-  if ($num_results == 0) {
-    $pdo->query("ALTER TABLE `mailbox` ADD `multiple_bookings` tinyint(1) NOT NULL DEFAULT '0'");
-  }
-  $stmt = $pdo->query("SHOW COLUMNS FROM `imapsync` LIKE 'delete1'");
-  $num_results = count($stmt->fetchAll(PDO::FETCH_ASSOC));
-  if ($num_results == 0) {
-    $pdo->query("ALTER TABLE `imapsync` ADD `delete1` tinyint(1) NOT NULL DEFAULT '0'");
-  }
-  $stmt = $pdo->query("SHOW COLUMNS FROM `mailbox` LIKE 'wants_tagged_subject'");
-  $num_results = count($stmt->fetchAll(PDO::FETCH_ASSOC));
-  if ($num_results == 0) {
-    $pdo->query("ALTER TABLE `mailbox` ADD `wants_tagged_subject` tinyint(1) NOT NULL DEFAULT '0'");
-  }
-  $stmt = $pdo->query("SHOW COLUMNS FROM `tfa` LIKE 'key_id'");
-  $num_results = count($stmt->fetchAll(PDO::FETCH_ASSOC));
-  if ($num_results == 0) {
-    $pdo->query("ALTER TABLE `tfa` ADD `key_id` VARCHAR(255) DEFAULT 'unidentified'");
-  }
-  $stmt = $pdo->query("SHOW COLUMNS FROM `forwarding_hosts` LIKE 'source'");
-  $num_results = count($stmt->fetchAll(PDO::FETCH_ASSOC));
-  if ($num_results == 0) {
-    $pdo->query("ALTER TABLE `forwarding_hosts` ADD `source` VARCHAR(255) DEFAULT ''");
-  }
-}
-=======
->>>>>>> 790c9223
-function verify_ssha256($hash, $password) {
-	// Remove tag if any
-	$hash = ltrim($hash, '{SSHA256}');
-	// Decode hash
-	$dhash = base64_decode($hash);
-	// Get first 32 bytes of binary which equals a SHA256 hash
-	$ohash = substr($dhash, 0, 32);
-	// Remove SHA256 hash from decoded hash to get original salt string
-	$osalt = str_replace($ohash, '', $dhash);
-	// Check single salted SHA256 hash against extracted hash
-	if (hash('sha256', $password . $osalt, true) == $ohash) {
-		return true;
-	}
-	else {
-		return false;
-	}
-}
-function doveadm_authenticate($hash, $algorithm, $password) {
-	$descr = array(0 => array('pipe', 'r'), 1 => array('pipe', 'w'), 2 => array('pipe', 'w'));
-	$pipes = array();
-	$process = proc_open("/usr/bin/doveadm pw -s ".$algorithm." -t '".$hash."'", $descr, $pipes);
-	if (is_resource($process)) {
-		fputs($pipes[0], $password);
-		fclose($pipes[0]);
-		while ($f = fgets($pipes[1])) {
-			if (preg_match('/(verified)/', $f)) {
-				proc_close($process);
-				return true;
-			}
-			return false;
-		}
-		fclose($pipes[1]);
-		while ($f = fgets($pipes[2])) {
-			proc_close($process);
-			return false;
-		}
-		fclose($pipes[2]);
-		proc_close($process);
-	}
-	return false;
-}
-function check_login($user, $pass) {
-	global $pdo;
-	if (!filter_var($user, FILTER_VALIDATE_EMAIL) && !ctype_alnum(str_replace(array('_', '.', '-'), '', $user))) {
-		return false;
-	}
-	$user = strtolower(trim($user));
-	$stmt = $pdo->prepare("SELECT `password` FROM `admin`
-			WHERE `superadmin` = '1'
-			AND `username` = :user");
-	$stmt->execute(array(':user' => $user));
-	$rows = $stmt->fetchAll(PDO::FETCH_ASSOC);
-	foreach ($rows as $row) {
-		if (verify_ssha256($row['password'], $pass)) {
-      if (get_tfa($user)['name'] != "none") {
-        $_SESSION['pending_mailcow_cc_username'] = $user;
-        $_SESSION['pending_mailcow_cc_role'] = "admin";
-        $_SESSION['pending_tfa_method'] = get_tfa($user)['name'];
-        unset($_SESSION['ldelay']);
-        return "pending";
-      }
-      else {
-        unset($_SESSION['ldelay']);
-        return "admin";
-      }
-		}
-	}
-	$stmt = $pdo->prepare("SELECT `password` FROM `admin`
-			WHERE `superadmin` = '0'
-			AND `active`='1'
-			AND `username` = :user");
-	$stmt->execute(array(':user' => $user));
-	$rows = $stmt->fetchAll(PDO::FETCH_ASSOC);
-	foreach ($rows as $row) {
-		if (verify_ssha256($row['password'], $pass) !== false) {
-      if (get_tfa($user)['name'] != "none") {
-        $_SESSION['pending_mailcow_cc_username'] = $user;
-        $_SESSION['pending_mailcow_cc_role'] = "domainadmin";
-        $_SESSION['pending_tfa_method'] = get_tfa($user)['name'];
-        unset($_SESSION['ldelay']);
-        return "pending";
-      }
-      else {
-        unset($_SESSION['ldelay']);
-        $stmt = $pdo->prepare("UPDATE `tfa` SET `active`='1' WHERE `username` = :user");
-        $stmt->execute(array(':user' => $user));
-        return "domainadmin";
-      }
-		}
-	}
-	$stmt = $pdo->prepare("SELECT `password` FROM `mailbox`
-			WHERE `kind` NOT REGEXP 'location|thing|group'
-        AND `active`='1'
-        AND `username` = :user");
-	$stmt->execute(array(':user' => $user));
-	$rows = $stmt->fetchAll(PDO::FETCH_ASSOC);
-	foreach ($rows as $row) {
-		if (verify_ssha256($row['password'], $pass) !== false) {
-			unset($_SESSION['ldelay']);
-			return "user";
-		}
-	}
-	if (!isset($_SESSION['ldelay'])) {
-		$_SESSION['ldelay'] = "0";
-	}
-	elseif (!isset($_SESSION['mailcow_cc_username'])) {
-		$_SESSION['ldelay'] = $_SESSION['ldelay']+0.5;
-	}
-	sleep($_SESSION['ldelay']);
-}
-function formatBytes($size, $precision = 2) {
-	if(!is_numeric($size)) {
-		return "0";
-	}
-	$base = log($size, 1024);
-	$suffixes = array(' Byte', ' KiB', ' MiB', ' GiB', ' TiB');
-	if ($size == "0") {
-		return "0";
-	}
-	return round(pow(1024, $base - floor($base)), $precision) . $suffixes[floor($base)];
-}
-function edit_admin_account($postarray) {
-	global $lang;
-	global $pdo;
-	if ($_SESSION['mailcow_cc_role'] != "admin") {
-		$_SESSION['return'] = array(
-			'type' => 'danger',
-			'msg' => sprintf($lang['danger']['access_denied'])
-		);
-		return false;
-	}
-	$username       = $postarray['admin_user'];
-	$username_now   = $_SESSION['mailcow_cc_username'];
-  $password       = $postarray['admin_pass'];
-  $password2      = $postarray['admin_pass2'];
-
-	if (!ctype_alnum(str_replace(array('_', '.', '-'), '', $username)) || empty ($username)) {
-		$_SESSION['return'] = array(
-			'type' => 'danger',
-			'msg' => sprintf($lang['danger']['username_invalid'])
-		);
-		return false;
-	}
-
-	if (!empty($password) && !empty($password2)) {
-    if (!preg_match('/' . $GLOBALS['PASSWD_REGEP'] . '/', $password)) {
-      $_SESSION['return'] = array(
-        'type' => 'danger',
-        'msg' => sprintf($lang['danger']['password_complexity'])
-      );
-      return false;
-    }
-		if ($password != $password2) {
-			$_SESSION['return'] = array(
-				'type' => 'danger',
-				'msg' => sprintf($lang['danger']['password_mismatch'])
-			);
-			return false;
-		}
-		$password_hashed = hash_password($password);
-		try {
-			$stmt = $pdo->prepare("UPDATE `admin` SET 
-				`password` = :password_hashed,
-				`username` = :username1
-					WHERE `username` = :username2");
-			$stmt->execute(array(
-				':password_hashed' => $password_hashed,
-				':username1' => $username,
-				':username2' => $username_now
-			));
-		}
-		catch (PDOException $e) {
-			$_SESSION['return'] = array(
-				'type' => 'danger',
-				'msg' => 'MySQL: '.$e
-			);
-			return false;
-		}
-	}
-	else {
-		try {
-			$stmt = $pdo->prepare("UPDATE `admin` SET 
-				`username` = :username1
-					WHERE `username` = :username2");
-			$stmt->execute(array(
-				':username1' => $username,
-				':username2' => $username_now
-			));
-		}
-		catch (PDOException $e) {
-			$_SESSION['return'] = array(
-				'type' => 'danger',
-				'msg' => 'MySQL: '.$e
-			);
-			return false;
-		}
-	}
-	try {
-		$stmt = $pdo->prepare("UPDATE `domain_admins` SET `domain` = 'ALL', `username` = :username1 WHERE `username` = :username2");
-		$stmt->execute(array(':username1' => $username, ':username2' => $username_now));
-		$stmt = $pdo->prepare("UPDATE `tfa` SET `username` = :username1 WHERE `username` = :username2");
-		$stmt->execute(array(':username1' => $username, ':username2' => $username_now));
-	}
-	catch (PDOException $e) {
-		$_SESSION['return'] = array(
-			'type' => 'danger',
-			'msg' => 'MySQL: '.$e
-		);
-		return false;
-	}
-  $_SESSION['mailcow_cc_username'] = $username;
-	$_SESSION['return'] = array(
-		'type' => 'success',
-		'msg' => sprintf($lang['success']['admin_modified'])
-	);
-}
-function set_time_limited_aliases($postarray) {
-	global $lang;
-	global $pdo;
-  (isset($postarray['username'])) ? $username = $postarray['username'] : $username = $_SESSION['mailcow_cc_username'];
-
-  if ($_SESSION['mailcow_cc_role'] != "user" &&
-    $_SESSION['mailcow_cc_role'] != "admin") {
-      $_SESSION['return'] = array(
-        'type' => 'danger',
-        'msg' => sprintf($lang['danger']['access_denied'])
-      );
-      return false;
-  }
-  if (filter_var($username, FILTER_VALIDATE_EMAIL)) {
-    if (!hasMailboxObjectAccess($_SESSION['mailcow_cc_username'], $_SESSION['mailcow_cc_role'], $username)) {
-      $_SESSION['return'] = array(
-        'type' => 'danger',
-        'msg' => sprintf($lang['danger']['access_denied'])
-      );
-      return false;
-    }
-  }
-
-	try {
-    $stmt = $pdo->prepare("SELECT `domain` FROM `mailbox` WHERE `username` = :username");
-    $stmt->execute(array(':username' => $username));
-    $domain = $stmt->fetch(PDO::FETCH_ASSOC)['domain'];
-  }
-  catch (PDOException $e) {
-    $_SESSION['return'] = array(
-      'type' => 'danger',
-      'msg' => 'MySQL: '.$e
-    );
-    return false;
-  }
-
-	switch ($postarray["set_time_limited_aliases"]) {
-		case "generate":
-			if (!is_numeric($postarray["validity"]) || $postarray["validity"] > 672) {
-				$_SESSION['return'] = array(
-					'type' => 'danger',
-					'msg' => sprintf($lang['danger']['validity_missing'])
-				);
-				return false;
-			}
-			$validity = strtotime("+".$postarray["validity"]." hour"); 
-			$letters = 'abcefghijklmnopqrstuvwxyz1234567890';
-			$random_name = substr(str_shuffle($letters), 0, 24);
-			try {
-				$stmt = $pdo->prepare("INSERT INTO `spamalias` (`address`, `goto`, `validity`) VALUES
-					(:address, :goto, :validity)");
-				$stmt->execute(array(
-					':address' => $random_name . '@' . $domain,
-					':goto' => $username,
-					':validity' => $validity
-				));
-			}
-			catch (PDOException $e) {
-				$_SESSION['return'] = array(
-					'type' => 'danger',
-					'msg' => 'MySQL: '.$e
-				);
-				return false;
-			}
-			$_SESSION['return'] = array(
-				'type' => 'success',
-				'msg' => sprintf($lang['success']['mailbox_modified'], htmlspecialchars($username))
-			);
-		break;
-		case "deleteall":
-			try {
-				$stmt = $pdo->prepare("DELETE FROM `spamalias` WHERE `goto` = :username");
-				$stmt->execute(array(
-					':username' => $username
-				));
-			}
-			catch (PDOException $e) {
-				$_SESSION['return'] = array(
-					'type' => 'danger',
-					'msg' => 'MySQL: '.$e
-				);
-				return false;
-			}	
-			$_SESSION['return'] = array(
-				'type' => 'success',
-				'msg' => sprintf($lang['success']['mailbox_modified'], htmlspecialchars($username))
-			);
-		break;
-		case "delete":
-			if (empty($postarray['item']) || !filter_var($postarray['item'], FILTER_VALIDATE_EMAIL)) {
-				$_SESSION['return'] = array(
-					'type' => 'danger',
-					'msg' => sprintf($lang['danger']['access_denied'])
-				);
-				return false;
-			}
-      $item	= $postarray['item'];
-			try {
-				$stmt = $pdo->prepare("DELETE FROM `spamalias` WHERE `goto` = :username AND `address` = :item");
-				$stmt->execute(array(
-					':username' => $username,
-					':item' => $item
-				));
-			}
-			catch (PDOException $e) {
-				$_SESSION['return'] = array(
-					'type' => 'danger',
-					'msg' => 'MySQL: '.$e
-				);
-				return false;
-			}	
-			$_SESSION['return'] = array(
-				'type' => 'success',
-				'msg' => sprintf($lang['success']['mailbox_modified'], htmlspecialchars($username))
-			);
-		break;
-		case "extendall":
-			try {
-				$stmt = $pdo->prepare("UPDATE `spamalias` SET `validity` = (`validity` + 3600) WHERE
-          `goto` = :username AND
-					`validity` >= :validity");
-				$stmt->execute(array(
-					':username' => $username,
-					':validity' => time(),
-				));
-			}
-			catch (PDOException $e) {
-				$_SESSION['return'] = array(
-					'type' => 'danger',
-					'msg' => 'MySQL: '.$e
-				);
-				return false;
-			}
-			$_SESSION['return'] = array(
-				'type' => 'success',
-				'msg' => sprintf($lang['success']['mailbox_modified'], htmlspecialchars($username))
-			);
-		break;
-		case "extend":
-			if (empty($postarray['item']) || !filter_var($postarray['item'], FILTER_VALIDATE_EMAIL)) {
-				$_SESSION['return'] = array(
-					'type' => 'danger',
-					'msg' => sprintf($lang['danger']['access_denied'])
-				);
-				return false;
-			}
-      $item	= $postarray['item'];
-			try {
-				$stmt = $pdo->prepare("UPDATE `spamalias` SET `validity` = (`validity` + 3600) WHERE 
-          `goto` = :username AND
-					`address` = :item AND
-					`validity` >= :validity");
-				$stmt->execute(array(
-					':username' => $username,
-					':item' => $item,
-					':validity' => time(),
-				));
-			}
-			catch (PDOException $e) {
-				$_SESSION['return'] = array(
-					'type' => 'danger',
-					'msg' => 'MySQL: '.$e
-				);
-				return false;
-			}
-			$_SESSION['return'] = array(
-				'type' => 'success',
-				'msg' => sprintf($lang['success']['mailbox_modified'], htmlspecialchars($username))
-			);
-		break;
-	}
-}
-function get_time_limited_aliases($username = null) {
-  // 'username' can be be set, if not, default to mailcow_cc_username
-  global $lang;
-	global $pdo;
-  $data = array();
-  if (isset($username) && filter_var($username, FILTER_VALIDATE_EMAIL)) {
-    if (!hasMailboxObjectAccess($_SESSION['mailcow_cc_username'], $_SESSION['mailcow_cc_role'], $username)) {
-      $_SESSION['return'] = array(
-        'type' => 'danger',
-        'msg' => sprintf($lang['danger']['access_denied'])
-      );
-      return false;
-    }
-  }
-  else {
-    $username = $_SESSION['mailcow_cc_username'];
-  }
-  try {
-    $stmt = $pdo->prepare("SELECT `address`,
-      `goto`,
-      `validity`
-        FROM `spamalias`
-          WHERE `goto` = :username
-            AND `validity` >= :unixnow");
-    $stmt->execute(array(':username' => $username, ':unixnow' => time()));
-    $data = $stmt->fetchAll(PDO::FETCH_ASSOC);
-  }
-  catch(PDOException $e) {
-    $_SESSION['return'] = array(
-      'type' => 'danger',
-      'msg' => 'MySQL: '.$e
-    );
-  }
-  return $data;
-}
-function edit_user_account($postarray) {
-	global $lang;
-	global $pdo;
-  if (isset($postarray['username']) && filter_var($postarray['username'], FILTER_VALIDATE_EMAIL)) {
-    if (!hasMailboxObjectAccess($_SESSION['mailcow_cc_username'], $_SESSION['mailcow_cc_role'], $postarray['username'])) {
-      $_SESSION['return'] = array(
-        'type' => 'danger',
-        'msg' => sprintf($lang['danger']['access_denied'])
-      );
-      return false;
-    }
-    else {
-      $username = $postarray['username'];
-    }
-  }
-  else {
-    $username = $_SESSION['mailcow_cc_username'];
-  }
-	$password_old		= $postarray['user_old_pass'];
-
-	if (isset($postarray['user_new_pass']) && isset($postarray['user_new_pass2'])) {
-		$password_new	= $postarray['user_new_pass'];
-		$password_new2	= $postarray['user_new_pass2'];
-	}
-
-	$stmt = $pdo->prepare("SELECT `password` FROM `mailbox`
-			WHERE `kind` NOT REGEXP 'location|thing|group'
-        AND `username` = :user");
-	$stmt->execute(array(':user' => $username));
-	$row = $stmt->fetch(PDO::FETCH_ASSOC);
-  if (!verify_ssha256($row['password'], $password_old)) {
-    $_SESSION['return'] = array(
-      'type' => 'danger',
-      'msg' => sprintf($lang['danger']['access_denied'])
-    );
-    return false;
-  }
-
-	if (isset($password_new) && isset($password_new2)) {
-		if (!empty($password_new2) && !empty($password_new)) {
-			if ($password_new2 != $password_new) {
-				$_SESSION['return'] = array(
-					'type' => 'danger',
-					'msg' => sprintf($lang['danger']['password_mismatch'])
-				);
-				return false;
-			}
-			if (!preg_match('/' . $GLOBALS['PASSWD_REGEP'] . '/', $password_new)) {
-					$_SESSION['return'] = array(
-						'type' => 'danger',
-						'msg' => sprintf($lang['danger']['password_complexity'])
-					);
-					return false;
-			}
-			$password_hashed = hash_password($password_new);
-			try {
-				$stmt = $pdo->prepare("UPDATE `mailbox` SET `password` = :password_hashed WHERE `username` = :username");
-				$stmt->execute(array(
-					':password_hashed' => $password_hashed,
-					':username' => $username
-				));
-			}
-			catch (PDOException $e) {
-				$_SESSION['return'] = array(
-					'type' => 'danger',
-					'msg' => 'MySQL: '.$e
-				);
-				return false;
-			}
-		}
-	}
-	$_SESSION['return'] = array(
-		'type' => 'success',
-		'msg' => sprintf($lang['success']['mailbox_modified'], htmlspecialchars($username))
-	);
-}
-function get_spam_score($username = null) {
-	global $pdo;
-	$default = "5, 15";
-  if (isset($username) && filter_var($username, FILTER_VALIDATE_EMAIL)) {
-    if (!hasMailboxObjectAccess($_SESSION['mailcow_cc_username'], $_SESSION['mailcow_cc_role'], $username)) {
-      return false;
-    }
-  }
-  else {
-    $username = $_SESSION['mailcow_cc_username'];
-  }
-	try {
-		$stmt = $pdo->prepare("SELECT `value` FROM `filterconf` WHERE `object` = :username AND
-			(`option` = 'lowspamlevel' OR `option` = 'highspamlevel')");
-		$stmt->execute(array(':username' => $username));
-		$num_results = count($stmt->fetchAll(PDO::FETCH_ASSOC));
-	}
-	catch(PDOException $e) {
-		$_SESSION['return'] = array(
-			'type' => 'danger',
-			'msg' => 'MySQL: '.$e
-		);
-		return false;
-	}
-	if (empty($num_results)) {
-		return $default;
-	}
-	else {
-		try {
-			$stmt = $pdo->prepare("SELECT `value` FROM `filterconf` WHERE `option` = 'highspamlevel' AND `object` = :username");
-			$stmt->execute(array(':username' => $username));
-			$highspamlevel = $stmt->fetch(PDO::FETCH_ASSOC);
-
-			$stmt = $pdo->prepare("SELECT `value` FROM `filterconf` WHERE `option` = 'lowspamlevel' AND `object` = :username");
-			$stmt->execute(array(':username' => $username));
-			$lowspamlevel = $stmt->fetch(PDO::FETCH_ASSOC);
-
-			return $lowspamlevel['value'].', '.$highspamlevel['value'];
-		}
-		catch(PDOException $e) {
-			$_SESSION['return'] = array(
-				'type' => 'danger',
-				'msg' => 'MySQL: '.$e
-			);
-			return false;
-		}
-	}
-}
-function edit_spam_score($postarray) {
-  // Array items
-  // 'username' can be set, defaults to mailcow_cc_username
-  // 'lowspamlevel'
-  // 'highspamlevel'
-	global $lang;
-	global $pdo;
-  if (isset($postarray['username']) && filter_var($postarray['username'], FILTER_VALIDATE_EMAIL)) {
-    if (!hasMailboxObjectAccess($_SESSION['mailcow_cc_username'], $_SESSION['mailcow_cc_role'], $postarray['username'])) {
-      $_SESSION['return'] = array(
-        'type' => 'danger',
-        'msg' => sprintf($lang['danger']['access_denied'])
-      );
-      return false;
-    }
-    else {
-      $username = $postarray['username'];
-    }
-  }
-  else {
-    $username = $_SESSION['mailcow_cc_username'];
-  }
-	$lowspamlevel	= explode(',', $postarray['score'])[0];
-	$highspamlevel	= explode(',', $postarray['score'])[1];
-
-	if (!is_numeric($lowspamlevel) || !is_numeric($highspamlevel)) {
-		$_SESSION['return'] = array(
-			'type' => 'danger',
-			'msg' => sprintf($lang['danger']['access_denied'])
-		);
-		return false;
-	}
-	try {
-		$stmt = $pdo->prepare("DELETE FROM `filterconf` WHERE `object` = :username
-			AND (`option` = 'lowspamlevel' OR `option` = 'highspamlevel')");
-		$stmt->execute(array(
-			':username' => $username
-		));
-
-		$stmt = $pdo->prepare("INSERT INTO `filterconf` (`object`, `option`, `value`)
-			VALUES (:username, 'highspamlevel', :highspamlevel)");
-		$stmt->execute(array(
-			':username' => $username,
-			':highspamlevel' => $highspamlevel
-		));
-
-		$stmt = $pdo->prepare("INSERT INTO `filterconf` (`object`, `option`, `value`)
-			VALUES (:username, 'lowspamlevel', :lowspamlevel)");
-		$stmt->execute(array(
-			':username' => $username,
-			':lowspamlevel' => $lowspamlevel
-		));
-	}
-	catch (PDOException $e) {
-		$stmt = $pdo->prepare("DELETE FROM `filterconf` WHERE `object` = :username
-			AND (`option` = 'lowspamlevel' OR `option` = 'highspamlevel')");
-		$stmt->execute(array(
-			':username' => $username
-		));
-		$_SESSION['return'] = array(
-			'type' => 'danger',
-			'msg' => 'MySQL: '.$e
-		);
-		return false;
-	}
-	$_SESSION['return'] = array(
-		'type' => 'success',
-		'msg' => sprintf($lang['success']['mailbox_modified'], $username)
-	);
-}
-function get_policy_list($object = null) {
-  // 'object' can be be set, if not, default to mailcow_cc_username
-	global $lang;
-	global $pdo;
-  if (isset($object)) {
-    if (!filter_var($object, FILTER_VALIDATE_EMAIL) && is_valid_domain_name($object)) {
-      $object = idn_to_ascii(strtolower(trim($object)));
-      if (!hasDomainAccess($_SESSION['mailcow_cc_username'], $_SESSION['mailcow_cc_role'], $object)) {
-        $_SESSION['return'] = array(
-          'type' => 'danger',
-          'msg' => sprintf($lang['danger']['access_denied'])
-        );
-        return false;
-      }
-    }
-    elseif (filter_var($object, FILTER_VALIDATE_EMAIL)) {
-      if (!hasMailboxObjectAccess($_SESSION['mailcow_cc_username'], $_SESSION['mailcow_cc_role'], $object)) {
-        $_SESSION['return'] = array(
-          'type' => 'danger',
-          'msg' => sprintf($lang['danger']['access_denied'])
-        );
-        return false;
-      }
-    }
-  }
-  else {
-     $object = $_SESSION['mailcow_cc_username'];
-  }
-  try {
-    // WHITELIST
-    $stmt = $pdo->prepare("SELECT `object`, `value`, `prefid` FROM `filterconf` WHERE `option`='whitelist_from' AND (`object` = :username OR `object` = SUBSTRING_INDEX(:username_domain, '@' ,-1))");
-    $stmt->execute(array(':username' => $object, ':username_domain' => $object));
-    $rows['whitelist'] = $stmt->fetchAll(PDO::FETCH_ASSOC);
-    // BLACKLIST
-    $stmt = $pdo->prepare("SELECT `object`, `value`, `prefid` FROM `filterconf` WHERE `option`='blacklist_from' AND (`object` = :username OR `object` = SUBSTRING_INDEX(:username_domain, '@' ,-1))");
-    $stmt->execute(array(':username' => $object, ':username_domain' => $object));
-    $rows['blacklist'] = $stmt->fetchAll(PDO::FETCH_ASSOC);
-  }
-  catch(PDOException $e) {
-    $_SESSION['return'] = array(
-      'type' => 'danger',
-      'msg' => 'MySQL: '.$e
-    );
-  }
-  return $rows;
-}
-function add_policy_list_item($postarray) {
-  // Array data
-  // Either 'domain' or 'username' can be be set
-  // If none of the above is set, default to mailcow_cc_username
-  //
-  // If 'delete_prefid' then delete item id
-	global $lang;
-	global $pdo;
-  (isset($postarray['username'])) ? $object = $postarray['username'] : null;
-  (isset($postarray['domain']))   ? $object = $postarray['domain'] : null;
-  (!isset($object))               ? $object = $_SESSION['mailcow_cc_username'] : null;
-
-  if (is_valid_domain_name($object)) {
-		if (!hasDomainAccess($_SESSION['mailcow_cc_username'], $_SESSION['mailcow_cc_role'], $object)) {
-			$_SESSION['return'] = array(
-				'type' => 'danger',
-				'msg' => sprintf($lang['danger']['access_denied'])
-			);
-			return false;
-		}
-    $object = idn_to_ascii(strtolower(trim($object)));
-  }
-  else {
-		if (!hasMailboxObjectAccess($_SESSION['mailcow_cc_username'], $_SESSION['mailcow_cc_role'], $object)) {
-			$_SESSION['return'] = array(
-				'type' => 'danger',
-				'msg' => sprintf($lang['danger']['access_denied'])
-			);
-			return false;
-		}
-  }
-
-	($postarray['object_list'] == "bl") ? $object_list = "blacklist_from" : null;
-	($postarray['object_list'] == "wl") ? $object_list = "whitelist_from" : null;
-	$object_from = preg_replace('/\.+/', '.', rtrim(preg_replace("/\.\*/", "*", trim(strtolower($postarray['object_from']))), '.'));
-  if (!ctype_alnum(str_replace(array('@', '.', '-', '*'), '', $object_from))) {
-		$_SESSION['return'] = array(
-			'type' => 'danger',
-			'msg' => sprintf($lang['danger']['policy_list_from_invalid'])
-		);
-		return false;
-	}
-	if ($object_list != "blacklist_from" && $object_list != "whitelist_from") {
-    $_SESSION['return'] = array(
-			'type' => 'danger',
-			'msg' => sprintf($lang['danger']['access_denied'])
-		);
-		return false;
-	}
-	try {
-		$stmt = $pdo->prepare("SELECT `object` FROM `filterconf`
-			WHERE (`option` = 'whitelist_from'  OR `option` = 'blacklist_from')
-				AND `object` = :object
-				AND `value` = :object_from");
-		$stmt->execute(array(':object' => $object, ':object_from' => $object_from));
-		$num_results = count($stmt->fetchAll(PDO::FETCH_ASSOC));
-    if ($num_results != 0) {
-      $_SESSION['return'] = array(
-        'type' => 'danger',
-        'msg' => sprintf($lang['danger']['policy_list_from_exists'])
-      );
-      return false;
-    }
-	}
-	catch(PDOException $e) {
-		$_SESSION['return'] = array(
-			'type' => 'danger',
-			'msg' => 'MySQL: '.$e
-		);
-		return false;
-	}
-
-	try {
-		$stmt = $pdo->prepare("INSERT INTO `filterconf` (`object`, `option` ,`value`)
-			VALUES (:object, :object_list, :object_from)");
-		$stmt->execute(array(
-			':object' => $object,
-			':object_list' => $object_list,
-			':object_from' => $object_from
-		));
-	}
-	catch (PDOException $e) {
-		$_SESSION['return'] = array(
-			'type' => 'danger',
-			'msg' => 'MySQL: '.$e
-		);
-		return false;
-	}
-	$_SESSION['return'] = array(
-		'type' => 'success',
-		'msg' => sprintf($lang['success']['object_modified'], $object)
-	);
-}
-function delete_policy_list_item($postarray) {
-  // Array data
-  // Either 'domain' or 'username' can be be set
-  // If none of the above is set, default to mailcow_cc_username
-  //
-  // 'delete_prefid' is item to be deleted
-	global $lang;
-	global $pdo;
-  (isset($postarray['username'])) ? $object = $postarray['username'] : null;
-  (isset($postarray['domain']))   ? $object = $postarray['domain'] : null;
-  (!isset($object))               ? $object = $_SESSION['mailcow_cc_username'] : null;
-
-  if (is_valid_domain_name($object)) {
-		if (!hasDomainAccess($_SESSION['mailcow_cc_username'], $_SESSION['mailcow_cc_role'], $object)) {
-			$_SESSION['return'] = array(
-				'type' => 'danger',
-				'msg' => sprintf($lang['danger']['access_denied'])
-			);
-			return false;
-		}
-    $object = idn_to_ascii(strtolower(trim($object)));
-  }
-  else {
-    if (!hasMailboxObjectAccess($_SESSION['mailcow_cc_username'], $_SESSION['mailcow_cc_role'], $object)) {
-      $_SESSION['return'] = array(
-        'type' => 'danger',
-        'msg' => sprintf($lang['danger']['access_denied'])
-      );
-      return false;
-    }
-  }
-
-  if (!is_numeric($postarray['delete_prefid'])) {
-    $_SESSION['return'] = array(
-      'type' => 'danger',
-      'msg' => sprintf($lang['danger']['access_denied'])
-    );
-    return false;
-  }
-
-  try {
-    $stmt = $pdo->prepare("DELETE FROM `filterconf` WHERE `object` = :object AND `prefid` = :prefid");
-    $stmt->execute(array(
-      ':object' => $object,
-      ':prefid' => $postarray['delete_prefid']
-    ));
-  }
-  catch (PDOException $e) {
-    $_SESSION['return'] = array(
-      'type' => 'danger',
-      'msg' => 'MySQL: '.$e
-    );
-    return false;
-  }
-  $_SESSION['return'] = array(
-    'type' => 'success',
-    'msg' => sprintf($lang['success']['object_modified'], $object)
-  );
-  return true;
-}
-function get_syncjobs($username = null) {
-  // 'username' can be be set, if not, default to mailcow_cc_username
-	global $lang;
-	global $pdo;
-  $data = array();
-  if (isset($username) && filter_var($username, FILTER_VALIDATE_EMAIL)) {
-    if (!hasMailboxObjectAccess($_SESSION['mailcow_cc_username'], $_SESSION['mailcow_cc_role'], $username)) {
-      $_SESSION['return'] = array(
-        'type' => 'danger',
-        'msg' => sprintf($lang['danger']['access_denied'])
-      );
-      return false;
-    }
-  }
-  else {
-    $username = $_SESSION['mailcow_cc_username'];
-  }
-  try {
-    $stmt = $pdo->prepare("SELECT *, CONCAT(LEFT(`password1`, 3), '…') as `password1_short`
-        FROM `imapsync`
-          WHERE `user2` = :username");
-    $stmt->execute(array(':username' => $username));
-    $data = $stmt->fetchAll(PDO::FETCH_ASSOC);
-  }
-  catch(PDOException $e) {
-    $_SESSION['return'] = array(
-      'type' => 'danger',
-      'msg' => 'MySQL: '.$e
-    );
-  }
-  return $data;
-}
-function get_syncjob_details($id) {
-	global $lang;
-	global $pdo;
-  $syncjobdetails = array();
-	if ($_SESSION['mailcow_cc_role'] != "user" &&
-		$_SESSION['mailcow_cc_role'] != "admin") {
-			$_SESSION['return'] = array(
-				'type' => 'danger',
-				'msg' => sprintf($lang['danger']['access_denied'])
-			);
-			return false;
-	}
-  if (!is_numeric($id)) {
-    $_SESSION['return'] = array(
-      'type' => 'danger',
-      'msg' => sprintf($lang['danger']['access_denied'])
-    );
-    return false;
-  }
-  try {
-    $stmt = $pdo->prepare("SELECT * FROM `imapsync` WHERE (`user2` = :username OR 'admin' = :role) AND id = :id");
-    $stmt->execute(array(':id' => $id, ':role' => $_SESSION['mailcow_cc_role'], ':username' => $_SESSION['mailcow_cc_username']));
-    $syncjobdetails = $stmt->fetch(PDO::FETCH_ASSOC);
-  }
-  catch(PDOException $e) {
-    $_SESSION['return'] = array(
-      'type' => 'danger',
-      'msg' => 'MySQL: '.$e
-    );
-  }
-  return $syncjobdetails;
-}
-function delete_syncjob($postarray) {
-  // Array items
-  // 'username' can be set, defaults to mailcow_cc_username
-	global $lang;
-	global $pdo;
-  if (isset($postarray['username']) && filter_var($postarray['username'], FILTER_VALIDATE_EMAIL)) {
-    if (!hasMailboxObjectAccess($_SESSION['mailcow_cc_username'], $_SESSION['mailcow_cc_role'], $postarray['username'])) {
-      $_SESSION['return'] = array(
-        'type' => 'danger',
-        'msg' => sprintf($lang['danger']['access_denied'])
-      );
-      return false;
-    }
-    else {
-      $username = $postarray['username'];
-    }
-  }
-  else {
-    $username = $_SESSION['mailcow_cc_username'];
-  }
-  $id = $postarray['id'];
-  if (!is_numeric($id)) {
-    $_SESSION['return'] = array(
-      'type' => 'danger',
-      'msg' => sprintf($lang['danger']['access_denied'])
-    );
-    return false;
-  }
-  try {
-    $stmt = $pdo->prepare("DELETE FROM `imapsync` WHERE `user2` = :username AND `id`= :id");
-    $stmt->execute(array(
-      ':username' => $username,
-      ':id' => $id,
-    ));
-  }
-  catch (PDOException $e) {
-    $_SESSION['return'] = array(
-      'type' => 'danger',
-      'msg' => 'MySQL: '.$e
-    );
-    return false;
-  }
-  $_SESSION['return'] = array(
-    'type' => 'success',
-    'msg' => sprintf($lang['success']['mailbox_modified'], htmlspecialchars($username))
-  );
-  return true;
-}
-function add_syncjob($postarray) {
-  // Array items
-  // 'username' can be set, defaults to mailcow_cc_username
-	global $lang;
-	global $pdo;
-  if (isset($postarray['username']) && filter_var($postarray['username'], FILTER_VALIDATE_EMAIL)) {
-    if (!hasMailboxObjectAccess($_SESSION['mailcow_cc_username'], $_SESSION['mailcow_cc_role'], $postarray['username'])) {
-      $_SESSION['return'] = array(
-        'type' => 'danger',
-        'msg' => sprintf($lang['danger']['access_denied'])
-      );
-      return false;
-    }
-    else {
-      $username = $postarray['username'];
-    }
-  }
-  else {
-    $username = $_SESSION['mailcow_cc_username'];
-  }
-  isset($postarray['active']) ? $active = '1' : $active = '0';
-  isset($postarray['delete2duplicates']) ? $delete2duplicates = '1' : $delete2duplicates = '0';
-  isset($postarray['delete1']) ? $delete1 = '1' : $delete1 = '0';
-  $port1            = $postarray['port1'];
-  $host1            = $postarray['host1'];
-  $password1        = $postarray['password1'];
-  $exclude          = $postarray['exclude'];
-  $maxage           = $postarray['maxage'];
-  $subfolder2       = $postarray['subfolder2'];
-  $user1            = $postarray['user1'];
-  $mins_interval    = $postarray['mins_interval'];
-  $enc1             = $postarray['enc1'];
-
-  if (empty($subfolder2)) {
-    $subfolder2 = "";
-  }
-  if (!isset($maxage) || !filter_var($maxage, FILTER_VALIDATE_INT, array('options' => array('min_range' => 1, 'max_range' => 32767)))) {
-    $maxage = "0";
-  }
-  if (!filter_var($port1, FILTER_VALIDATE_INT, array('options' => array('min_range' => 1, 'max_range' => 65535)))) {
-    $_SESSION['return'] = array(
-      'type' => 'danger',
-      'msg' => sprintf($lang['danger']['access_denied'])
-    );
-    return false;
-  }
-  if (!filter_var($mins_interval, FILTER_VALIDATE_INT, array('options' => array('min_range' => 10, 'max_range' => 3600)))) {
-    $_SESSION['return'] = array(
-      'type' => 'danger',
-      'msg' => sprintf($lang['danger']['access_denied'])
-    );
-    return false;
-  }
-  if (!is_valid_domain_name($host1)) {
-    $_SESSION['return'] = array(
-      'type' => 'danger',
-      'msg' => sprintf($lang['danger']['access_denied'])
-    );
-    return false;
-  }
-  if ($enc1 != "TLS" && $enc1 != "SSL" && $enc1 != "PLAIN") {
-    $_SESSION['return'] = array(
-      'type' => 'danger',
-      'msg' => sprintf($lang['danger']['access_denied'])
-    );
-    return false;
-  }
-  if (@preg_match("/" . $exclude . "/", null) === false) {
-    $_SESSION['return'] = array(
-      'type' => 'danger',
-      'msg' => sprintf($lang['danger']['access_denied'])
-    );
-    return false;
-  }
-  try {
-    $stmt = $pdo->prepare("SELECT `user2`, `user1` FROM `imapsync`
-      WHERE `user2` = :user2 AND `user1` = :user1");
-    $stmt->execute(array(':user1' => $user1, ':user2' => $username));
-    $num_results = count($stmt->fetchAll(PDO::FETCH_ASSOC));
-  }
-  catch(PDOException $e) {
-    $_SESSION['return'] = array(
-      'type' => 'danger',
-      'msg' => 'MySQL: '.$e
-    );
-    return false;
-  }
-  if ($num_results != 0) {
-    $_SESSION['return'] = array(
-      'type' => 'danger',
-      'msg' => sprintf($lang['danger']['object_exists'], htmlspecialchars($host1 . ' / ' . $user1))
-    );
-    return false;
-  }
-  try {
-    $stmt = $pdo->prepare("INSERT INTO `imapsync` (`user2`, `exclude`, `delete1`, `maxage`, `subfolder2`, `host1`, `authmech1`, `user1`, `password1`, `mins_interval`, `port1`, `enc1`, `delete2duplicates`, `active`)
-      VALUES (:user2, :exclude, :maxage, :delete1, :subfolder2, :host1, :authmech1, :user1, :password1, :mins_interval, :port1, :enc1, :delete2duplicates, :active)");
-    $stmt->execute(array(
-      ':user2' => $username,
-      ':exclude' => $exclude,
-      ':maxage' => $maxage,
-      ':delete1' => $delete1,
-      ':subfolder2' => $subfolder2,
-      ':host1' => $host1,
-      ':authmech1' => 'PLAIN',
-      ':user1' => $user1,
-      ':password1' => $password1,
-      ':mins_interval' => $mins_interval,
-      ':port1' => $port1,
-      ':enc1' => $enc1,
-      ':delete2duplicates' => $delete2duplicates,
-      ':active' => $active,
-    ));
-  }
-  catch(PDOException $e) {
-    $_SESSION['return'] = array(
-      'type' => 'danger',
-      'msg' => 'MySQL: '.$e
-    );
-    return false;
-  }
-  $_SESSION['return'] = array(
-    'type' => 'success',
-    'msg' => sprintf($lang['success']['mailbox_modified'], $username)
-  );
-  return true;
-}
-function edit_syncjob($postarray) {
-  // Array items
-  // 'username' can be set, defaults to mailcow_cc_username
-	global $lang;
-	global $pdo;
-  if (isset($postarray['username']) && filter_var($postarray['username'], FILTER_VALIDATE_EMAIL)) {
-    if (!hasMailboxObjectAccess($_SESSION['mailcow_cc_username'], $_SESSION['mailcow_cc_role'], $postarray['username'])) {
-      $_SESSION['return'] = array(
-        'type' => 'danger',
-        'msg' => sprintf($lang['danger']['access_denied'])
-      );
-      return false;
-    }
-    else {
-      $username = $postarray['username'];
-    }
-  }
-  else {
-    $username = $_SESSION['mailcow_cc_username'];
-  }
-  isset($postarray['active']) ? $active = '1' : $active = '0';
-  isset($postarray['delete2duplicates']) ? $delete2duplicates = '1' : $delete2duplicates = '0';
-  isset($postarray['delete1']) ? $delete1 = '1' : $delete1 = '0';
-  $id               = $postarray['id'];
-  $port1            = $postarray['port1'];
-  $host1            = $postarray['host1'];
-  $password1        = $postarray['password1'];
-  $exclude          = $postarray['exclude'];
-  $maxage           = $postarray['maxage'];
-  $subfolder2       = $postarray['subfolder2'];
-  $user1            = $postarray['user1'];
-  $mins_interval    = $postarray['mins_interval'];
-  $enc1             = $postarray['enc1'];
-
-  if (empty($subfolder2)) {
-    $subfolder2 = "";
-  }
-  if (!isset($maxage) || !filter_var($maxage, FILTER_VALIDATE_INT, array('options' => array('min_range' => 1, 'max_range' => 32767)))) {
-    $maxage = "0";
-  }
-  if (!filter_var($port1, FILTER_VALIDATE_INT, array('options' => array('min_range' => 1, 'max_range' => 65535)))) {
-    $_SESSION['return'] = array(
-      'type' => 'danger',
-      'msg' => sprintf($lang['danger']['access_denied'])
-    );
-    return false;
-  }
-  if (!filter_var($mins_interval, FILTER_VALIDATE_INT, array('options' => array('min_range' => 10, 'max_range' => 3600)))) {
-    $_SESSION['return'] = array(
-      'type' => 'danger',
-      'msg' => sprintf($lang['danger']['access_denied'])
-    );
-    return false;
-  }
-  if (!is_valid_domain_name($host1)) {
-    $_SESSION['return'] = array(
-      'type' => 'danger',
-      'msg' => sprintf($lang['danger']['access_denied'])
-    );
-    return false;
-  }
-  if ($enc1 != "TLS" && $enc1 != "SSL" && $enc1 != "PLAIN") {
-    $_SESSION['return'] = array(
-      'type' => 'danger',
-      'msg' => sprintf($lang['danger']['access_denied'])
-    );
-    return false;
-  }
-  if (@preg_match("/" . $exclude . "/", null) === false) {
-    $_SESSION['return'] = array(
-      'type' => 'danger',
-      'msg' => sprintf($lang['danger']['access_denied'])
-    );
-    return false;
-  }
-  try {
-    $stmt = $pdo->prepare("SELECT `user2` FROM `imapsync`
-      WHERE `user2` = :user2 AND `id` = :id");
-    $stmt->execute(array(':user2' => $username, ':id' => $id));
-    $num_results = count($stmt->fetchAll(PDO::FETCH_ASSOC));
-  }
-  catch(PDOException $e) {
-    $_SESSION['return'] = array(
-      'type' => 'danger',
-      'msg' => 'MySQL: '.$e
-    );
-    return false;
-  }
-  if (empty($num_results)) {
-    $_SESSION['return'] = array(
-      'type' => 'danger',
-      'msg' => sprintf($lang['danger']['access_denied'])
-    );
-    return false;
-  }
-  try {
-    $stmt = $pdo->prepare("UPDATE `imapsync` set `delete1` = :delete1, `maxage` = :maxage, `subfolder2` = :subfolder2, `exclude` = :exclude, `host1` = :host1, `user1` = :user1, `password1` = :password1, `mins_interval` = :mins_interval, `port1` = :port1, `enc1` = :enc1, `delete2duplicates` = :delete2duplicates, `active` = :active
-      WHERE `user2` = :user2 AND `id` = :id");
-    $stmt->execute(array(
-      ':user2' => $username,
-      ':delete1' => $delete1,
-      ':id' => $id,
-      ':exclude' => $exclude,
-      ':maxage' => $maxage,
-      ':subfolder2' => $subfolder2,
-      ':host1' => $host1,
-      ':user1' => $user1,
-      ':password1' => $password1,
-      ':mins_interval' => $mins_interval,
-      ':port1' => $port1,
-      ':enc1' => $enc1,
-      ':delete2duplicates' => $delete2duplicates,
-      ':active' => $active,
-    ));
-  }
-  catch(PDOException $e) {
-    $_SESSION['return'] = array(
-      'type' => 'danger',
-      'msg' => 'MySQL: '.$e
-    );
-    return false;
-  }
-  $_SESSION['return'] = array(
-    'type' => 'success',
-    'msg' => sprintf($lang['success']['mailbox_modified'], $username)
-  );
-  return true;
-}
-function edit_tls_policy($postarray) {
-	global $lang;
-	global $pdo;
-  if (isset($postarray['username']) && filter_var($postarray['username'], FILTER_VALIDATE_EMAIL)) {
-    if (!hasMailboxObjectAccess($_SESSION['mailcow_cc_username'], $_SESSION['mailcow_cc_role'], $postarray['username'])) {
-      $_SESSION['return'] = array(
-        'type' => 'danger',
-        'msg' => sprintf($lang['danger']['access_denied'])
-      );
-      return false;
-    }
-    else {
-      $username = $postarray['username'];
-    }
-  }
-  else {
-    $username = $_SESSION['mailcow_cc_username'];
-  }
-	isset($postarray['tls_in']) ? $tls_in = '1' : $tls_in = '0';
-	isset($postarray['tls_out']) ? $tls_out = '1' : $tls_out = '0';
-	$username = $_SESSION['mailcow_cc_username'];
-	if (!filter_var($username, FILTER_VALIDATE_EMAIL)) {
-		$_SESSION['return'] = array(
-			'type' => 'danger',
-			'msg' => sprintf($lang['danger']['username_invalid'])
-		);
-		return false;
-	}
-	try {
-		$stmt = $pdo->prepare("UPDATE `mailbox` SET `tls_enforce_out` = :tls_out, `tls_enforce_in` = :tls_in WHERE `username` = :username");
-		$stmt->execute(array(
-			':tls_out' => $tls_out,
-			':tls_in' => $tls_in,
-			':username' => $username
-		));
-	}
-	catch (PDOException $e) {
-		$_SESSION['return'] = array(
-			'type' => 'danger',
-			'msg' => 'MySQL: '.$e
-		);
-		return false;
-	}
-	$_SESSION['return'] = array(
-		'type' => 'success',
-		'msg' => sprintf($lang['success']['mailbox_modified'], $username)
-	);
-}
-function get_tls_policy($username = null) {
-	global $lang;
-	global $pdo;
-  $data = array();
-  if (isset($username) && filter_var($username, FILTER_VALIDATE_EMAIL)) {
-    if (!hasMailboxObjectAccess($_SESSION['mailcow_cc_username'], $_SESSION['mailcow_cc_role'], $username)) {
-      $_SESSION['return'] = array(
-        'type' => 'danger',
-        'msg' => sprintf($lang['danger']['access_denied'])
-      );
-      return false;
-    }
-  }
-  else {
-    $username = $_SESSION['mailcow_cc_username'];
-  }
-	try {
-		$stmt = $pdo->prepare("SELECT `tls_enforce_out`, `tls_enforce_in` FROM `mailbox` WHERE `username` = :username");
-		$stmt->execute(array(':username' => $username));
-		$data = $stmt->fetch(PDO::FETCH_ASSOC);
-	}
-	catch(PDOException $e) {
-		$_SESSION['return'] = array(
-			'type' => 'danger',
-			'msg' => 'MySQL: '.$e
-		);
-		return false;
-	}
-	return $data;
-}
-function edit_delimiter_action($postarray) {
-  // Array items
-  // 'username' can be set, defaults to mailcow_cc_username
-	global $lang;
-	global $pdo;
-  if (isset($postarray['username']) && filter_var($postarray['username'], FILTER_VALIDATE_EMAIL)) {
-    if (!hasMailboxObjectAccess($_SESSION['mailcow_cc_username'], $_SESSION['mailcow_cc_role'], $postarray['username'])) {
-      $_SESSION['return'] = array(
-        'type' => 'danger',
-        'msg' => sprintf($lang['danger']['access_denied'])
-      );
-      return false;
-    }
-    else {
-      $username = $postarray['username'];
-    }
-  }
-  else {
-    $username = $_SESSION['mailcow_cc_username'];
-  }
-  ($postarray['tagged_mail_handler'] == "subject") ? $wants_tagged_subject = '1' : $wants_tagged_subject = '0';
-  if (!filter_var($username, FILTER_VALIDATE_EMAIL)) {
-    $_SESSION['return'] = array(
-      'type' => 'danger',
-      'msg' => sprintf($lang['danger']['username_invalid'])
-    );
-    return false;
-  }
-  try {
-    $stmt = $pdo->prepare("UPDATE `mailbox` SET `wants_tagged_subject` = :wants_tagged_subject WHERE `username` = :username");
-    $stmt->execute(array(':username' => $username, ':wants_tagged_subject' => $wants_tagged_subject));
-    $SelectData = $stmt->fetch(PDO::FETCH_ASSOC);
-  }
-  catch(PDOException $e) {
-    $_SESSION['return'] = array(
-      'type' => 'danger',
-      'msg' => 'MySQL: '.$e
-    );
-    return false;
-  }
-  $_SESSION['return'] = array(
-    'type' => 'success',
-    'msg' => sprintf($lang['success']['mailbox_modified'], $username)
-  );
-  return true;
-}
-function get_delimiter_action($username = null) {
-  // 'username' can be set, defaults to mailcow_cc_username
-	global $lang;
-	global $pdo;
-	$data = array();
-  if (isset($username) && filter_var($username, FILTER_VALIDATE_EMAIL)) {
-    if (!hasMailboxObjectAccess($_SESSION['mailcow_cc_username'], $_SESSION['mailcow_cc_role'], $username)) {
-      return false;
-    }
-  }
-  else {
-    $username = $_SESSION['mailcow_cc_username'];
-  }
-  try {
-    $stmt = $pdo->prepare("SELECT `wants_tagged_subject` FROM `mailbox` WHERE `username` = :username");
-    $stmt->execute(array(':username' => $username));
-    $data = $stmt->fetch(PDO::FETCH_ASSOC);
-  }
-  catch(PDOException $e) {
-    $_SESSION['return'] = array(
-      'type' => 'danger',
-      'msg' => 'MySQL: '.$e
-    );
-    return false;
-  }
-  return $data;
-}
-function user_get_alias_details($username) {
-	global $lang;
-	global $pdo;
-  if ($_SESSION['mailcow_cc_role'] == "user") {
-    $username	= $_SESSION['mailcow_cc_username'];
-  }
-  if (!filter_var($username, FILTER_VALIDATE_EMAIL)) {
-    return false;
-  }
-  try {
-    $data['address'] = $username;
-    $stmt = $pdo->prepare("SELECT IFNULL(GROUP_CONCAT(`address` SEPARATOR ', '), '&#10008;') AS `aliases` FROM `alias`
-      WHERE `goto` REGEXP :username_goto
-      AND `address` NOT LIKE '@%'
-      AND `address` != :username_address");
-    $stmt->execute(array(':username_goto' => '(^|,)'.$username.'($|,)', ':username_address' => $username));
-    $run = $stmt->fetchAll(PDO::FETCH_ASSOC);
-    while ($row = array_shift($run)) {
-      $data['aliases'] = $row['aliases'];
-    }
-    $stmt = $pdo->prepare("SELECT IFNULL(GROUP_CONCAT(local_part, '@', alias_domain SEPARATOR ', '), '&#10008;') AS `ad_alias` FROM `mailbox`
-      LEFT OUTER JOIN `alias_domain` on `target_domain` = `domain`
-        WHERE `username` = :username ;");
-    $stmt->execute(array(':username' => $username));
-    $run = $stmt->fetchAll(PDO::FETCH_ASSOC);
-    while ($row = array_shift($run)) {
-      $data['ad_alias'] = $row['ad_alias'];
-    }
-    $stmt = $pdo->prepare("SELECT IFNULL(GROUP_CONCAT(`send_as` SEPARATOR ', '), '&#10008;') AS `send_as` FROM `sender_acl` WHERE `logged_in_as` = :username AND `send_as` NOT LIKE '@%';");
-    $stmt->execute(array(':username' => $username));
-    $run = $stmt->fetchAll(PDO::FETCH_ASSOC);
-    while ($row = array_shift($run)) {
-      $data['aliases_also_send_as'] = $row['send_as'];
-    }
-    $stmt = $pdo->prepare("SELECT IFNULL(GROUP_CONCAT(`send_as` SEPARATOR ', '), '&#10008;') AS `send_as` FROM `sender_acl` WHERE `logged_in_as` = :username AND `send_as` LIKE '@%';");
-    $stmt->execute(array(':username' => $username));
-    $run = $stmt->fetchAll(PDO::FETCH_ASSOC);
-    while ($row = array_shift($run)) {
-      $data['aliases_send_as_all'] = $row['send_as'];
-    }
-    $stmt = $pdo->prepare("SELECT IFNULL(GROUP_CONCAT(`address` SEPARATOR ', '), '&#10008;') as `address` FROM `alias` WHERE `goto` REGEXP :username AND `address` LIKE '@%';");
-    $stmt->execute(array(':username' => '(^|,)'.$username.'($|,)'));
-    $run = $stmt->fetchAll(PDO::FETCH_ASSOC);
-    while ($row = array_shift($run)) {
-      $data['is_catch_all'] = $row['address'];
-    }
-    return $data;
-  }
-  catch(PDOException $e) {
-    $_SESSION['return'] = array(
-      'type' => 'danger',
-      'msg' => 'MySQL: '.$e
-    );
-    return false;
-  }
-}
-function is_valid_domain_name($domain_name) { 
-	if (empty($domain_name)) {
-		return false;
-	}
-	$domain_name = idn_to_ascii($domain_name);
-	return (preg_match("/^([a-z\d](-*[a-z\d])*)(\.([a-z\d](-*[a-z\d])*))*$/i", $domain_name)
-		   && preg_match("/^.{1,253}$/", $domain_name)
-		   && preg_match("/^[^\.]{1,63}(\.[^\.]{1,63})*$/", $domain_name));
-}
-function add_domain_admin($postarray) {
-	global $lang;
-	global $pdo;
-	$username		= strtolower(trim($postarray['username']));
-	$password		= $postarray['password'];
-	$password2  = $postarray['password2'];
-	isset($postarray['active']) ? $active = '1' : $active = '0';
-	if ($_SESSION['mailcow_cc_role'] != "admin") {
-		$_SESSION['return'] = array(
-			'type' => 'danger',
-			'msg' => sprintf($lang['danger']['access_denied'])
-		);
-		return false;
-	}
-	if (empty($postarray['domain'])) {
-		$_SESSION['return'] = array(
-			'type' => 'danger',
-			'msg' => sprintf($lang['danger']['domain_invalid'])
-		);
-		return false;
-	}
-	if (!ctype_alnum(str_replace(array('_', '.', '-'), '', $username)) || empty ($username)) {
-		$_SESSION['return'] = array(
-			'type' => 'danger',
-			'msg' => sprintf($lang['danger']['username_invalid'])
-		);
-		return false;
-	}
-	try {
-		$stmt = $pdo->prepare("SELECT `username` FROM `mailbox`
-			WHERE `username` = :username");
-		$stmt->execute(array(':username' => $username));
-		$num_results[] = count($stmt->fetchAll(PDO::FETCH_ASSOC));
-		
-		$stmt = $pdo->prepare("SELECT `username` FROM `admin`
-			WHERE `username` = :username");
-		$stmt->execute(array(':username' => $username));
-		$num_results[] = count($stmt->fetchAll(PDO::FETCH_ASSOC));
-		
-		$stmt = $pdo->prepare("SELECT `username` FROM `domain_admins`
-			WHERE `username` = :username");
-		$stmt->execute(array(':username' => $username));
-		$num_results[] = count($stmt->fetchAll(PDO::FETCH_ASSOC));
-	}
-	catch(PDOException $e) {
-		$_SESSION['return'] = array(
-			'type' => 'danger',
-			'msg' => 'MySQL: '.$e
-		);
-		return false;
-	}
-	foreach ($num_results as $num_results_each) {
-		if ($num_results_each != 0) {
-			$_SESSION['return'] = array(
-				'type' => 'danger',
-				'msg' => sprintf($lang['danger']['object_exists'], htmlspecialchars($username))
-			);
-			return false;
-		}
-	}
-	if (!empty($password) && !empty($password2)) {
-    if (!preg_match('/' . $GLOBALS['PASSWD_REGEP'] . '/', $password)) {
-      $_SESSION['return'] = array(
-        'type' => 'danger',
-        'msg' => sprintf($lang['danger']['password_complexity'])
-      );
-      return false;
-    }
-		if ($password != $password2) {
-			$_SESSION['return'] = array(
-				'type' => 'danger',
-				'msg' => sprintf($lang['danger']['password_mismatch'])
-			);
-			return false;
-		}
-		$password_hashed = hash_password($password);
-		foreach ($postarray['domain'] as $domain) {
-			if (!is_valid_domain_name($domain)) {
-				$_SESSION['return'] = array(
-					'type' => 'danger',
-					'msg' => sprintf($lang['danger']['domain_invalid'])
-				);
-				return false;
-			}
-			try {
-				$stmt = $pdo->prepare("INSERT INTO `domain_admins` (`username`, `domain`, `created`, `active`)
-						VALUES (:username, :domain, :created, :active)");
-				$stmt->execute(array(
-					':username' => $username,
-					':domain' => $domain,
-					':created' => date('Y-m-d H:i:s'),
-					':active' => $active
-				));
-			}
-			catch (PDOException $e) {
-        delete_domain_admin(array('username' => $username));
-				$_SESSION['return'] = array(
-					'type' => 'danger',
-					'msg' => 'MySQL: '.$e
-				);
-				return false;
-			}
-		}
-		try {
-			$stmt = $pdo->prepare("INSERT INTO `admin` (`username`, `password`, `superadmin`, `active`)
-				VALUES (:username, :password_hashed, '0', :active)");
-			$stmt->execute(array(
-				':username' => $username,
-				':password_hashed' => $password_hashed,
-				':active' => $active
-			));
-		}
-		catch (PDOException $e) {
-			$_SESSION['return'] = array(
-				'type' => 'danger',
-				'msg' => 'MySQL: '.$e
-			);
-			return false;
-		}
-	}
-	else {
-		$_SESSION['return'] = array(
-			'type' => 'danger',
-			'msg' => sprintf($lang['danger']['password_empty'])
-		);
-		return false;
-	}
-	$_SESSION['return'] = array(
-		'type' => 'success',
-		'msg' => sprintf($lang['success']['domain_admin_added'], htmlspecialchars($username))
-	);
-}
-function delete_domain_admin($postarray) {
-	global $pdo;
-	global $lang;
-	if ($_SESSION['mailcow_cc_role'] != "admin") {
-		$_SESSION['return'] = array(
-			'type' => 'danger',
-			'msg' => sprintf($lang['danger']['access_denied'])
-		);
-		return false;
-	}
-	$username = $postarray['username'];
-	if (!ctype_alnum(str_replace(array('_', '.', '-'), '', $username))) {
-		$_SESSION['return'] = array(
-			'type' => 'danger',
-			'msg' => sprintf($lang['danger']['username_invalid'])
-		);
-		return false;
-	}
-	try {
-		$stmt = $pdo->prepare("DELETE FROM `domain_admins` WHERE `username` = :username");
-		$stmt->execute(array(
-			':username' => $username,
-		));
-		$stmt = $pdo->prepare("DELETE FROM `admin` WHERE `username` = :username");
-		$stmt->execute(array(
-			':username' => $username,
-		));
-	}
-	catch (PDOException $e) {
-		$_SESSION['return'] = array(
-			'type' => 'danger',
-			'msg' => 'MySQL: '.$e
-		);
-		return false;
-	}
-	$_SESSION['return'] = array(
-		'type' => 'success',
-		'msg' => sprintf($lang['success']['domain_admin_removed'], htmlspecialchars($username))
-	);
-}
-function get_domain_admins() {
-	global $pdo;
-	global $lang;
-  $domainadmins = array();
-	if ($_SESSION['mailcow_cc_role'] != "admin") {
-		$_SESSION['return'] = array(
-			'type' => 'danger',
-			'msg' => sprintf($lang['danger']['access_denied'])
-		);
-		return false;
-	}
-  try {
-    $stmt = $pdo->query("SELECT DISTINCT
-      `username`
-        FROM `domain_admins` 
-          WHERE `username` IN (
-            SELECT `username` FROM `admin`
-              WHERE `superadmin`!='1'
-          )");
-    $rows = $stmt->fetchAll(PDO::FETCH_ASSOC);
-    while ($row = array_shift($rows)) {
-      $domainadmins[] = $row['username'];
-    }
-  }
-  catch(PDOException $e) {
-    $_SESSION['return'] = array(
-      'type' => 'danger',
-      'msg' => 'MySQL: '.$e
-    );
-  }
-  return $domainadmins;
-}
-function get_domain_admin_details($domain_admin) {
-	global $pdo;
-
-	global $lang;
-  $domainadmindata = array();
-	if (isset($domain_admin) && $_SESSION['mailcow_cc_role'] != "admin") {
-		$_SESSION['return'] = array(
-			'type' => 'danger',
-			'msg' => sprintf($lang['danger']['access_denied'])
-		);
-		return false;
-	}
-  if (!isset($domain_admin) && $_SESSION['mailcow_cc_role'] != "domainadmin") {
-		$_SESSION['return'] = array(
-			'type' => 'danger',
-			'msg' => sprintf($lang['danger']['access_denied'])
-		);
-		return false;
-	}
-  (!isset($domain_admin)) ? $domain_admin = $_SESSION['mailcow_cc_username'] : null;
-  
-  if (!ctype_alnum(str_replace(array('_', '.', '-'), '', $domain_admin))) {
-		$_SESSION['return'] = array(
-			'type' => 'danger',
-			'msg' => sprintf($lang['danger']['username_invalid'])
-		);
-		return false;
-	}
-  try {
-    $stmt = $pdo->prepare("SELECT
-      `tfa`.`active` AS `tfa_active_int`,
-      CASE `tfa`.`active` WHEN 1 THEN '".$lang['mailbox']['yes']."' ELSE '".$lang['mailbox']['no']."' END AS `tfa_active`,
-      `domain_admins`.`username`,
-      `domain_admins`.`created`,
-      `domain_admins`.`active` AS `active_int`,
-      CASE `domain_admins`.`active` WHEN 1 THEN '".$lang['mailbox']['yes']."' ELSE '".$lang['mailbox']['no']."' END AS `active`
-        FROM `domain_admins`
-        LEFT OUTER JOIN `tfa` ON `tfa`.`username`=`domain_admins`.`username`
-          WHERE `domain_admins`.`username`= :domain_admin");
-    $stmt->execute(array(
-      ':domain_admin' => $domain_admin
-    ));
-    $row = $stmt->fetch(PDO::FETCH_ASSOC);
-    if (empty($row)) { 
-      return false;
-    }
-    $domainadmindata['username'] = $row['username'];
-    $domainadmindata['tfa_active'] = $row['tfa_active'];
-    $domainadmindata['active'] = $row['active'];
-    $domainadmindata['tfa_active_int'] = $row['tfa_active_int'];
-    $domainadmindata['active_int'] = $row['active_int'];
-    $domainadmindata['modified'] = $row['created'];
-    // GET SELECTED
-    $stmt = $pdo->prepare("SELECT `domain` FROM `domain`
-      WHERE `domain` IN (
-        SELECT `domain` FROM `domain_admins`
-          WHERE `username`= :domain_admin)");
-    $stmt->execute(array(':domain_admin' => $domain_admin));
-    $rows = $stmt->fetchAll(PDO::FETCH_ASSOC);
-    while($row = array_shift($rows)) {
-      $domainadmindata['selected_domains'][] = $row['domain'];
-    }
-    // GET UNSELECTED
-    $stmt = $pdo->prepare("SELECT `domain` FROM `domain`
-      WHERE `domain` NOT IN (
-        SELECT `domain` FROM `domain_admins`
-          WHERE `username`= :domain_admin)");
-    $stmt->execute(array(':domain_admin' => $domain_admin));
-    $rows = $stmt->fetchAll(PDO::FETCH_ASSOC);
-    while($row = array_shift($rows)) {
-      $domainadmindata['unselected_domains'][] = $row['domain'];
-    }
-    if (!isset($domainadmindata['unselected_domains'])) {
-      $domainadmindata['unselected_domains'] = "";
-    }
-  }
-  catch(PDOException $e) {
-    $_SESSION['return'] = array(
-      'type' => 'danger',
-      'msg' => 'MySQL: '.$e
-    );
-  }
-  return $domainadmindata;
-}
-function set_tfa($postarray) {
-	global $lang;
-	global $pdo;
-	global $yubi;
-	global $u2f;
-
-  if ($_SESSION['mailcow_cc_role'] != "domainadmin" &&
-    $_SESSION['mailcow_cc_role'] != "admin") {
-      $_SESSION['return'] = array(
-        'type' => 'danger',
-        'msg' => sprintf($lang['danger']['access_denied'])
-      );
-      return false;
-  }
-  $username = $_SESSION['mailcow_cc_username'];
-  
-  $stmt = $pdo->prepare("SELECT `password` FROM `admin`
-      WHERE `username` = :user");
-  $stmt->execute(array(':user' => $username));
-  $row = $stmt->fetch(PDO::FETCH_ASSOC);
-  if (!verify_ssha256($row['password'], $postarray["confirm_password"])) {
-    $_SESSION['return'] = array(
-      'type' => 'danger',
-      'msg' => sprintf($lang['danger']['access_denied'])
-    );
-    return false;
-  }
-  
-	switch ($postarray["tfa_method"]) {
-		case "yubi_otp":
-      (!isset($postarray["key_id"])) ? $key_id = 'unidentified' : $key_id = $postarray["key_id"];
-      $yubico_id = $postarray['yubico_id'];
-      $yubico_key = $postarray['yubico_key'];
-      $yubi = new Auth_Yubico($yubico_id, $yubico_key);
-      if (!$yubi) {
-        $_SESSION['return'] = array(
-          'type' => 'danger',
-          'msg' => sprintf($lang['danger']['access_denied'])
-        );
-        return false;
-      }
-			if (!ctype_alnum($postarray["otp_token"]) || strlen($postarray["otp_token"]) != 44) {
-				$_SESSION['return'] = array(
-					'type' => 'danger',
-					'msg' => sprintf($lang['danger']['tfa_token_invalid'])
-				);
-				return false;
-			}
-      $yauth = $yubi->verify($postarray["otp_token"]);
-      if (PEAR::isError($yauth)) {
-				$_SESSION['return'] = array(
-					'type' => 'danger',
-					'msg' => 'Yubico API: ' . $yauth->getMessage()
-				);
-				return false;
-      }
-			try {
-        // We could also do a modhex translation here
-        $yubico_modhex_id = substr($postarray["otp_token"], 0, 12);
-        $stmt = $pdo->prepare("DELETE FROM `tfa` 
-          WHERE `username` = :username
-            AND (`authmech` != 'yubi_otp')
-            OR (`authmech` = 'yubi_otp' AND `secret` LIKE :modhex)");
-				$stmt->execute(array(':username' => $username, ':modhex' => '%' . $yubico_modhex_id));
-				$stmt = $pdo->prepare("INSERT INTO `tfa` (`key_id`, `username`, `authmech`, `active`, `secret`) VALUES
-					(:key_id, :username, 'yubi_otp', '1', :secret)");
-				$stmt->execute(array(':key_id' => $key_id, ':username' => $username, ':secret' => $yubico_id . ':' . $yubico_key . ':' . $yubico_modhex_id));
-			}
-			catch (PDOException $e) {
-				$_SESSION['return'] = array(
-					'type' => 'danger',
-					'msg' => 'MySQL: '.$e
-				);
-				return false;
-			}
-			$_SESSION['return'] = array(
-				'type' => 'success',
-				'msg' => sprintf($lang['success']['object_modified'], htmlspecialchars($username))
-			);
-		break;
-
-		case "u2f":
-      try {
-        (!isset($postarray["key_id"])) ? $key_id = 'unidentified' : $key_id = $postarray["key_id"];
-        $reg = $u2f->doRegister(json_decode($_SESSION['regReq']), json_decode($postarray['token']));
-        $stmt = $pdo->prepare("DELETE FROM `tfa` WHERE `username` = :username AND `authmech` != 'u2f'");
-				$stmt->execute(array(':username' => $username));
-        $stmt = $pdo->prepare("INSERT INTO `tfa` (`username`, `key_id`, `authmech`, `keyHandle`, `publicKey`, `certificate`, `counter`, `active`) VALUES (?, ?, 'u2f', ?, ?, ?, ?, '1')");
-        $stmt->execute(array($username, $key_id, $reg->keyHandle, $reg->publicKey, $reg->certificate, $reg->counter));
-        $_SESSION['return'] = array(
-          'type' => 'success',
-          'msg' => sprintf($lang['success']['object_modified'], $username)
-        );
-        $_SESSION['regReq'] = null;
-      }
-      catch (Exception $e) {
-        $_SESSION['return'] = array(
-          'type' => 'danger',
-          'msg' => "U2F: " . $e->getMessage()
-        );
-        $_SESSION['regReq'] = null;
-      }
-		break;
-
-		case "none":
-			try {
-				$stmt = $pdo->prepare("DELETE FROM `tfa` WHERE `username` = :username");
-				$stmt->execute(array(':username' => $username));
-			}
-			catch (PDOException $e) {
-				$_SESSION['return'] = array(
-					'type' => 'danger',
-					'msg' => 'MySQL: '.$e
-				);
-				return false;
-			}
-			$_SESSION['return'] = array(
-				'type' => 'success',
-				'msg' => sprintf($lang['success']['object_modified'], htmlspecialchars($username))
-			);
-		break;
-	}
-}
-function unset_tfa_key($postarray) {
-  // Can only unset own keys
-  // Needs at least one key left
-  global $pdo;
-  global $lang;
-  $id = intval($postarray['unset_tfa_key']);
-  if ($_SESSION['mailcow_cc_role'] != "domainadmin" &&
-    $_SESSION['mailcow_cc_role'] != "admin") {
-      $_SESSION['return'] = array(
-        'type' => 'danger',
-        'msg' => sprintf($lang['danger']['access_denied'])
-      );
-      return false;
-  }
-  $username = $_SESSION['mailcow_cc_username'];
-  try {
-    if (!is_numeric($id)) {
-      $_SESSION['return'] = array(
-        'type' => 'danger',
-        'msg' => sprintf($lang['danger']['access_denied'])
-      );
-      return false;
-    }
-    $stmt = $pdo->prepare("SELECT COUNT(*) AS `keys` FROM `tfa`
-      WHERE `username` = :username AND `active` = '1'");
-    $stmt->execute(array(':username' => $username));
-    $row = $stmt->fetch(PDO::FETCH_ASSOC);
-    if ($row['keys'] == "1") {
-      $_SESSION['return'] = array(
-        'type' => 'danger',
-        'msg' => sprintf($lang['danger']['last_key'])
-      );
-      return false;
-    }
-    $stmt = $pdo->prepare("DELETE FROM `tfa` WHERE `username` = :username AND `id` = :id");
-    $stmt->execute(array(':username' => $username, ':id' => $id));
-    $_SESSION['return'] = array(
-      'type' => 'success',
-      'msg' => sprintf($lang['success']['object_modified'], $username)
-    );
-  }
-  catch (PDOException $e) {
-    $_SESSION['return'] = array(
-      'type' => 'danger',
-      'msg' => 'MySQL: '.$e
-    );
-    return false;
-  }
-}
-function get_tfa($username = null) {
-	global $pdo;
-  if (isset($_SESSION['mailcow_cc_username'])) {
-    $username = $_SESSION['mailcow_cc_username'];
-  }
-  elseif (empty($username)) {
-    return false;
-  }
-
-  $stmt = $pdo->prepare("SELECT * FROM `tfa`
-      WHERE `username` = :username AND `active` = '1'");
-  $stmt->execute(array(':username' => $username));
-  $row = $stmt->fetch(PDO::FETCH_ASSOC);
-  
-	switch ($row["authmech"]) {
-		case "yubi_otp":
-      $data['name'] = "yubi_otp";
-      $data['pretty'] = "Yubico OTP";
-      $stmt = $pdo->prepare("SELECT `id`, `key_id`, RIGHT(`secret`, 12) AS 'modhex' FROM `tfa` WHERE `authmech` = 'yubi_otp' AND `username` = :username");
-      $stmt->execute(array(
-        ':username' => $username,
-      ));
-      $rows = $stmt->fetchAll(PDO::FETCH_ASSOC);
-      while($row = array_shift($rows)) {
-        $data['additional'][] = $row;
-      }
-      return $data;
-    break;
-		case "u2f":
-      $data['name'] = "u2f";
-      $data['pretty'] = "Fido U2F";
-      $stmt = $pdo->prepare("SELECT `id`, `key_id` FROM `tfa` WHERE `authmech` = 'u2f' AND `username` = :username");
-      $stmt->execute(array(
-        ':username' => $username,
-      ));
-      $rows = $stmt->fetchAll(PDO::FETCH_ASSOC);
-      while($row = array_shift($rows)) {
-        $data['additional'][] = $row;
-      }
-      return $data;
-    break;
-		case "hotp":
-      $data['name'] = "hotp";
-      $data['pretty'] = "HMAC-based OTP";
-      return $data;
-		break;
- 		case "totp":
-      $data['name'] = "totp";
-      $data['pretty'] = "Time-based OTP";
-      return $data;
-		break;
-    default:
-      $data['name'] = 'none';
-      $data['pretty'] = "-";
-      return $data;
-    break;
-	}
-}
-function verify_tfa_login($username, $token) {
-	global $pdo;
-	global $lang;
-	global $yubi;
-
-  $stmt = $pdo->prepare("SELECT `authmech` FROM `tfa`
-      WHERE `username` = :username AND `active` = '1'");
-  $stmt->execute(array(':username' => $username));
-  $row = $stmt->fetch(PDO::FETCH_ASSOC);
-  
-	switch ($row["authmech"]) {
-		case "yubi_otp":
-			if (!ctype_alnum($token) || strlen($token) != 44) {
-        return false;
-      }
-      $yubico_modhex_id = substr($token, 0, 12);
-      $stmt = $pdo->prepare("SELECT `id`, `secret` FROM `tfa`
-          WHERE `username` = :username
-          AND `authmech` = 'yubi_otp'
-          AND `active`='1'
-          AND `secret` LIKE :modhex");
-      $stmt->execute(array(':username' => $username, ':modhex' => '%' . $yubico_modhex_id));
-      $row = $stmt->fetch(PDO::FETCH_ASSOC);
-      $yubico_auth = explode(':', $row['secret']);
-      $yubi = new Auth_Yubico($yubico_auth[0], $yubico_auth[1]);
-      $yauth = $yubi->verify($token);
-      if (PEAR::isError($yauth)) {
-				$_SESSION['return'] = array(
-					'type' => 'danger',
-					'msg' => 'Yubico Authentication error: ' . $yauth->getMessage()
-				);
-				return false;
-      }
-      else {
-        $_SESSION['tfa_id'] = $row['id'];
-        return true;
-      }
-    return false;
-  break;
-  case "u2f":
-    try {
-      global $u2f;
-      $reg = $u2f->doAuthenticate(json_decode($_SESSION['authReq']), get_u2f_registrations($username), json_decode($token));
-      $stmt = $pdo->prepare("UPDATE `tfa` SET `counter` = ? WHERE `id` = ?");
-      $stmt->execute(array($reg->counter, $reg->id));
-      $_SESSION['tfa_id'] = $reg->id;
-      $_SESSION['authReq'] = null;
-      return true;
-    }
-    catch (Exception $e) {
-      $_SESSION['return'] = array(
-        'type' => 'danger',
-        'msg' => "U2F: " . $e->getMessage()
-      );
-      $_SESSION['regReq'] = null;
-      return false;
-    }
-    return false;
-  break;
-  case "hotp":
-      return false;
-  break;
-  case "totp":
-      return false;
-  break;
-  default:
-      return false;
-  break;
-	}
-  return false;
-}
-function edit_domain_admin($postarray) {
-	global $lang;
-	global $pdo;
-
-	if ($_SESSION['mailcow_cc_role'] != "admin" && $_SESSION['mailcow_cc_role'] != "domainadmin") {
-		$_SESSION['return'] = array(
-			'type' => 'danger',
-			'msg' => sprintf($lang['danger']['access_denied'])
-		);
-		return false;
-	}
-	// Administrator
-  if ($_SESSION['mailcow_cc_role'] == "admin") {
-    $username     = $postarray['username'];
-    $username_now = $postarray['username_now'];
-    $password     = $postarray['password'];
-    $password2    = $postarray['password2'];
-    isset($postarray['active']) ? $active = '1' : $active = '0';
-
-    if(isset($postarray['domain'])) {
-      foreach ($postarray['domain'] as $domain) {
-        if (!is_valid_domain_name($domain)) {
-          $_SESSION['return'] = array(
-            'type' => 'danger',
-            'msg' => sprintf($lang['danger']['domain_invalid'])
-          );
-          return false;
-        }
-      }
-    }
-
-    if (empty($postarray['domain'])) {
-      $_SESSION['return'] = array(
-        'type' => 'danger',
-        'msg' => sprintf($lang['danger']['domain_invalid'])
-      );
-      return false;
-    }
-
-    if (!ctype_alnum(str_replace(array('_', '.', '-'), '', $username))) {
-      $_SESSION['return'] = array(
-        'type' => 'danger',
-        'msg' => sprintf($lang['danger']['username_invalid'])
-      );
-      return false;
-    }
-    if ($username != $username_now) {
-      if (empty(get_domain_admin_details($username_now)['username']) || !empty(get_domain_admin_details($username)['username'])) {
-        $_SESSION['return'] = array(
-          'type' => 'danger',
-          'msg' => sprintf($lang['danger']['username_invalid'])
-        );
-        return false;
-      }
-    }
-    try {
-      $stmt = $pdo->prepare("DELETE FROM `domain_admins` WHERE `username` = :username");
-      $stmt->execute(array(
-        ':username' => $username_now,
-      ));
-    }
-    catch (PDOException $e) {
-      $_SESSION['return'] = array(
-        'type' => 'danger',
-        'msg' => 'MySQL: '.$e
-      );
-      return false;
-    }
-
-    if (isset($postarray['domain'])) {
-      foreach ($postarray['domain'] as $domain) {
-        try {
-          $stmt = $pdo->prepare("INSERT INTO `domain_admins` (`username`, `domain`, `created`, `active`)
-            VALUES (:username, :domain, :created, :active)");
-          $stmt->execute(array(
-            ':username' => $username,
-            ':domain' => $domain,
-            ':created' => date('Y-m-d H:i:s'),
-            ':active' => $active
-          ));
-        }
-        catch (PDOException $e) {
-          $_SESSION['return'] = array(
-            'type' => 'danger',
-            'msg' => 'MySQL: '.$e
-          );
-          return false;
-        }
-      }
-    }
-
-    if (!empty($password) && !empty($password2)) {
-      if (!preg_match('/' . $GLOBALS['PASSWD_REGEP'] . '/', $password)) {
-        $_SESSION['return'] = array(
-          'type' => 'danger',
-          'msg' => sprintf($lang['danger']['password_complexity'])
-        );
-        return false;
-      }
-      if ($password != $password2) {
-        $_SESSION['return'] = array(
-          'type' => 'danger',
-          'msg' => sprintf($lang['danger']['password_mismatch'])
-        );
-        return false;
-      }
-      $password_hashed = hash_password($password);
-      try {
-        $stmt = $pdo->prepare("UPDATE `admin` SET `username` = :username1, `active` = :active, `password` = :password_hashed WHERE `username` = :username2");
-        $stmt->execute(array(
-          ':password_hashed' => $password_hashed,
-          ':username1' => $username,
-          ':username2' => $username_now,
-          ':active' => $active
-        ));
-        if (isset($postarray['disable_tfa'])) {
-          $stmt = $pdo->prepare("UPDATE `tfa` SET `active` = '0' WHERE `username` = :username");
-          $stmt->execute(array(':username' => $username_now));
-        }
-        else {
-          $stmt = $pdo->prepare("UPDATE `tfa` SET `username` = :username WHERE `username` = :username_now");
-          $stmt->execute(array(':username' => $username, ':username_now' => $username_now));
-        }
-      }
-      catch (PDOException $e) {
-        $_SESSION['return'] = array(
-          'type' => 'danger',
-          'msg' => 'MySQL: '.$e
-        );
-        return false;
-      }
-    }
-    else {
-      try {
-        $stmt = $pdo->prepare("UPDATE `admin` SET `username` = :username1, `active` = :active WHERE `username` = :username2");
-        $stmt->execute(array(
-          ':username1' => $username,
-          ':username2' => $username_now,
-          ':active' => $active
-        ));
-        if (isset($postarray['disable_tfa'])) {
-          $stmt = $pdo->prepare("UPDATE `tfa` SET `active` = '0' WHERE `username` = :username");
-          $stmt->execute(array(':username' => $username));
-        }
-        else {
-          $stmt = $pdo->prepare("UPDATE `tfa` SET `username` = :username WHERE `username` = :username_now");
-          $stmt->execute(array(':username' => $username, ':username_now' => $username_now));
-        }
-      }
-      catch (PDOException $e) {
-        $_SESSION['return'] = array(
-          'type' => 'danger',
-          'msg' => 'MySQL: '.$e
-        );
-        return false;
-      }
-    }
-    $_SESSION['return'] = array(
-      'type' => 'success',
-      'msg' => sprintf($lang['success']['domain_admin_modified'], htmlspecialchars($username))
-    );
-  }
-  // Domain administrator
-  // Can only edit itself
-  elseif ($_SESSION['mailcow_cc_role'] == "domainadmin") {
-    $username = $_SESSION['mailcow_cc_username'];
-    $password_old		= $postarray['user_old_pass'];
-    $password_new	= $postarray['user_new_pass'];
-    $password_new2	= $postarray['user_new_pass2'];
-
-    $stmt = $pdo->prepare("SELECT `password` FROM `admin`
-        WHERE `username` = :user");
-    $stmt->execute(array(':user' => $username));
-    $row = $stmt->fetch(PDO::FETCH_ASSOC);
-    if (!verify_ssha256($row['password'], $password_old)) {
-      $_SESSION['return'] = array(
-        'type' => 'danger',
-        'msg' => sprintf($lang['danger']['access_denied'])
-      );
-      return false;
-    }
-
-    if (!empty($password_new2) && !empty($password_new)) {
-      if ($password_new2 != $password_new) {
-        $_SESSION['return'] = array(
-          'type' => 'danger',
-          'msg' => sprintf($lang['danger']['password_mismatch'])
-        );
-        return false;
-      }
-      if (!preg_match('/' . $GLOBALS['PASSWD_REGEP'] . '/', $password_new)) {
-        $_SESSION['return'] = array(
-          'type' => 'danger',
-          'msg' => sprintf($lang['danger']['password_complexity'])
-        );
-        return false;
-      }
-      $password_hashed = hash_password($password_new);
-      try {
-        $stmt = $pdo->prepare("UPDATE `admin` SET `password` = :password_hashed WHERE `username` = :username");
-        $stmt->execute(array(
-          ':password_hashed' => $password_hashed,
-          ':username' => $username
-        ));
-      }
-      catch (PDOException $e) {
-        $_SESSION['return'] = array(
-          'type' => 'danger',
-          'msg' => 'MySQL: '.$e
-        );
-        return false;
-      }
-    }
-    
-    $_SESSION['return'] = array(
-      'type' => 'success',
-      'msg' => sprintf($lang['success']['domain_admin_modified'], htmlspecialchars($username))
-    );
-  }
-}
-function get_admin_details() {
-  // No parameter to be given, only one admin should exist
-	global $pdo;
-	global $lang;
-  $data = array();
-  if ($_SESSION['mailcow_cc_role'] != 'admin') {
-    $_SESSION['return'] = array(
-      'type' => 'danger',
-      'msg' => sprintf($lang['danger']['access_denied'])
-    );
-    return false;
-  }
-  try {
-    $stmt = $pdo->prepare("SELECT `username`, `modified`, `created` FROM `admin` WHERE `superadmin`='1' AND active='1'");
-    $stmt->execute();
-    $data = $stmt->fetch(PDO::FETCH_ASSOC);
-  }
-  catch(PDOException $e) {
-    $_SESSION['return'] = array(
-      'type' => 'danger',
-      'msg' => 'MySQL: '.$e
-    );
-  }
-  return $data;
-}
-function dkim_add_key($postarray) {
-	global $lang;
-	global $pdo;
-  if ($_SESSION['mailcow_cc_role'] != "admin") {
-    $_SESSION['return'] = array(
-      'type' => 'danger',
-      'msg' => sprintf($lang['danger']['access_denied'])
-    );
-    return false;
-  }
-  // if (!hasDomainAccess($_SESSION['mailcow_cc_username'], $_SESSION['mailcow_cc_role'], $domain)) {
-    // $_SESSION['return'] = array(
-      // 'type' => 'danger',
-      // 'msg' => sprintf($lang['danger']['access_denied'])
-    // );
-    // return false;
-  // }
-  $key_length	= intval($postarray['key_size']);
-  $domain	= $postarray['domain'];
-  if (!is_valid_domain_name($domain) || !is_numeric($key_length)) {
-    $_SESSION['return'] = array(
-      'type' => 'danger',
-      'msg' => sprintf($lang['danger']['dkim_domain_or_sel_invalid'])
-    );
-    return false;
-  }
-
-  if (!empty(glob($GLOBALS['MC_DKIM_TXTS'] . '/' . $domain . '.dkim'))) {
-    $_SESSION['return'] = array(
-      'type' => 'danger',
-      'msg' => sprintf($lang['danger']['dkim_domain_or_sel_invalid'])
-    );
-    return false;
-  }
-
-  $config = array(
-    "digest_alg" => "sha256",
-    "private_key_bits" => $key_length,
-    "private_key_type" => OPENSSL_KEYTYPE_RSA,
-  );
-  if ($keypair_ressource = openssl_pkey_new($config)) {
-    $key_details = openssl_pkey_get_details($keypair_ressource);
-    $pubKey = implode(array_slice(
-        array_filter(
-          explode(PHP_EOL, $key_details['key'])
-        ), 1, -1)
-      );
-    // Save public key to file
-    file_put_contents($GLOBALS['MC_DKIM_TXTS'] . '/' . $domain . '.dkim', $pubKey);
-    // Save private key to file
-    openssl_pkey_export_to_file($keypair_ressource, $GLOBALS['MC_DKIM_KEYS'] . '/' . $domain . '.dkim');
-    $_SESSION['return'] = array(
-      'type' => 'success',
-      'msg' => sprintf($lang['success']['dkim_added'])
-    );
-    return true;
-  }
-  else {
-    $_SESSION['return'] = array(
-      'type' => 'danger',
-      'msg' => sprintf($lang['danger']['dkim_domain_or_sel_invalid'])
-    );
-    return false;
-  }
-}
-function dkim_get_key_details($domain) {
-  $data = array();
-  if (hasDomainAccess($_SESSION['mailcow_cc_username'], $_SESSION['mailcow_cc_role'], $domain)) {
-    $dkim_pubkey_file = escapeshellarg($GLOBALS["MC_DKIM_TXTS"]. "/" . $domain . "." . "dkim");
-    if (file_exists(substr($dkim_pubkey_file, 1, -1))) {
-      $data['pubkey'] = file_get_contents($GLOBALS["MC_DKIM_TXTS"]. "/" . $domain . "." . "dkim");
-      $data['length'] = (strlen($data['pubkey']) < 391) ? 1024 : 2048;
-      $data['dkim_txt'] = 'v=DKIM1;k=rsa;t=s;s=email;p=' . file_get_contents($GLOBALS["MC_DKIM_TXTS"]. "/" . $domain . "." . "dkim");
-    }
-  }
-  return $data;
-}
-function dkim_get_blind_keys() {
-	global $lang;
-  if ($_SESSION['mailcow_cc_role'] != "admin") {
-    $_SESSION['return'] = array(
-      'type' => 'danger',
-      'msg' => sprintf($lang['danger']['access_denied'])
-    );
-    return false;
-  }
-  $domains = array();
-  $dnstxt_folder = scandir($GLOBALS["MC_DKIM_TXTS"]);
-  $dnstxt_files = array_diff($dnstxt_folder, array('.', '..'));
-  foreach($dnstxt_files as $file) {
-    $domains[] = substr($file, 0, -5);
-  }
-  return array_diff($domains, array_merge(mailbox_get_domains(), mailbox_get_alias_domains()));
-}
-function dkim_delete_key($postarray) {
-	global $lang;
-  $domain	= $postarray['domain'];
-
-  if ($_SESSION['mailcow_cc_role'] != "admin") {
-    $_SESSION['return'] = array(
-      'type' => 'danger',
-      'msg' => sprintf($lang['danger']['access_denied'])
-    );
-    return false;
-  }
-  // if (!hasDomainAccess($_SESSION['mailcow_cc_username'], $_SESSION['mailcow_cc_role'], $domain)) {
-    // $_SESSION['return'] = array(
-      // 'type' => 'danger',
-      // 'msg' => sprintf($lang['danger']['access_denied'])
-    // );
-    // return false;
-  // }
-  if (!is_valid_domain_name($domain)) {
-    $_SESSION['return'] = array(
-      'type' => 'danger',
-      'msg' => sprintf($lang['danger']['dkim_domain_or_sel_invalid'])
-    );
-    return false;
-  }
-  exec('rm ' . escapeshellarg($GLOBALS['MC_DKIM_TXTS'] . '/' . $domain . '.dkim'), $out, $return);
-  if ($return != "0") {
-    $_SESSION['return'] = array(
-      'type' => 'danger',
-      'msg' => sprintf($lang['danger']['dkim_remove_failed'])
-    );
-    return false;
-  }
-  exec('rm ' . escapeshellarg($GLOBALS['MC_DKIM_KEYS'] . '/' . $domain . '.dkim'), $out, $return);
-  if ($return != "0") {
-    $_SESSION['return'] = array(
-      'type' => 'danger',
-      'msg' => sprintf($lang['danger']['dkim_remove_failed'])
-    );
-    return false;
-  }
-  $_SESSION['return'] = array(
-    'type' => 'success',
-    'msg' => sprintf($lang['success']['dkim_removed'])
-  );
-  return true;
-}
-function mailbox_add_domain($postarray) {
-  // Array elements
-  // domain                 string
-  // description            string
-  // aliases                int
-  // mailboxes              int
-  // maxquota               int
-  // quota                  int
-  // active                 int
-  // relay_all_recipients   int
-  // backupmx               int
-	global $pdo;
-	global $lang;
-	if ($_SESSION['mailcow_cc_role'] != "admin") {
-		$_SESSION['return'] = array(
-			'type' => 'danger',
-			'msg' => sprintf($lang['danger']['access_denied'])
-		);
-		return false;
-	}
-	$domain				= idn_to_ascii(strtolower(trim($postarray['domain'])));
-	$description  = $postarray['description'];
-	$aliases			= $postarray['aliases'];
-	$mailboxes    = $postarray['mailboxes'];
-	$maxquota			= $postarray['maxquota'];
-	$quota				= $postarray['quota'];
-
-	if ($maxquota > $quota) {
-		$_SESSION['return'] = array(
-			'type' => 'danger',
-			'msg' => sprintf($lang['danger']['mailbox_quota_exceeds_domain_quota'])
-		);
-		return false;
-	}
-
-	if ($maxquota == "0" || empty($maxquota)) {
-		$_SESSION['return'] = array(
-			'type' => 'danger',
-			'msg' => sprintf($lang['danger']['maxquota_empty'])
-		);
-		return false;
-	}
-
-	isset($postarray['active'])               ? $active = '1'                 : $active = '0';
-	isset($postarray['relay_all_recipients'])	? $relay_all_recipients = '1'   : $relay_all_recipients = '0';
-	isset($postarray['backupmx'])             ? $backupmx = '1'               : $backupmx = '0';
-	isset($postarray['relay_all_recipients']) ? $backupmx = '1'               : true;
-
-	if (!is_valid_domain_name($domain)) {
-		$_SESSION['return'] = array(
-			'type' => 'danger',
-			'msg' => sprintf($lang['danger']['domain_invalid'])
-		);
-		return false;
-	}
-
-	foreach (array($quota, $maxquota, $mailboxes, $aliases) as $data) {
-		if (!is_numeric($data)) {
-			$_SESSION['return'] = array(
-				'type' => 'danger',
-				'msg' => sprintf($lang['danger']['object_is_not_numeric'], htmlspecialchars($data))
-			);
-			return false;
-		}
-	}
-
-	try {
-		$stmt = $pdo->prepare("SELECT `domain` FROM `domain`
-			WHERE `domain` = :domain");
-		$stmt->execute(array(':domain' => $domain));
-		$num_results = count($stmt->fetchAll(PDO::FETCH_ASSOC));
-		$stmt = $pdo->prepare("SELECT `alias_domain` FROM `alias_domain`
-			WHERE `alias_domain` = :domain");
-		$stmt->execute(array(':domain' => $domain));
-		$num_results = $num_results + count($stmt->fetchAll(PDO::FETCH_ASSOC));
-	}
-	catch(PDOException $e) {
-		$_SESSION['return'] = array(
-			'type' => 'danger',
-			'msg' => 'MySQL: '.$e
-		);
-		return false;
-	}
-	if ($num_results != 0) {
-		$_SESSION['return'] = array(
-			'type' => 'danger',
-			'msg' => sprintf($lang['danger']['domain_exists'], htmlspecialchars($domain))
-		);
-		return false;
-	}
-
-	try {
-		$stmt = $pdo->prepare("INSERT INTO `domain` (`domain`, `description`, `aliases`, `mailboxes`, `maxquota`, `quota`, `transport`, `backupmx`, `active`, `relay_all_recipients`)
-			VALUES (:domain, :description, :aliases, :mailboxes, :maxquota, :quota, 'virtual', :backupmx, :active, :relay_all_recipients)");
-		$stmt->execute(array(
-			':domain' => $domain,
-			':description' => $description,
-			':aliases' => $aliases,
-			':mailboxes' => $mailboxes,
-			':maxquota' => $maxquota,
-			':quota' => $quota,
-			':backupmx' => $backupmx,
-			':active' => $active,
-			':relay_all_recipients' => $relay_all_recipients
-		));
-		$_SESSION['return'] = array(
-			'type' => 'success',
-			'msg' => sprintf($lang['success']['domain_added'], htmlspecialchars($domain))
-		);
-	}
-	catch (PDOException $e) {
-    mailbox_delete_domain(array('domain' => $domain));
-		$_SESSION['return'] = array(
-			'type' => 'danger',
-			'msg' => 'MySQL: '.$e
-		);
-		return false;
-	}
-}
-function mailbox_add_alias($postarray) {
-  // Array elements
-  // address  string  (separated by " ", "," ";" "\n") - email address or domain
-  // goto     string  (separated by " ", "," ";" "\n")
-  // active   int
-	global $lang;
-	global $pdo;
-	$addresses  = array_map('trim', preg_split( "/( |,|;|\n)/", $postarray['address']));
-	$gotos      = array_map('trim', preg_split( "/( |,|;|\n)/", $postarray['goto']));
-	isset($postarray['active']) ? $active = '1' : $active = '0';
-	if (empty($addresses[0])) {
-		$_SESSION['return'] = array(
-			'type' => 'danger',
-			'msg' => sprintf($lang['danger']['alias_empty'])
-		);
-		return false;
-	}
-
-	if (empty($gotos[0])) {
-		$_SESSION['return'] = array(
-			'type' => 'danger',
-			'msg' => sprintf($lang['danger']['goto_empty'])
-		);
-		return false;
-	}
-
-  $stmt = $pdo->prepare("SELECT `address` FROM `alias`
-    WHERE `address`= :address");
-  $stmt->execute(array(':address' => $address));
-  $num_results = count($stmt->fetchAll(PDO::FETCH_ASSOC));
-  if ($num_results != 0) {
-    $_SESSION['return'] = array(
-      'type' => 'danger',
-      'msg' => sprintf($lang['danger']['is_alias_or_mailbox'], htmlspecialchars($address))
-    );
-    return false;
-  }
-
-	foreach ($addresses as $address) {
-		if (empty($address)) {
-			continue;
-		}
-
-		$domain       = idn_to_ascii(substr(strstr($address, '@'), 1));
-		$local_part   = strstr($address, '@', true);
-		$address      = $local_part.'@'.$domain;
-
-    $domaindata = mailbox_get_domain_details($domain);
-    if ($domaindata['aliases_left'] == 0) {
-      $_SESSION['return'] = array(
-        'type' => 'danger',
-        'msg' => sprintf($lang['danger']['max_alias_exceeded'])
-      );
-      return false;
-    }
-      
-		try {
-			$stmt = $pdo->prepare("SELECT `domain` FROM `domain`
-				WHERE `domain`= :domain1 OR `domain` = (SELECT `target_domain` FROM `alias_domain` WHERE `alias_domain` = :domain2)");
-			$stmt->execute(array(':domain1' => $domain, ':domain2' => $domain));
-			$num_results = count($stmt->fetchAll(PDO::FETCH_ASSOC));
-      if ($num_results == 0) {
-        $_SESSION['return'] = array(
-          'type' => 'danger',
-          'msg' => sprintf($lang['danger']['domain_not_found'], $domain)
-        );
-        return false;
-      }
-
-			$stmt = $pdo->prepare("SELECT `address` FROM `alias`
-				WHERE `address`= :address");
-			$stmt->execute(array(':address' => $address));
-			$num_results = count($stmt->fetchAll(PDO::FETCH_ASSOC));
-      if ($num_results != 0) {
-        $_SESSION['return'] = array(
-          'type' => 'danger',
-          'msg' => sprintf($lang['danger']['is_alias_or_mailbox'], htmlspecialchars($address))
-        );
-        return false;
-      }
-
-			$stmt = $pdo->prepare("SELECT `address` FROM `spamalias`
-				WHERE `address`= :address");
-			$stmt->execute(array(':address' => $address));
-			$num_results = count($stmt->fetchAll(PDO::FETCH_ASSOC));
-      if ($num_results != 0) {
-        $_SESSION['return'] = array(
-          'type' => 'danger',
-          'msg' => sprintf($lang['danger']['is_spam_alias'], htmlspecialchars($address))
-        );
-        return false;
-      }
-		}
-		catch(PDOException $e) {
-			$_SESSION['return'] = array(
-				'type' => 'danger',
-				'msg' => 'MySQL: '.$e
-			);
-			return false;
-		}
-
-		if ((!filter_var($address, FILTER_VALIDATE_EMAIL) === true) && !empty($local_part)) {
-			$_SESSION['return'] = array(
-				'type' => 'danger',
-				'msg' => sprintf($lang['danger']['alias_invalid'])
-			);
-			return false;
-		}
-
-		if (!hasDomainAccess($_SESSION['mailcow_cc_username'], $_SESSION['mailcow_cc_role'], $domain)) {
-			$_SESSION['return'] = array(
-				'type' => 'danger',
-				'msg' => sprintf($lang['danger']['access_denied'])
-			);
-			return false;
-		}
-
-		foreach ($gotos as &$goto) {
-			if (empty($goto)) {
-				continue;
-			}
-
-			$goto_domain		= idn_to_ascii(substr(strstr($goto, '@'), 1));
-			$goto_local_part	= strstr($goto, '@', true);
-			$goto				= $goto_local_part.'@'.$goto_domain;
-
-			$stmt = $pdo->prepare("SELECT `username` FROM `mailbox`
-				WHERE `kind` REGEXP 'location|thing|group'
-          AND `username`= :goto");
-			$stmt->execute(array(':goto' => $goto));
-			$num_results = count($stmt->fetchAll(PDO::FETCH_ASSOC));
-      if ($num_results != 0) {
-				$_SESSION['return'] = array(
-					'type' => 'danger',
-					'msg' => sprintf($lang['danger']['goto_invalid'])
-				);
-				return false;
-      }
-
-			if (!filter_var($goto, FILTER_VALIDATE_EMAIL) === true) {
-				$_SESSION['return'] = array(
-					'type' => 'danger',
-					'msg' => sprintf($lang['danger']['goto_invalid'])
-				);
-				return false;
-			}
-			if ($goto == $address) {
-				$_SESSION['return'] = array(
-					'type' => 'danger',
-					'msg' => sprintf($lang['danger']['alias_goto_identical'])
-				);
-				return false;
-			}
-		}
-
-		$gotos = array_filter($gotos);
-		$goto = implode(",", $gotos);
-
-		try {
-			$stmt = $pdo->prepare("INSERT INTO `alias` (`address`, `goto`, `domain`, `active`)
-				VALUES (:address, :goto, :domain, :active)");
-
-			if (!filter_var($address, FILTER_VALIDATE_EMAIL) === true) {
-				$stmt->execute(array(
-					':address' => '@'.$domain,
-					':goto' => $goto,
-					':domain' => $domain,
-					':active' => $active
-				));
-			}
-			else {
-				$stmt->execute(array(
-					':address' => $address,
-					':goto' => $goto,
-					':domain' => $domain,
-					':active' => $active
-				));
-			}
-			$_SESSION['return'] = array(
-				'type' => 'success',
-				'msg' => sprintf($lang['success']['alias_added'])
-			);
-		}
-		catch (PDOException $e) {
-      mailbox_delete_alias(array('address' => $address));
-			$_SESSION['return'] = array(
-				'type' => 'danger',
-				'msg' => 'MySQL: '.$e
-			);
-			return false;
-		}
-	}
-	$_SESSION['return'] = array(
-		'type' => 'success',
-		'msg' => sprintf($lang['success']['alias_added'])
-	);
-}
-function mailbox_add_alias_domain($postarray) {
-  // Array elements
-  // active         int
-  // alias_domain   string
-  // target_domain  string
-	global $lang;
-	global $pdo;
-	isset($postarray['active']) ? $active = '1' : $active = '0';
-	$alias_domain     = idn_to_ascii(strtolower(trim($postarray['alias_domain'])));
-	$target_domain    = idn_to_ascii(strtolower(trim($postarray['target_domain'])));
-
-	if (!is_valid_domain_name($alias_domain)) {
-		$_SESSION['return'] = array(
-			'type' => 'danger',
-			'msg' => sprintf($lang['danger']['alias_domain_invalid'])
-		);
-		return false;
-	}
-
-	if (!is_valid_domain_name($target_domain)) {
-		$_SESSION['return'] = array(
-			'type' => 'danger',
-			'msg' => sprintf($lang['danger']['target_domain_invalid'])
-		);
-		return false;
-	}
-
-	if (!hasDomainAccess($_SESSION['mailcow_cc_username'], $_SESSION['mailcow_cc_role'], $target_domain)) {
-		$_SESSION['return'] = array(
-			'type' => 'danger',
-			'msg' => sprintf($lang['danger']['access_denied'])
-		);
-		return false;
-	}
-
-	if ($alias_domain == $target_domain) {
-		$_SESSION['return'] = array(
-			'type' => 'danger',
-			'msg' => sprintf($lang['danger']['aliasd_targetd_identical'])
-		);
-		return false;
-	}
-
-	try {
-		$stmt = $pdo->prepare("SELECT `domain` FROM `domain`
-			WHERE `domain`= :target_domain");
-		$stmt->execute(array(':target_domain' => $target_domain));
-		$num_results = count($stmt->fetchAll(PDO::FETCH_ASSOC));
-    if ($num_results == 0) {
-      $_SESSION['return'] = array(
-        'type' => 'danger',
-        'msg' => sprintf($lang['danger']['targetd_not_found'])
-      );
-      return false;
-    }
-
-		$stmt = $pdo->prepare("SELECT `alias_domain` FROM `alias_domain` WHERE `alias_domain`= :alias_domain
-			UNION
-			SELECT `alias_domain` FROM `alias_domain` WHERE `alias_domain`= :alias_domain_in_domain");
-		$stmt->execute(array(':alias_domain' => $alias_domain, ':alias_domain_in_domain' => $alias_domain));
-		$num_results = count($stmt->fetchAll(PDO::FETCH_ASSOC));
-    if ($num_results != 0) {
-      $_SESSION['return'] = array(
-        'type' => 'danger',
-        'msg' => sprintf($lang['danger']['aliasd_exists'])
-      );
-      return false;
-    }
-  }
-	catch(PDOException $e) {
-		$_SESSION['return'] = array(
-			'type' => 'danger',
-			'msg' => 'MySQL: '.$e
-		);
-		return false;
-	}
-
-	try {
-		$stmt = $pdo->prepare("INSERT INTO `alias_domain` (`alias_domain`, `target_domain`, `active`)
-			VALUES (:alias_domain, :target_domain, :active)");
-		$stmt->execute(array(
-			':alias_domain' => $alias_domain,
-			':target_domain' => $target_domain,
-			':active' => $active
-		));
-		$_SESSION['return'] = array(
-			'type' => 'success',
-			'msg' => sprintf($lang['success']['aliasd_added'], htmlspecialchars($alias_domain))
-		);
-	}
-	catch (PDOException $e) {
-    mailbox_delete_alias_domain(array('alias_domain' => $alias_domain));
-		$_SESSION['return'] = array(
-			'type' => 'danger',
-			'msg' => 'MySQL: '.$e
-		);
-		return false;
-	}
-}
-function mailbox_add_mailbox($postarray) {
-  // Array elements
-  // active             int
-  // local_part         string
-  // domain             string
-  // name               string    (username if empty)
-  // password           string
-  // password2          string
-  // quota              int       (MiB)
-  // active             int
-
-	global $pdo;
-	global $lang;
-	$local_part   = strtolower(trim($postarray['local_part']));
-	$domain       = idn_to_ascii(strtolower(trim($postarray['domain'])));
-  $username     = $local_part . '@' . $domain;
-	if (!filter_var($username, FILTER_VALIDATE_EMAIL)) {
-		$_SESSION['return'] = array(
-			'type' => 'danger',
-			'msg' => sprintf($lang['danger']['mailbox_invalid'])
-		);
-		return false;
-	}
-	if (empty($postarray['local_part'])) {
-		$_SESSION['return'] = array(
-			'type' => 'danger',
-			'msg' => sprintf($lang['danger']['mailbox_invalid'])
-		);
-		return false;
-	}
-	$password     = $postarray['password'];
-	$password2    = $postarray['password2'];
-	$name         = $postarray['name'];
-  $quota_m			= filter_var($postarray['quota'], FILTER_SANITIZE_NUMBER_FLOAT);
-
-	if (empty($name)) {
-		$name = $local_part;
-	}
-
-	isset($postarray['active']) ? $active = '1' : $active = '0';
-
-	$quota_b		= ($quota_m * 1048576);
-	$maildir		= $domain."/".$local_part."/";
-
-	if (!is_valid_domain_name($domain)) {
-		$_SESSION['return'] = array(
-			'type' => 'danger',
-			'msg' => sprintf($lang['danger']['domain_invalid'])
-		);
-		return false;
-	}
-
-	if (!hasDomainAccess($_SESSION['mailcow_cc_username'], $_SESSION['mailcow_cc_role'], $domain)) {
-		$_SESSION['return'] = array(
-			'type' => 'danger',
-			'msg' => sprintf($lang['danger']['access_denied'])
-		);
-		return false;
-	}
-
-	try {
-		$stmt = $pdo->prepare("SELECT `mailboxes`, `maxquota`, `quota` FROM `domain`
-			WHERE `domain` = :domain");
-		$stmt->execute(array(':domain' => $domain));
-		$DomainData = $stmt->fetch(PDO::FETCH_ASSOC);
-
-		$stmt = $pdo->prepare("SELECT 
-			COUNT(*) as count,
-			COALESCE(ROUND(SUM(`quota`)/1048576), 0) as `quota`
-				FROM `mailbox`
-					WHERE `kind` NOT REGEXP 'location|thing|group'
-            AND `domain` = :domain");
-		$stmt->execute(array(':domain' => $domain));
-		$MailboxData = $stmt->fetch(PDO::FETCH_ASSOC);
-
-		$stmt = $pdo->prepare("SELECT `local_part` FROM `mailbox` WHERE `local_part` = :local_part and `domain`= :domain");
-		$stmt->execute(array(':local_part' => $local_part, ':domain' => $domain));
-		$num_results = count($stmt->fetchAll(PDO::FETCH_ASSOC));
-    if ($num_results != 0) {
-      $_SESSION['return'] = array(
-        'type' => 'danger',
-        'msg' => sprintf($lang['danger']['object_exists'], htmlspecialchars($username))
-      );
-      return false;
-    }
-
-		$stmt = $pdo->prepare("SELECT `address` FROM `alias` WHERE address= :username");
-		$stmt->execute(array(':username' => $username));
-		$num_results = count($stmt->fetchAll(PDO::FETCH_ASSOC));
-    if ($num_results != 0) {
-      $_SESSION['return'] = array(
-        'type' => 'danger',
-        'msg' => sprintf($lang['danger']['is_alias'], htmlspecialchars($username))
-      );
-      return false;
-    }
-
-		$stmt = $pdo->prepare("SELECT `address` FROM `spamalias` WHERE `address`= :username");
-		$stmt->execute(array(':username' => $username));
-		$num_results = count($stmt->fetchAll(PDO::FETCH_ASSOC));
-    if ($num_results != 0) {
-      $_SESSION['return'] = array(
-        'type' => 'danger',
-        'msg' => sprintf($lang['danger']['is_spam_alias'], htmlspecialchars($username))
-      );
-      return false;
-    }
-
-		$stmt = $pdo->prepare("SELECT `domain` FROM `domain` WHERE `domain`= :domain");
-		$stmt->execute(array(':domain' => $domain));
-		$num_results = count($stmt->fetchAll(PDO::FETCH_ASSOC));
-    if ($num_results == 0) {
-      $_SESSION['return'] = array(
-        'type' => 'danger',
-        'msg' => sprintf($lang['danger']['domain_not_found'], $domain)
-      );
-      return false;
-    }
-  }
-	catch(PDOException $e) {
-		$_SESSION['return'] = array(
-			'type' => 'danger',
-			'msg' => 'MySQL: '.$e
-		);
-		return false;
-	}
-
-	if (!is_numeric($quota_m) || $quota_m == "0") {
-		$_SESSION['return'] = array(
-			'type' => 'danger',
-			'msg' => sprintf($lang['danger']['quota_not_0_not_numeric'])
-		);
-		return false;
-	}
-
-	if (!empty($password) && !empty($password2)) {
-    if (!preg_match('/' . $GLOBALS['PASSWD_REGEP'] . '/', $password)) {
-      $_SESSION['return'] = array(
-        'type' => 'danger',
-        'msg' => sprintf($lang['danger']['password_complexity'])
-      );
-      return false;
-    }
-		if ($password != $password2) {
-			$_SESSION['return'] = array(
-				'type' => 'danger',
-				'msg' => sprintf($lang['danger']['password_mismatch'])
-			);
-			return false;
-		}
-		$password_hashed = hash_password($password);
-	}
-	else {
-		$_SESSION['return'] = array(
-			'type' => 'danger',
-			'msg' => sprintf($lang['danger']['password_empty'])
-		);
-		return false;
-	}
-
-	if ($MailboxData['count'] >= $DomainData['mailboxes']) {
-		$_SESSION['return'] = array(
-			'type' => 'danger',
-			'msg' => sprintf($lang['danger']['max_mailbox_exceeded'], $MailboxData['count'], $DomainData['mailboxes'])
-		);
-		return false;
-	}
-
-	if ($quota_m > $DomainData['maxquota']) {
-		$_SESSION['return'] = array(
-			'type' => 'danger',
-			'msg' => sprintf($lang['danger']['mailbox_quota_exceeded'], $DomainData['maxquota'])
-		);
-		return false;
-	}
-
-	if (($MailboxData['quota'] + $quota_m) > $DomainData['quota']) {
-		$quota_left_m = ($DomainData['quota'] - $MailboxData['quota']);
-		$_SESSION['return'] = array(
-			'type' => 'danger',
-			'msg' => sprintf($lang['danger']['mailbox_quota_left_exceeded'], $quota_left_m)
-		);
-		return false;
-	}
-
-	try {
-		$stmt = $pdo->prepare("INSERT INTO `mailbox` (`username`, `password`, `name`, `maildir`, `quota`, `local_part`, `domain`, `active`) 
-			VALUES (:username, :password_hashed, :name, :maildir, :quota_b, :local_part, :domain, :active)");
-		$stmt->execute(array(
-			':username' => $username,
-			':password_hashed' => $password_hashed,
-			':name' => $name,
-			':maildir' => $maildir,
-			':quota_b' => $quota_b,
-			':local_part' => $local_part,
-			':domain' => $domain,
-			':active' => $active
-		));
-
-		$stmt = $pdo->prepare("INSERT INTO `quota2` (`username`, `bytes`, `messages`)
-			VALUES (:username, '0', '0')");
-		$stmt->execute(array(':username' => $username));
-
-		$stmt = $pdo->prepare("INSERT INTO `alias` (`address`, `goto`, `domain`, `active`)
-			VALUES (:username1, :username2, :domain, :active)");
-		$stmt->execute(array(
-			':username1' => $username,
-			':username2' => $username,
-			':domain' => $domain,
-			':active' => $active
-		));
-
-		$_SESSION['return'] = array(
-			'type' => 'success',
-			'msg' => sprintf($lang['success']['mailbox_added'], htmlspecialchars($username))
-		);
-	}
-	catch (PDOException $e) {
-    mailbox_delete_mailbox(array('username' => $username));
-		$_SESSION['return'] = array(
-			'type' => 'danger',
-			'msg' => 'MySQL: '.$e
-		);
-		return false;
-	}
-}
-function mailbox_add_resource($postarray) {
-  // Array elements
-  // active             int
-  // domain             string
-  // description        string
-  // multiple_bookings  int
-  // kind               string
-
-	global $pdo;
-	global $lang;
-	$domain             = idn_to_ascii(strtolower(trim($postarray['domain'])));
-  $description        = $postarray['description'];
-  $local_part         = preg_replace('/[^\da-z]/i', '', preg_quote($description, '/'));
-  $name               = $local_part . '@' . $domain;
-  $kind               = $postarray['kind'];
-	isset($postarray['active']) ? $active = '1' : $active = '0';
-	isset($postarray['multiple_bookings']) ? $multiple_bookings = '1' : $multiple_bookings = '0';
-
-	if (!filter_var($name, FILTER_VALIDATE_EMAIL)) {
-		$_SESSION['return'] = array(
-			'type' => 'danger',
-			'msg' => sprintf($lang['danger']['resource_invalid'])
-		);
-		return false;
-	}
-
-	if (empty($description)) {
-		$_SESSION['return'] = array(
-			'type' => 'danger',
-			'msg' => sprintf($lang['danger']['description_invalid'])
-		);
-		return false;
-  }
-  
-	if ($kind != 'location' && $kind != 'group' && $kind != 'thing') {
-		$_SESSION['return'] = array(
-			'type' => 'danger',
-			'msg' => sprintf($lang['danger']['resource_invalid'])
-		);
-		return false;
-	}
-
-	if (!is_valid_domain_name($domain)) {
-		$_SESSION['return'] = array(
-			'type' => 'danger',
-			'msg' => sprintf($lang['danger']['domain_invalid'])
-		);
-		return false;
-	}
-
-	if (!hasDomainAccess($_SESSION['mailcow_cc_username'], $_SESSION['mailcow_cc_role'], $domain)) {
-		$_SESSION['return'] = array(
-			'type' => 'danger',
-			'msg' => sprintf($lang['danger']['access_denied'])
-		);
-		return false;
-	}
-
-	try {
-		$stmt = $pdo->prepare("SELECT `username` FROM `mailbox` WHERE `username` = :name");
-		$stmt->execute(array(':name' => $name));
-		$num_results = count($stmt->fetchAll(PDO::FETCH_ASSOC));
-    if ($num_results != 0) {
-      $_SESSION['return'] = array(
-        'type' => 'danger',
-        'msg' => sprintf($lang['danger']['object_exists'], htmlspecialchars($name))
-      );
-      return false;
-    }
-
-		$stmt = $pdo->prepare("SELECT `address` FROM `alias` WHERE address= :name");
-		$stmt->execute(array(':name' => $name));
-		$num_results = count($stmt->fetchAll(PDO::FETCH_ASSOC));
-    if ($num_results != 0) {
-      $_SESSION['return'] = array(
-        'type' => 'danger',
-        'msg' => sprintf($lang['danger']['is_alias'], htmlspecialchars($name))
-      );
-      return false;
-    }
-
-		$stmt = $pdo->prepare("SELECT `address` FROM `spamalias` WHERE `address`= :name");
-		$stmt->execute(array(':name' => $name));
-		$num_results = count($stmt->fetchAll(PDO::FETCH_ASSOC));
-    if ($num_results != 0) {
-      $_SESSION['return'] = array(
-        'type' => 'danger',
-        'msg' => sprintf($lang['danger']['is_spam_alias'], htmlspecialchars($name))
-      );
-      return false;
-    }
-
-		$stmt = $pdo->prepare("SELECT `domain` FROM `domain` WHERE `domain`= :domain");
-		$stmt->execute(array(':domain' => $domain));
-		$num_results = count($stmt->fetchAll(PDO::FETCH_ASSOC));
-    if ($num_results == 0) {
-      $_SESSION['return'] = array(
-        'type' => 'danger',
-        'msg' => sprintf($lang['danger']['domain_not_found'], $domain)
-      );
-      return false;
-    }
-  }
-	catch(PDOException $e) {
-		$_SESSION['return'] = array(
-			'type' => 'danger',
-			'msg' => 'MySQL: '.$e
-		);
-		return false;
-	}
-
-	try {
-		$stmt = $pdo->prepare("INSERT INTO `mailbox` (`username`, `password`, `name`, `maildir`, `quota`, `local_part`, `domain`, `active`, `multiple_bookings`, `kind`) 
-			VALUES (:name, 'RESOURCE', :description, 'RESOURCE', 0, :local_part, :domain, :active, :multiple_bookings, :kind)");
-		$stmt->execute(array(
-			':name' => $name,
-			':description' => $description,
-			':local_part' => $local_part,
-			':domain' => $domain,
-			':active' => $active,
-			':kind' => $kind,
-			':multiple_bookings' => $multiple_bookings
-		));
-
-		$_SESSION['return'] = array(
-			'type' => 'success',
-			'msg' => sprintf($lang['success']['resource_added'], htmlspecialchars($name))
-		);
-	}
-	catch (PDOException $e) {
-    mailbox_delete_resource(array('name' => $name));
-		$_SESSION['return'] = array(
-			'type' => 'danger',
-			'msg' => 'MySQL: '.$e
-		);
-		return false;
-	}
-}
-function mailbox_edit_alias_domain($postarray) {
-  // Array elements
-  // active             int
-  // alias_domain_now   string
-  // alias_domain       string
-	global $lang;
-	global $pdo;
-	isset($postarray['active']) ? $active = '1' : $active = '0';
-	$alias_domain       = idn_to_ascii(strtolower(trim($postarray['alias_domain'])));
-	$alias_domain_now   = strtolower(trim($postarray['alias_domain_now']));
-	if (!is_valid_domain_name($alias_domain)) {
-		$_SESSION['return'] = array(
-			'type' => 'danger',
-			'msg' => sprintf($lang['danger']['alias_domain_invalid'])
-		);
-		return false;
-	}
-
-	if (!is_valid_domain_name($alias_domain_now)) {
-		$_SESSION['return'] = array(
-			'type' => 'danger',
-			'msg' => sprintf($lang['danger']['alias_domain_invalid'])
-		);
-		return false;
-	}
-
-	try {
-		$stmt = $pdo->prepare("SELECT `target_domain` FROM `alias_domain`
-				WHERE `alias_domain`= :alias_domain_now");
-		$stmt->execute(array(':alias_domain_now' => $alias_domain_now));
-		$DomainData = $stmt->fetch(PDO::FETCH_ASSOC);
-	}
-	catch(PDOException $e) {
-		$_SESSION['return'] = array(
-			'type' => 'danger',
-			'msg' => 'MySQL: '.$e
-		);
-		return false;
-	}
-	if (!hasDomainAccess($_SESSION['mailcow_cc_username'], $_SESSION['mailcow_cc_role'], $DomainData['target_domain'])) {
-		$_SESSION['return'] = array(
-			'type' => 'danger',
-			'msg' => sprintf($lang['danger']['access_denied'])
-		);
-		return false;
-	}
-
-	try {
-		$stmt = $pdo->prepare("SELECT `target_domain` FROM `alias_domain`
-		WHERE `target_domain`= :alias_domain");
-		$stmt->execute(array(':alias_domain' => $alias_domain));
-		$num_results = count($stmt->fetchAll(PDO::FETCH_ASSOC));
-	}
-	catch(PDOException $e) {
-		$_SESSION['return'] = array(
-			'type' => 'danger',
-			'msg' => 'MySQL: '.$e
-		);
-		return false;
-	}
-	if ($num_results != 0) {
-		$_SESSION['return'] = array(
-			'type' => 'danger',
-			'msg' => sprintf($lang['danger']['aliasd_targetd_identical'])
-		);
-		return false;
-	}
-
-	try {
-		$stmt = $pdo->prepare("UPDATE `alias_domain` SET
-      `alias_domain` = :alias_domain,
-      `active` = :active
-        WHERE `alias_domain` = :alias_domain_now");
-		$stmt->execute(array(
-			':alias_domain' => $alias_domain,
-			':alias_domain_now' => $alias_domain_now,
-			':active' => $active
-		));
-	}
-	catch (PDOException $e) {
-		$_SESSION['return'] = array(
-			'type' => 'danger',
-			'msg' => 'MySQL: '.$e
-		);
-		return false;
-	}
-
-	$_SESSION['return'] = array(
-		'type' => 'success',
-		'msg' => sprintf($lang['success']['aliasd_modified'], htmlspecialchars($alias_domain))
-	);
-}
-function mailbox_edit_alias($postarray) {
-  // Array elements
-  // address            string
-  // goto               string    (separated by " ", "," ";" "\n") - email address or domain
-  // active             int
-	global $lang;
-	global $pdo;
-	$address      = $postarray['address'];
-	$domain       = idn_to_ascii(substr(strstr($address, '@'), 1));
-	$local_part   = strstr($address, '@', true);
-	if (!hasDomainAccess($_SESSION['mailcow_cc_username'], $_SESSION['mailcow_cc_role'], $domain)) {
-		$_SESSION['return'] = array(
-			'type' => 'danger',
-			'msg' => sprintf($lang['danger']['access_denied'])
-		);
-		return false;
-	}
-	if (empty($postarray['goto'])) {
-		$_SESSION['return'] = array(
-			'type' => 'danger',
-			'msg' => sprintf($lang['danger']['goto_empty'])
-		);
-		return false;
-	}
-	$gotos = array_map('trim', preg_split( "/( |,|;|\n)/", $postarray['goto']));
-	foreach ($gotos as &$goto) {
-		if (empty($goto)) {
-			continue;
-		}
-		if (!filter_var($goto, FILTER_VALIDATE_EMAIL)) {
-			$_SESSION['return'] = array(
-				'type' => 'danger',
-				'msg' =>sprintf($lang['danger']['goto_invalid'])
-			);
-			return false;
-		}
-		if ($goto == $address) {
-			$_SESSION['return'] = array(
-				'type' => 'danger',
-				'msg' => sprintf($lang['danger']['alias_goto_identical'])
-			);
-			return false;
-		}
-	}
-	$gotos = array_filter($gotos);
-	$goto = implode(",", $gotos);
-	isset($postarray['active']) ? $active = '1' : $active = '0';
-	if ((!filter_var($address, FILTER_VALIDATE_EMAIL) === true) && !empty($local_part)) {
-		$_SESSION['return'] = array(
-			'type' => 'danger',
-			'msg' => sprintf($lang['danger']['alias_invalid'])
-		);
-		return false;
-	}
-
-	try {
-		$stmt = $pdo->prepare("UPDATE `alias` SET
-      `goto` = :goto,
-      `active`= :active
-        WHERE `address` = :address");
-		$stmt->execute(array(
-			':goto' => $goto,
-			':active' => $active,
-			':address' => $address
-		));
-		$_SESSION['return'] = array(
-			'type' => 'success',
-		'msg' => sprintf($lang['success']['alias_modified'], htmlspecialchars($address))
-		);
-	}
-	catch (PDOException $e) {
-		$_SESSION['return'] = array(
-			'type' => 'danger',
-			'msg' => 'MySQL: '.$e
-		);
-		return false;
-	}
-}
-function mailbox_edit_domain($postarray) {
-  // Array elements
-  // domain                 string
-  // description            string
-  // active                 int
-  // relay_all_recipients   int
-  // backupmx               int
-  // aliases                float
-  // mailboxes              float
-  // maxquota               float
-  // quota                  float (Byte)
-  // active                 int
-
-	global $lang;
-	global $pdo;
-  
-  $domain       = idn_to_ascii($postarray['domain']);
-	if (!is_valid_domain_name($domain)) {
-		$_SESSION['return'] = array(
-			'type' => 'danger',
-			'msg' => sprintf($lang['danger']['domain_invalid'])
-		);
-		return false;
-	}
-
-	if ($_SESSION['mailcow_cc_role'] == "domainadmin" && 	hasDomainAccess($_SESSION['mailcow_cc_username'], $_SESSION['mailcow_cc_role'], $domain)) {
-    $description  = $postarray['description'];
-    isset($postarray['active']) ? $active = '1' : $active = '0';
-    try {
-      $stmt = $pdo->prepare("UPDATE `domain` SET 
-      `description` = :description
-        WHERE `domain` = :domain");
-      $stmt->execute(array(
-        ':description' => $description,
-        ':domain' => $domain
-      ));
-      $_SESSION['return'] = array(
-        'type' => 'success',
-        'msg' => sprintf($lang['success']['domain_modified'], htmlspecialchars($domain))
-      );
-    }
-    catch (PDOException $e) {
-      $_SESSION['return'] = array(
-        'type' => 'danger',
-        'msg' => 'MySQL: '.$e
-      );
-      return false;
-    }
-  }
-  elseif ($_SESSION['mailcow_cc_role'] == "admin") {
-    $description  = $postarray['description'];
-    isset($postarray['active']) ? $active = '1' : $active = '0';
-    $aliases		= filter_var($postarray['aliases'], FILTER_SANITIZE_NUMBER_FLOAT);
-    $mailboxes  = filter_var($postarray['mailboxes'], FILTER_SANITIZE_NUMBER_FLOAT);
-    $maxquota		= filter_var($postarray['maxquota'], FILTER_SANITIZE_NUMBER_FLOAT);
-    $quota			= filter_var($postarray['quota'], FILTER_SANITIZE_NUMBER_FLOAT);
-    isset($postarray['relay_all_recipients']) ? $relay_all_recipients = '1' : $relay_all_recipients = '0';
-    isset($postarray['backupmx']) ? $backupmx = '1' : $backupmx = '0';
-    isset($postarray['relay_all_recipients']) ? $backupmx = '1' : true;
-    try {
-      // GET MAILBOX DATA
-      $stmt = $pdo->prepare("SELECT 
-          COUNT(*) AS count,
-          MAX(COALESCE(ROUND(`quota`/1048576), 0)) AS `maxquota`,
-          COALESCE(ROUND(SUM(`quota`)/1048576), 0) AS `quota`
-            FROM `mailbox`
-              WHERE `kind` NOT REGEXP 'location|thing|group'
-                AND domain = :domain");
-      $stmt->execute(array(':domain' => $domain));
-      $MailboxData = $stmt->fetch(PDO::FETCH_ASSOC);
-      // GET ALIAS DATA
-      $stmt = $pdo->prepare("SELECT COUNT(*) AS `count` FROM `alias`
-          WHERE domain = :domain
-          AND address NOT IN (
-            SELECT `username` FROM `mailbox`
-          )");
-      $stmt->execute(array(':domain' => $domain));
-      $AliasData = $stmt->fetch(PDO::FETCH_ASSOC);
-    }
-    catch(PDOException $e) {
-      $_SESSION['return'] = array(
-        'type' => 'danger',
-        'msg' => 'MySQL: '.$e
-      );
-      return false;
-    }
-
-    if ($maxquota > $quota) {
-      $_SESSION['return'] = array(
-        'type' => 'danger',
-        'msg' => sprintf($lang['danger']['mailbox_quota_exceeds_domain_quota'])
-      );
-      return false;
-    }
-
-    if ($maxquota == "0" || empty($maxquota)) {
-      $_SESSION['return'] = array(
-        'type' => 'danger',
-        'msg' => sprintf($lang['danger']['maxquota_empty'])
-      );
-      return false;
-    }
-
-    if ($MailboxData['maxquota'] > $maxquota) {
-      $_SESSION['return'] = array(
-        'type' => 'danger',
-        'msg' => sprintf($lang['danger']['max_quota_in_use'], $MailboxData['maxquota'])
-      );
-      return false;
-    }
-
-    if ($MailboxData['quota'] > $quota) {
-      $_SESSION['return'] = array(
-        'type' => 'danger',
-        'msg' => sprintf($lang['danger']['domain_quota_m_in_use'], $MailboxData['quota'])
-      );
-      return false;
-    }
-
-    if ($MailboxData['count'] > $mailboxes) {
-      $_SESSION['return'] = array(
-        'type' => 'danger',
-        'msg' => sprintf($lang['danger']['mailboxes_in_use'], $MailboxData['count'])
-      );
-      return false;
-    }
-
-    if ($AliasData['count'] > $aliases) {
-      $_SESSION['return'] = array(
-        'type' => 'danger',
-        'msg' => sprintf($lang['danger']['aliases_in_use'], $AliasData['count'])
-      );
-      return false;
-    }
-    try {
-      $stmt = $pdo->prepare("UPDATE `domain` SET 
-      `relay_all_recipients` = :relay_all_recipients,
-      `backupmx` = :backupmx,
-      `active` = :active,
-      `quota` = :quota,
-      `maxquota` = :maxquota,
-      `mailboxes` = :mailboxes,
-      `aliases` = :aliases,
-      `description` = :description
-        WHERE `domain` = :domain");
-      $stmt->execute(array(
-        ':relay_all_recipients' => $relay_all_recipients,
-        ':backupmx' => $backupmx,
-        ':active' => $active,
-        ':quota' => $quota,
-        ':maxquota' => $maxquota,
-        ':mailboxes' => $mailboxes,
-        ':aliases' => $aliases,
-        ':description' => $description,
-        ':domain' => $domain
-      ));
-      $_SESSION['return'] = array(
-        'type' => 'success',
-        'msg' => sprintf($lang['success']['domain_modified'], htmlspecialchars($domain))
-      );
-    }
-    catch (PDOException $e) {
-      $_SESSION['return'] = array(
-        'type' => 'danger',
-        'msg' => 'MySQL: '.$e
-      );
-      return false;
-    }
-  }
-}
-function mailbox_edit_mailbox($postarray) {
-	global $lang;
-	global $pdo;
-	isset($postarray['active']) ? $active = '1' : $active = '0';
-	if (!filter_var($postarray['username'], FILTER_VALIDATE_EMAIL)) {
-		$_SESSION['return'] = array(
-			'type' => 'danger',
-			'msg' => sprintf($lang['danger']['username_invalid'])
-		);
-		return false;
-	}
-	$quota_m      = intval($postarray['quota']);
-	$quota_b      = $quota_m*1048576;
-	$username     = $postarray['username'];
-	$name         = $postarray['name'];
-	$password     = $postarray['password'];
-	$password2    = $postarray['password2'];
-
-	try {
-		$stmt = $pdo->prepare("SELECT `domain`
-			FROM `mailbox`
-				WHERE username = :username");
-		$stmt->execute(array(':username' => $username));
-		$MailboxData1 = $stmt->fetch(PDO::FETCH_ASSOC);
-
-		$stmt = $pdo->prepare("SELECT 
-			COALESCE(ROUND(SUM(`quota`)/1048576), 0) as `quota_m_now`
-				FROM `mailbox`
-					WHERE `username` = :username");
-		$stmt->execute(array(':username' => $username));
-		$MailboxData2 = $stmt->fetch(PDO::FETCH_ASSOC);
-
-		$stmt = $pdo->prepare("SELECT 
-			COALESCE(ROUND(SUM(`quota`)/1048576), 0) as `quota_m_in_use`
-				FROM `mailbox`
-					WHERE `domain` = :domain");
-		$stmt->execute(array(':domain' => $MailboxData1['domain']));
-		$MailboxData3 = $stmt->fetch(PDO::FETCH_ASSOC);
-
-		$stmt = $pdo->prepare("SELECT `quota`, `maxquota`
-			FROM `domain`
-				WHERE `domain` = :domain");
-		$stmt->execute(array(':domain' => $MailboxData1['domain']));
-		$DomainData = $stmt->fetch(PDO::FETCH_ASSOC);
-	}
-	catch(PDOException $e) {
-		$_SESSION['return'] = array(
-			'type' => 'danger',
-			'msg' => 'MySQL: '.$e
-		);
-		return false;
-	}
-
-	if (!hasDomainAccess($_SESSION['mailcow_cc_username'], $_SESSION['mailcow_cc_role'], $MailboxData1['domain'])) {
-		$_SESSION['return'] = array(
-			'type' => 'danger',
-			'msg' => sprintf($lang['danger']['access_denied'])
-		);
-		return false;
-	}
-	if (!is_numeric($quota_m) || $quota_m == "0") {
-		$_SESSION['return'] = array(
-			'type' => 'danger',
-			'msg' => sprintf($lang['danger']['quota_not_0_not_numeric'], htmlspecialchars($quota_m))
-		);
-		return false;
-	}
-	if ($quota_m > $DomainData['maxquota']) {
-		$_SESSION['return'] = array(
-			'type' => 'danger',
-			'msg' => sprintf($lang['danger']['mailbox_quota_exceeded'], $DomainData['maxquota'])
-		);
-		return false;
-	}
-	if (($MailboxData3['quota_m_in_use'] - $MailboxData2['quota_m_now'] + $quota_m) > $DomainData['quota']) {
-		$quota_left_m = ($DomainData['quota'] - $MailboxData3['quota_m_in_use'] + $MailboxData2['quota_m_now']);
-		$_SESSION['return'] = array(
-			'type' => 'danger',
-			'msg' => sprintf($lang['danger']['mailbox_quota_left_exceeded'], $quota_left_m)
-		);
-		return false;
-	}
-
-  // Get sender_acl items set by admin
-  $sender_acl_admin = array_merge(
-    mailbox_get_sender_acl_handles($username)['sender_acl_domains']['ro'],
-    mailbox_get_sender_acl_handles($username)['sender_acl_addresses']['ro']
-  );
-
-  // Get sender_acl items from POST array
-  (isset($postarray['sender_acl'])) ? $sender_acl_domain_admin = $postarray['sender_acl'] : $sender_acl_domain_admin = array();
-
-	if (!empty($sender_acl_domain_admin) || !empty($sender_acl_admin)) {
-    // Check items in POST array
-		foreach ($sender_acl_domain_admin as $sender_acl) {
-			if (!filter_var($sender_acl, FILTER_VALIDATE_EMAIL) && !is_valid_domain_name(ltrim($sender_acl, '@'))) {
-					$_SESSION['return'] = array(
-						'type' => 'danger',
-						'msg' => sprintf($lang['danger']['sender_acl_invalid'])
-					);
-					return false;
-			}
-      if (is_valid_domain_name(ltrim($sender_acl, '@'))) {
-        if (!hasDomainAccess($_SESSION['mailcow_cc_username'], $_SESSION['mailcow_cc_role'], ltrim($sender_acl, '@'))) {
-					$_SESSION['return'] = array(
-						'type' => 'danger',
-						'msg' => sprintf($lang['danger']['sender_acl_invalid'])
-					);
-					return false;
-        }
-      }
-			if (filter_var($sender_acl, FILTER_VALIDATE_EMAIL)) {
-        if (!hasMailboxObjectAccess($_SESSION['mailcow_cc_username'], $_SESSION['mailcow_cc_role'], $sender_acl)) {
-					$_SESSION['return'] = array(
-						'type' => 'danger',
-						'msg' => sprintf($lang['danger']['sender_acl_invalid'])
-					);
-					return false;
-        }
-      }
-    }
-
-    // Merge both arrays
-    $sender_acl_merged = array_merge($sender_acl_domain_admin, $sender_acl_admin);
-
-    try {
-      $stmt = $pdo->prepare("DELETE FROM `sender_acl` WHERE `logged_in_as` = :username");
-      $stmt->execute(array(
-        ':username' => $username
-      ));
-    }
-    catch (PDOException $e) {
-      $_SESSION['return'] = array(
-        'type' => 'danger',
-        'msg' => 'MySQL: '.$e
-      );
-      return false;
-    }
-
-		foreach ($sender_acl_merged as $sender_acl) {
-      $domain = ltrim($sender_acl, '@');
-      if (is_valid_domain_name($domain)) {
-        $sender_acl = '@' . $domain;
-      }
-			try {
-				$stmt = $pdo->prepare("INSERT INTO `sender_acl` (`send_as`, `logged_in_as`)
-					VALUES (:sender_acl, :username)");
-				$stmt->execute(array(
-					':sender_acl' => $sender_acl,
-					':username' => $username
-				));
-			}
-			catch (PDOException $e) {
-				$_SESSION['return'] = array(
-					'type' => 'danger',
-					'msg' => 'MySQL: '.$e
-				);
-				return false;
-			}
-		}
-	}
-  else {
-    try {
-      $stmt = $pdo->prepare("DELETE FROM `sender_acl` WHERE `logged_in_as` = :username");
-      $stmt->execute(array(
-        ':username' => $username
-      ));
-    }
-    catch (PDOException $e) {
-      $_SESSION['return'] = array(
-        'type' => 'danger',
-        'msg' => 'MySQL: '.$e
-      );
-      return false;
-    }
-  }
-	if (!empty($password) && !empty($password2)) {
-    if (!preg_match('/' . $GLOBALS['PASSWD_REGEP'] . '/', $password)) {
-      $_SESSION['return'] = array(
-        'type' => 'danger',
-        'msg' => sprintf($lang['danger']['password_complexity'])
-      );
-      return false;
-    }
-		if ($password != $password2) {
-			$_SESSION['return'] = array(
-				'type' => 'danger',
-				'msg' => sprintf($lang['danger']['password_mismatch'])
-			);
-			return false;
-		}
-		$password_hashed = hash_password($password);
-		try {
-			$stmt = $pdo->prepare("UPDATE `alias` SET
-					`active` = :active
-						WHERE `address` = :address");
-			$stmt->execute(array(
-				':address' => $username,
-				':active' => $active
-			));
-			$stmt = $pdo->prepare("UPDATE `mailbox` SET
-					`active` = :active,
-					`password` = :password_hashed,
-					`name`= :name,
-					`quota` = :quota_b
-						WHERE `username` = :username");
-			$stmt->execute(array(
-				':password_hashed' => $password_hashed,
-				':active' => $active,
-				':name' => $name,
-				':quota_b' => $quota_b,
-				':username' => $username
-			));
-			$_SESSION['return'] = array(
-				'type' => 'success',
-				'msg' => sprintf($lang['success']['mailbox_modified'], $username)
-			);
-			return true;
-		}
-		catch (PDOException $e) {
-			$_SESSION['return'] = array(
-				'type' => 'danger',
-				'msg' => 'MySQL: '.$e
-			);
-			return false;
-		}
-	}
-	try {
-		$stmt = $pdo->prepare("UPDATE `alias` SET
-				`active` = :active
-					WHERE `address` = :address");
-		$stmt->execute(array(
-			':address' => $username,
-			':active' => $active
-		));
-		$stmt = $pdo->prepare("UPDATE `mailbox` SET
-				`active` = :active,
-				`name`= :name,
-				`quota` = :quota_b
-					WHERE `username` = :username");
-		$stmt->execute(array(
-			':active' => $active,
-			':name' => $name,
-			':quota_b' => $quota_b,
-			':username' => $username
-		));
-		$_SESSION['return'] = array(
-			'type' => 'success',
-			'msg' => sprintf($lang['success']['mailbox_modified'], $username)
-		);
-		return true;
-	}
-	catch (PDOException $e) {
-		$_SESSION['return'] = array(
-			'type' => 'danger',
-			'msg' => 'MySQL: '.$e
-		);
-		return false;
-	}
-}
-function mailbox_edit_resource($postarray) {
-	global $lang;
-	global $pdo;
-
-	isset($postarray['active']) ? $active = '1' : $active = '0';
-	isset($postarray['multiple_bookings']) ? $multiple_bookings = '1' : $multiple_bookings = '0';
-	$name               = $postarray['name'];
-	$kind               = $postarray['kind'];
-	$description        = $postarray['description'];
-
-	if (!filter_var($name, FILTER_VALIDATE_EMAIL)) {
-		$_SESSION['return'] = array(
-			'type' => 'danger',
-			'msg' => sprintf($lang['danger']['resource_invalid'])
-		);
-		return false;
-	}
-
-	if (empty($description)) {
-		$_SESSION['return'] = array(
-			'type' => 'danger',
-			'msg' => sprintf($lang['danger']['description_invalid'])
-		);
-		return false;
-  }
-
-	if ($kind != 'location' && $kind != 'group' && $kind != 'thing') {
-		$_SESSION['return'] = array(
-			'type' => 'danger',
-			'msg' => sprintf($lang['danger']['resource_invalid'])
-		);
-		return false;
-	}
-
-  if (!hasMailboxObjectAccess($_SESSION['mailcow_cc_username'], $_SESSION['mailcow_cc_role'], $name)) {
-    $_SESSION['return'] = array(
-      'type' => 'danger',
-      'msg' => sprintf($lang['danger']['access_denied'])
-    );
-    return false;
-  }
-
-	try {
-		$stmt = $pdo->prepare("UPDATE `mailbox` SET
-				`active` = :active,
-				`name`= :description,
-				`kind`= :kind,
-				`multiple_bookings`= :multiple_bookings
-          WHERE `username` = :name");
-		$stmt->execute(array(
-			':active' => $active,
-			':description' => $description,
-			':multiple_bookings' => $multiple_bookings,
-			':kind' => $kind,
-			':name' => $name
-		));
-		$_SESSION['return'] = array(
-			'type' => 'success',
-			'msg' => sprintf($lang['success']['resource_modified'], $name)
-		);
-		return true;
-	}
-	catch (PDOException $e) {
-		$_SESSION['return'] = array(
-			'type' => 'danger',
-			'msg' => 'MySQL: '.$e
-		);
-		return false;
-	}
-}
-function mailbox_get_mailboxes($domain = null) {
-	global $lang;
-	global $pdo;
-  $mailboxes = array();
-	if (isset($domain) && !hasDomainAccess($_SESSION['mailcow_cc_username'], $_SESSION['mailcow_cc_role'], $domain)) {
-		$_SESSION['return'] = array(
-			'type' => 'danger',
-			'msg' => sprintf($lang['danger']['access_denied'])
-		);
-		return false;
-	}
-  elseif (isset($domain) && hasDomainAccess($_SESSION['mailcow_cc_username'], $_SESSION['mailcow_cc_role'], $domain)) {
-    try {
-      $stmt = $pdo->prepare("SELECT `username` FROM `mailbox` WHERE `kind` NOT REGEXP 'location|thing|group' AND `domain` != 'ALL' AND `domain` = :domain");
-      $stmt->execute(array(
-        ':domain' => $domain,
-      ));
-      $rows = $stmt->fetchAll(PDO::FETCH_ASSOC);
-      while($row = array_shift($rows)) {
-        $mailboxes[] = $row['username'];
-      }
-    }
-    catch (PDOException $e) {
-      $_SESSION['return'] = array(
-        'type' => 'danger',
-        'msg' => 'MySQL: '.$e
-      );
-      return false;
-    }
-  }
-  else {
-    try {
-      $stmt = $pdo->prepare("SELECT `username` FROM `mailbox` WHERE `kind` NOT REGEXP 'location|thing|group' AND `domain` IN (SELECT `domain` FROM `domain_admins` WHERE `active` = '1' AND `username` = :username) OR 'admin' = :role");
-      $stmt->execute(array(
-        ':username' => $_SESSION['mailcow_cc_username'],
-        ':role' => $_SESSION['mailcow_cc_role'],
-      ));
-      $rows = $stmt->fetchAll(PDO::FETCH_ASSOC);
-      while($row = array_shift($rows)) {
-        $mailboxes[] = $row['username'];
-      }
-    }
-    catch (PDOException $e) {
-      $_SESSION['return'] = array(
-        'type' => 'danger',
-        'msg' => 'MySQL: '.$e
-      );
-      return false;
-    }
-  }
-  return $mailboxes;
-}
-function mailbox_get_resources($domain = null) {
-	global $lang;
-	global $pdo;
-  $resources = array();
-	if (isset($domain) && !hasDomainAccess($_SESSION['mailcow_cc_username'], $_SESSION['mailcow_cc_role'], $domain)) {
-		$_SESSION['return'] = array(
-			'type' => 'danger',
-			'msg' => sprintf($lang['danger']['access_denied'])
-		);
-		return false;
-	}
-  elseif (isset($domain) && hasDomainAccess($_SESSION['mailcow_cc_username'], $_SESSION['mailcow_cc_role'], $domain)) {
-    try {
-      $stmt = $pdo->prepare("SELECT `username` FROM `mailbox` WHERE `kind` REGEXP 'location|thing|group' AND `domain` != 'ALL' AND `domain` = :domain");
-      $stmt->execute(array(
-        ':domain' => $domain,
-      ));
-      $rows = $stmt->fetchAll(PDO::FETCH_ASSOC);
-      while($row = array_shift($rows)) {
-        $resources[] = $row['username'];
-      }
-    }
-    catch (PDOException $e) {
-      $_SESSION['return'] = array(
-        'type' => 'danger',
-        'msg' => 'MySQL: '.$e
-      );
-      return false;
-    }
-  }
-  else {
-    try {
-      $stmt = $pdo->prepare("SELECT `username` FROM `mailbox` WHERE `kind` REGEXP 'location|thing|group' AND `domain` IN (SELECT `domain` FROM `domain_admins` WHERE `active` = '1' AND `username` = :username) OR 'admin' = :role");
-      $stmt->execute(array(
-        ':username' => $_SESSION['mailcow_cc_username'],
-        ':role' => $_SESSION['mailcow_cc_role'],
-      ));
-      $rows = $stmt->fetchAll(PDO::FETCH_ASSOC);
-      while($row = array_shift($rows)) {
-        $resources[] = $row['username'];
-      }
-    }
-    catch (PDOException $e) {
-      $_SESSION['return'] = array(
-        'type' => 'danger',
-        'msg' => 'MySQL: '.$e
-      );
-      return false;
-    }
-  }
-  return $resources;
-}
-function mailbox_get_alias_domains($domain = null) {
-  // Get all domains assigned to mailcow_cc_username or domain, if set
-  // Domain admin needs to be active
-  // Domain does not need to be active
-	global $lang;
-	global $pdo;
-  $aliasdomains = array();
-	if (isset($domain) && !hasDomainAccess($_SESSION['mailcow_cc_username'], $_SESSION['mailcow_cc_role'], $domain)) {
-		$_SESSION['return'] = array(
-			'type' => 'danger',
-			'msg' => sprintf($lang['danger']['access_denied'])
-		);
-		return false;
-  }
-  elseif (isset($domain) && hasDomainAccess($_SESSION['mailcow_cc_username'], $_SESSION['mailcow_cc_role'], $domain)) {
-    try {
-      $stmt = $pdo->prepare("SELECT `alias_domain` FROM `alias_domain` WHERE `target_domain` = :domain");
-      $stmt->execute(array(
-        ':domain' => $domain,
-      ));
-      $rows = $stmt->fetchAll(PDO::FETCH_ASSOC);
-      while($row = array_shift($rows)) {
-        $aliasdomains[] = $row['alias_domain'];
-      }
-    }
-    catch (PDOException $e) {
-      $_SESSION['return'] = array(
-        'type' => 'danger',
-        'msg' => 'MySQL: '.$e
-      );
-      return false;
-    }
-  }
-	else {
-    try {
-      $stmt = $pdo->prepare("SELECT `alias_domain` FROM `alias_domain` WHERE `target_domain` IN (SELECT `domain` FROM `domain_admins` WHERE `active` = '1' AND `username` = :username) OR 'admin' = :role");
-      $stmt->execute(array(
-        ':username' => $_SESSION['mailcow_cc_username'],
-        ':role' => $_SESSION['mailcow_cc_role'],
-      ));
-      $rows = $stmt->fetchAll(PDO::FETCH_ASSOC);
-      while($row = array_shift($rows)) {
-        $aliasdomains[] = $row['alias_domain'];
-      }
-    }
-    catch (PDOException $e) {
-      $_SESSION['return'] = array(
-        'type' => 'danger',
-        'msg' => 'MySQL: '.$e
-      );
-      return false;
-    }
-  }
-  return $aliasdomains;
-}
-function mailbox_get_aliases($domain) {
-	global $lang;
-	global $pdo;
-  $aliases = array();
-	if (!hasDomainAccess($_SESSION['mailcow_cc_username'], $_SESSION['mailcow_cc_role'], $domain)) {
-		$_SESSION['return'] = array(
-			'type' => 'danger',
-			'msg' => sprintf($lang['danger']['access_denied'])
-		);
-		return false;
-	}
-
-  try {
-    $stmt = $pdo->prepare("SELECT `address` FROM `alias` WHERE `address` != `goto` AND `domain` = :domain");
-    $stmt->execute(array(
-      ':domain' => $domain,
-    ));
-    $rows = $stmt->fetchAll(PDO::FETCH_ASSOC);
-    while($row = array_shift($rows)) {
-      $aliases[] = $row['address'];
-    }
-  }
-  catch (PDOException $e) {
-    $_SESSION['return'] = array(
-      'type' => 'danger',
-      'msg' => 'MySQL: '.$e
-    );
-    return false;
-  }
-  return $aliases;
-}
-function mailbox_get_alias_details($address) {
-	global $lang;
-	global $pdo;
-  $aliasdata = array();
-  try {
-    $stmt = $pdo->prepare("SELECT
-      `domain`,
-      `goto`,
-      `address`,
-      `active` as `active_int`,
-      CASE `active` WHEN 1 THEN '".$lang['mailbox']['yes']."' ELSE '".$lang['mailbox']['no']."' END AS `active`,
-      `created`,
-      `modified`
-        FROM `alias`
-            WHERE `address` = :address AND `address` != `goto`");
-    $stmt->execute(array(
-      ':address' => $address,
-    ));
-    $row = $stmt->fetch(PDO::FETCH_ASSOC);
-    $aliasdata['domain'] = $row['domain'];
-    $aliasdata['goto'] = $row['goto'];
-    $aliasdata['address'] = $row['address'];
-    (!filter_var($aliasdata['address'], FILTER_VALIDATE_EMAIL)) ? $aliasdata['is_catch_all'] = 1 : $aliasdata['is_catch_all'] = 0;
-    $aliasdata['active'] = $row['active'];
-    $aliasdata['active_int'] = $row['active_int'];
-    $aliasdata['created'] = $row['created'];
-    $aliasdata['modified'] = $row['modified'];
-    if (!hasDomainAccess($_SESSION['mailcow_cc_username'], $_SESSION['mailcow_cc_role'], $aliasdata['domain'])) {
-      $_SESSION['return'] = array(
-        'type' => 'danger',
-        'msg' => sprintf($lang['danger']['access_denied'])
-      );
-      return false;
-    }
-  }
-  catch (PDOException $e) {
-    $_SESSION['return'] = array(
-      'type' => 'danger',
-      'msg' => 'MySQL: '.$e
-    );
-    return false;
-  }
-  return $aliasdata;
-}
-function mailbox_get_alias_domain_details($aliasdomain) {
-	global $lang;
-	global $pdo;
-  $aliasdomaindata = array();
-  try {
-    $stmt = $pdo->prepare("SELECT
-      `alias_domain`,
-      `target_domain`,
-      `active` AS `active_int`,
-      CASE `active` WHEN 1 THEN '".$lang['mailbox']['yes']."' ELSE '".$lang['mailbox']['no']."' END AS `active`,
-      `created`,
-      `modified`
-        FROM `alias_domain`
-            WHERE `alias_domain` = :aliasdomain");
-    $stmt->execute(array(
-      ':aliasdomain' => $aliasdomain,
-    ));
-    $row = $stmt->fetch(PDO::FETCH_ASSOC);
-    $aliasdomaindata['alias_domain'] = $row['alias_domain'];
-    $aliasdomaindata['target_domain'] = $row['target_domain'];
-    $aliasdomaindata['active'] = $row['active'];
-    $aliasdomaindata['active_int'] = $row['active_int'];
-    $aliasdomaindata['created'] = $row['created'];
-    $aliasdomaindata['modified'] = $row['modified'];
-  }
-  catch (PDOException $e) {
-    $_SESSION['return'] = array(
-      'type' => 'danger',
-      'msg' => 'MySQL: '.$e
-    );
-    return false;
-  }
-  if (!hasDomainAccess($_SESSION['mailcow_cc_username'], $_SESSION['mailcow_cc_role'], $aliasdomaindata['target_domain'])) {
-    $_SESSION['return'] = array(
-      'type' => 'danger',
-      'msg' => sprintf($lang['danger']['access_denied'])
-    );
-    return false;
-  }
-  return $aliasdomaindata;
-}
-function mailbox_get_domains() {
-  // Get all domains assigned to mailcow_cc_username
-  // Domain admin needs to be active
-  // Domain does not need to be active
-	global $lang;
-	global $pdo;
-
-  try {
-    $domains = array();
-    $stmt = $pdo->prepare("SELECT `domain` FROM `domain`
-      WHERE (`domain` IN (
-        SELECT `domain` from `domain_admins`
-          WHERE (`active`='1' AND `username` = :username))
-        )
-        OR ('admin'= :role)
-        AND `domain` != 'ALL'");
-    $stmt->execute(array(
-      ':username' => $_SESSION['mailcow_cc_username'],
-      ':role' => $_SESSION['mailcow_cc_role'],
-    ));
-    $rows = $stmt->fetchAll(PDO::FETCH_ASSOC);
-    while($row = array_shift($rows)) {
-      $domains[] = $row['domain'];
-    }
-  }
-  catch (PDOException $e) {
-    $_SESSION['return'] = array(
-      'type' => 'danger',
-      'msg' => 'MySQL: '.$e
-    );
-    return false;
-  }
-  return $domains;
-}
-function mailbox_get_domain_details($domain) {
-	global $lang;
-	global $pdo;
-
-  $domaindata = array();
-	$domain = idn_to_ascii(strtolower(trim($domain)));
-
-	if (!hasDomainAccess($_SESSION['mailcow_cc_username'], $_SESSION['mailcow_cc_role'], $domain)) {
-		$_SESSION['return'] = array(
-			'type' => 'danger',
-			'msg' => sprintf($lang['danger']['access_denied'])
-		);
-		return false;
-	}
-
-  try {
-    $stmt = $pdo->prepare("SELECT 
-        `domain`,
-        `description`,
-        `aliases`,
-        `mailboxes`, 
-        `maxquota`,
-        `quota`,
-        `relay_all_recipients` as `relay_all_recipients_int`,
-        `backupmx` as `backupmx_int`,
-        `active` as `active_int`,
-        CASE `relay_all_recipients` WHEN 1 THEN '".$lang['mailbox']['yes']."' ELSE '".$lang['mailbox']['no']."' END AS `relay_all_recipients`,
-        CASE `backupmx` WHEN 1 THEN '".$lang['mailbox']['yes']."' ELSE '".$lang['mailbox']['no']."' END AS `backupmx`,
-        CASE `active` WHEN 1 THEN '".$lang['mailbox']['yes']."' ELSE '".$lang['mailbox']['no']."' END AS `active`
-          FROM `domain` WHERE `domain`= :domain");
-    $stmt->execute(array(
-      ':domain' => $domain,
-    ));
-    $row = $stmt->fetch(PDO::FETCH_ASSOC);
-    if (empty($row)) { 
-      return false;
-    }
-
-    $stmt = $pdo->prepare("SELECT COUNT(*) AS `count`, COALESCE(SUM(`quota`), 0) as `in_use` FROM `mailbox` WHERE `kind` NOT REGEXP 'location|thing|group' AND `domain` = :domain");
-    $stmt->execute(array(':domain' => $row['domain']));
-    $MailboxDataDomain	= $stmt->fetch(PDO::FETCH_ASSOC);
-
-    $domaindata['max_new_mailbox_quota']	= ($row['quota'] * 1048576) - $MailboxDataDomain['in_use'];
-    if ($domaindata['max_new_mailbox_quota'] > ($row['maxquota'] * 1048576)) {
-      $domaindata['max_new_mailbox_quota'] = ($row['maxquota'] * 1048576);
-    }
-    $domaindata['quota_used_in_domain'] = $MailboxDataDomain['in_use'];
-    $domaindata['mboxes_in_domain'] = $MailboxDataDomain['count'];
-    $domaindata['mboxes_left'] = $row['mailboxes']	- $MailboxDataDomain['count'];
-    $domaindata['domain_name'] = $row['domain'];
-    $domaindata['description'] = $row['description'];
-    $domaindata['max_num_aliases_for_domain'] = $row['aliases'];
-    $domaindata['max_num_mboxes_for_domain'] = $row['mailboxes'];
-    $domaindata['max_quota_for_mbox'] = $row['maxquota'] * 1048576;
-    $domaindata['max_quota_for_domain'] = $row['quota'] * 1048576;
-    $domaindata['backupmx'] = $row['backupmx'];
-    $domaindata['backupmx_int'] = $row['backupmx_int'];
-    $domaindata['active'] = $row['active'];
-    $domaindata['active_int'] = $row['active_int'];
-    $domaindata['relay_all_recipients'] = $row['relay_all_recipients'];
-    $domaindata['relay_all_recipients_int'] = $row['relay_all_recipients_int'];
-
-    $stmt = $pdo->prepare("SELECT COUNT(*) AS `alias_count` FROM `alias`
-      WHERE `domain`= :domain
-        AND `address` NOT IN (
-          SELECT `username` FROM `mailbox`
-        )");
-    $stmt->execute(array(
-      ':domain' => $domain,
-    ));
-    $AliasDataDomain = $stmt->fetch(PDO::FETCH_ASSOC);
-    (isset($AliasDataDomain['alias_count'])) ? $domaindata['aliases_in_domain'] = $AliasDataDomain['alias_count'] : $domaindata['aliases_in_domain'] = "0";
-    $domaindata['aliases_left'] = $row['aliases']	- $AliasDataDomain['alias_count'];
-  }
-  catch (PDOException $e) {
-    $_SESSION['return'] = array(
-      'type' => 'danger',
-      'msg' => 'MySQL: '.$e
-    );
-    return false;
-  }
-
-  return $domaindata;
-}
-function mailbox_get_mailbox_details($mailbox) {
-	global $lang;
-	global $pdo;
-  if (!hasMailboxObjectAccess($_SESSION['mailcow_cc_username'], $_SESSION['mailcow_cc_role'], $mailbox)) {
-    $_SESSION['return'] = array(
-      'type' => 'danger',
-      'msg' => sprintf($lang['danger']['access_denied'])
-    );
-    return false;
-  }
-  $mailboxdata = array();
-  try {
-    $stmt = $pdo->prepare("SELECT
-        `domain`.`backupmx`,
-        `mailbox`.`username`,
-        `mailbox`.`name`,
-        `mailbox`.`active` AS `active_int`,
-        CASE `mailbox`.`active` WHEN 1 THEN '".$lang['mailbox']['yes']."' ELSE '".$lang['mailbox']['no']."' END AS `active`,
-        `mailbox`.`domain`,
-        `mailbox`.`quota`,
-        `quota2`.`bytes`,
-        `quota2`.`messages`
-          FROM `mailbox`, `quota2`, `domain`
-            WHERE `mailbox`.`kind` NOT REGEXP 'location|thing|group' AND `mailbox`.`username` = `quota2`.`username` AND `domain`.`domain` = `mailbox`.`domain` AND `mailbox`.`username` = :mailbox");
-    $stmt->execute(array(
-      ':mailbox' => $mailbox,
-    ));
-    $row = $stmt->fetch(PDO::FETCH_ASSOC);
-
-    $stmt = $pdo->prepare("SELECT `maxquota`, `quota` FROM  `domain` WHERE `domain` = :domain");
-    $stmt->execute(array(':domain' => $row['domain']));
-    $DomainQuota  = $stmt->fetch(PDO::FETCH_ASSOC);
-
-    $stmt = $pdo->prepare("SELECT COALESCE(SUM(`quota`), 0) as `in_use` FROM `mailbox` WHERE `kind` NOT REGEXP 'location|thing|group' AND `domain` = :domain AND `username` != :username");
-    $stmt->execute(array(':domain' => $row['domain'], ':username' => $mailbox));
-    $MailboxUsage	= $stmt->fetch(PDO::FETCH_ASSOC);
-
-    $stmt = $pdo->prepare("SELECT IFNULL(COUNT(`address`), 0) AS `sa_count` FROM `spamalias` WHERE `goto` = :address AND `validity` >= :unixnow");
-    $stmt->execute(array(':address' => $mailbox, ':unixnow' => time()));
-    $SpamaliasUsage	= $stmt->fetch(PDO::FETCH_ASSOC);
-
-    $mailboxdata['max_new_quota'] = ($DomainQuota['quota'] * 1048576) - $MailboxUsage['in_use'];
-    if ($mailboxdata['max_new_quota'] > ($DomainQuota['maxquota'] * 1048576)) {
-      $mailboxdata['max_new_quota'] = ($DomainQuota['maxquota'] * 1048576);
-    }
-
-    $mailboxdata['username'] = $row['username'];
-    $mailboxdata['is_relayed'] = $row['backupmx'];
-    $mailboxdata['name'] = $row['name'];
-    $mailboxdata['active'] = $row['active'];
-    $mailboxdata['active_int'] = $row['active_int'];
-    $mailboxdata['domain'] = $row['domain'];
-    $mailboxdata['quota'] = $row['quota'];
-    $mailboxdata['quota_used'] = intval($row['bytes']);
-    $mailboxdata['percent_in_use'] = round((intval($row['bytes']) / intval($row['quota'])) * 100);
-    $mailboxdata['messages'] = $row['messages'];
-    $mailboxdata['spam_aliases'] = $SpamaliasUsage['sa_count'];
-    if ($mailboxdata['percent_in_use'] >= 90) {
-      $mailboxdata['percent_class'] = "danger";
-    }
-    elseif ($mailboxdata['percent_in_use'] >= 75) {
-      $mailboxdata['percent_class'] = "warning";
-    }
-    else {
-      $mailboxdata['percent_class'] = "success";
-    }
-  }
-  catch (PDOException $e) {
-    $_SESSION['return'] = array(
-      'type' => 'danger',
-      'msg' => 'MySQL: '.$e
-    );
-    return false;
-  }
-  return $mailboxdata;
-}
-function mailbox_get_resource_details($resource) {
-	global $lang;
-	global $pdo;
-  $resourcedata = array();
-  if (!hasMailboxObjectAccess($_SESSION['mailcow_cc_username'], $_SESSION['mailcow_cc_role'], $resource)) {
-    $_SESSION['return'] = array(
-      'type' => 'danger',
-      'msg' => sprintf($lang['danger']['access_denied'])
-    );
-    return false;
-  }
-  try {
-    $stmt = $pdo->prepare("SELECT
-        `username`,
-        `name`,
-        `kind`,
-        `multiple_bookings` AS `multiple_bookings_int`,
-        `local_part`,
-        `active` AS `active_int`,
-        CASE `multiple_bookings` WHEN 1 THEN '".$lang['mailbox']['yes']."' ELSE '".$lang['mailbox']['no']."' END AS `multiple_bookings`,
-        CASE `active` WHEN 1 THEN '".$lang['mailbox']['yes']."' ELSE '".$lang['mailbox']['no']."' END AS `active`,
-        `domain`
-          FROM `mailbox` WHERE `kind` REGEXP 'location|thing|group' AND `username` = :resource");
-    $stmt->execute(array(
-      ':resource' => $resource,
-    ));
-    $row = $stmt->fetch(PDO::FETCH_ASSOC);
-    $resourcedata['name'] = $row['username'];
-    $resourcedata['kind'] = $row['kind'];
-    $resourcedata['multiple_bookings'] = $row['multiple_bookings'];
-    $resourcedata['multiple_bookings_int'] = $row['multiple_bookings_int'];
-    $resourcedata['description'] = $row['name'];
-    $resourcedata['active'] = $row['active'];
-    $resourcedata['active_int'] = $row['active_int'];
-    $resourcedata['domain'] = $row['domain'];
-    $resourcedata['local_part'] = $row['local_part'];
-  }
-  catch (PDOException $e) {
-    $_SESSION['return'] = array(
-      'type' => 'danger',
-      'msg' => 'MySQL: '.$e
-    );
-    return false;
-  }
-  if (!isset($resourcedata['domain']) ||
-    (isset($resourcedata['domain']) && !hasDomainAccess($_SESSION['mailcow_cc_username'], $_SESSION['mailcow_cc_role'], $resourcedata['domain']))) {
-    $_SESSION['return'] = array(
-      'type' => 'danger',
-      'msg' => sprintf($lang['danger']['access_denied'])
-    );
-    return false;
-  }
-  
-  return $resourcedata;
-}
-function mailbox_delete_domain($postarray) {
-	global $lang;
-	global $pdo;
-	$domain = $postarray['domain'];
-	if ($_SESSION['mailcow_cc_role'] != "admin") {
-		$_SESSION['return'] = array(
-			'type' => 'danger',
-			'msg' => sprintf($lang['danger']['access_denied'])
-		);
-		return false;
-	}
-	if (!is_valid_domain_name($domain)) {
-		$_SESSION['return'] = array(
-			'type' => 'danger',
-			'msg' => sprintf($lang['danger']['domain_invalid'])
-		);
-		return false;
-	}
-	$domain	= idn_to_ascii(strtolower(trim($domain)));
-
-	try {
-		$stmt = $pdo->prepare("SELECT `username` FROM `mailbox`
-			WHERE `domain` = :domain");
-		$stmt->execute(array(':domain' => $domain));
-		$num_results = count($stmt->fetchAll(PDO::FETCH_ASSOC));
-	}
-	catch(PDOException $e) {
-		$_SESSION['return'] = array(
-			'type' => 'danger',
-			'msg' => 'MySQL: '.$e
-		);
-		return false;
-	}
-	if ($num_results != 0 || !empty($num_results)) {
-		$_SESSION['return'] = array(
-			'type' => 'danger',
-			'msg' => sprintf($lang['danger']['domain_not_empty'])
-		);
-		return false;
-	}
-
-	try {
-		$stmt = $pdo->prepare("DELETE FROM `domain` WHERE `domain` = :domain");
-		$stmt->execute(array(
-			':domain' => $domain,
-		));
-		$stmt = $pdo->prepare("DELETE FROM `domain_admins` WHERE `domain` = :domain");
-		$stmt->execute(array(
-			':domain' => $domain,
-		));
-		$stmt = $pdo->prepare("DELETE FROM `alias` WHERE `domain` = :domain");
-		$stmt->execute(array(
-			':domain' => $domain,
-		));
-		$stmt = $pdo->prepare("DELETE FROM `alias_domain` WHERE `target_domain` = :domain");
-		$stmt->execute(array(
-			':domain' => $domain,
-		));
-		$stmt = $pdo->prepare("DELETE FROM `mailbox` WHERE `domain` = :domain");
-		$stmt->execute(array(
-			':domain' => $domain,
-		));
-		$stmt = $pdo->prepare("DELETE FROM `sender_acl` WHERE `logged_in_as` LIKE :domain");
-		$stmt->execute(array(
-			':domain' => '%@'.$domain,
-		));
-		$stmt = $pdo->prepare("DELETE FROM `quota2` WHERE `username` = :domain");
-		$stmt->execute(array(
-			':domain' => '%@'.$domain,
-		));
-		$stmt = $pdo->prepare("DELETE FROM `spamalias` WHERE `address` = :domain");
-		$stmt->execute(array(
-			':domain' => '%@'.$domain,
-		));
-		$stmt = $pdo->prepare("DELETE FROM `filterconf` WHERE `object` = :domain");
-		$stmt->execute(array(
-			':domain' => '%@'.$domain,
-		));
-	}
-	catch (PDOException $e) {
-		$_SESSION['return'] = array(
-			'type' => 'danger',
-			'msg' => 'MySQL: '.$e
-		);
-		return false;
-	}
-	$_SESSION['return'] = array(
-		'type' => 'success',
-		'msg' => sprintf($lang['success']['domain_removed'], htmlspecialchars($domain))
-	);
-	return true;
-}
-function mailbox_delete_alias($postarray) {
-	global $lang;
-	global $pdo;
-	$address		= $postarray['address'];
-	$local_part		= strstr($address, '@', true);
-  $domain = mailbox_get_alias_details($address)['domain'];
-	try {
-		$stmt = $pdo->prepare("SELECT `goto` FROM `alias` WHERE `address` = :address");
-		$stmt->execute(array(':address' => $address));
-		$gotos = $stmt->fetch(PDO::FETCH_ASSOC);
-	}
-	catch(PDOException $e) {
-		$_SESSION['return'] = array(
-			'type' => 'danger',
-			'msg' => 'MySQL: '.$e
-		);
-		return false;
-	}
-	$goto_array = explode(',', $gotos['goto']);
-
-	if (!hasDomainAccess($_SESSION['mailcow_cc_username'], $_SESSION['mailcow_cc_role'], $domain)) {
-		$_SESSION['return'] = array(
-			'type' => 'danger',
-			'msg' => sprintf($lang['danger']['access_denied'])
-		);
-		return false;
-	}
-	try {
-		$stmt = $pdo->prepare("DELETE FROM `alias` WHERE `address` = :address AND `address` NOT IN (SELECT `username` FROM `mailbox`)");
-		$stmt->execute(array(
-			':address' => $address
-		));
-	}
-	catch (PDOException $e) {
-		$_SESSION['return'] = array(
-			'type' => 'danger',
-			'msg' => 'MySQL: '.$e
-		);
-		return false;
-	}
-	$_SESSION['return'] = array(
-		'type' => 'success',
-		'msg' => sprintf($lang['success']['alias_removed'], htmlspecialchars($address))
-	);
-
-}
-function mailbox_delete_alias_domain($postarray) {
-	global $lang;
-	global $pdo;
-  $alias_domain = $postarray['alias_domain'];
-	if (!is_valid_domain_name($postarray['alias_domain'])) {
-		$_SESSION['return'] = array(
-			'type' => 'danger',
-			'msg' => sprintf($lang['danger']['domain_invalid'])
-		);
-		return false;
-	}
-	try {
-		$stmt = $pdo->prepare("SELECT `target_domain` FROM `alias_domain`
-			WHERE `alias_domain`= :alias_domain");
-		$stmt->execute(array(':alias_domain' => $alias_domain));
-		$DomainData = $stmt->fetch(PDO::FETCH_ASSOC);
-	}
-	catch(PDOException $e) {
-		$_SESSION['return'] = array(
-			'type' => 'danger',
-			'msg' => 'MySQL: '.$e
-		);
-		return false;
-	}
-
-	if (!hasDomainAccess($_SESSION['mailcow_cc_username'], $_SESSION['mailcow_cc_role'], $DomainData['target_domain'])) {
-		$_SESSION['return'] = array(
-			'type' => 'danger',
-			'msg' => sprintf($lang['danger']['access_denied'])
-		);
-		return false;
-	}
-
-	try {
-		$stmt = $pdo->prepare("DELETE FROM `alias_domain` WHERE `alias_domain` = :alias_domain");
-		$stmt->execute(array(
-			':alias_domain' => $alias_domain,
-		));
-		$stmt = $pdo->prepare("DELETE FROM `alias` WHERE `domain` = :alias_domain");
-		$stmt->execute(array(
-			':alias_domain' => $alias_domain,
-		));
-	}
-	catch (PDOException $e) {
-		$_SESSION['return'] = array(
-			'type' => 'danger',
-			'msg' => 'MySQL: '.$e
-		);
-		return false;
-	}
-	$_SESSION['return'] = array(
-		'type' => 'success',
-		'msg' => sprintf($lang['success']['alias_domain_removed'], htmlspecialchars($alias_domain))
-	);
-}
-function mailbox_delete_mailbox($postarray) {
-	global $lang;
-	global $pdo;
-	$username	= $postarray['username'];
-
-	if (!filter_var($postarray['username'], FILTER_VALIDATE_EMAIL)) {
-		$_SESSION['return'] = array(
-			'type' => 'danger',
-			'msg' => sprintf($lang['danger']['access_denied'])
-		);
-		return false;
-	}
-
-	if (!hasMailboxObjectAccess($_SESSION['mailcow_cc_username'], $_SESSION['mailcow_cc_role'], $username)) {
-		$_SESSION['return'] = array(
-			'type' => 'danger',
-			'msg' => sprintf($lang['danger']['access_denied'])
-		);
-		return false;
-	}
-
-	try {
-		$stmt = $pdo->prepare("DELETE FROM `alias` WHERE `goto` = :username");
-		$stmt->execute(array(
-			':username' => $username
-		));
-		$stmt = $pdo->prepare("DELETE FROM `quota2` WHERE `username` = :username");
-		$stmt->execute(array(
-			':username' => $username
-		));
-		$stmt = $pdo->prepare("DELETE FROM `mailbox` WHERE `username` = :username");
-		$stmt->execute(array(
-			':username' => $username
-		));
-		$stmt = $pdo->prepare("DELETE FROM `sender_acl` WHERE `logged_in_as` = :username");
-		$stmt->execute(array(
-			':username' => $username
-		));
-		$stmt = $pdo->prepare("DELETE FROM `spamalias` WHERE `goto` = :username");
-		$stmt->execute(array(
-			':username' => $username
-		));
-		$stmt = $pdo->prepare("DELETE FROM `imapsync` WHERE `user2` = :username");
-		$stmt->execute(array(
-			':username' => $username
-		));
-		$stmt = $pdo->prepare("DELETE FROM `filterconf` WHERE `object` = :username");
-		$stmt->execute(array(
-			':username' => $username
-		));
-    $stmt = $pdo->prepare("DELETE FROM `sogo_user_profile` WHERE `c_uid` = :username");
-    $stmt->execute(array(
-      ':username' => $username
-    ));
-    $stmt = $pdo->prepare("DELETE FROM `sogo_cache_folder` WHERE `c_uid` = :username");
-    $stmt->execute(array(
-      ':username' => $username
-    ));
-    $stmt = $pdo->prepare("DELETE FROM `sogo_acl` WHERE `c_object` LIKE '%/" . $username . "/%' OR `c_uid` = :username");
-    $stmt->execute(array(
-      ':username' => $username
-    ));
-    $stmt = $pdo->prepare("DELETE FROM `sogo_store` WHERE `c_folder_id` IN (SELECT `c_folder_id` FROM `sogo_folder_info` WHERE `c_path2` = :username)");
-    $stmt->execute(array(
-      ':username' => $username
-    ));
-    $stmt = $pdo->prepare("DELETE FROM `sogo_quick_contact` WHERE `c_folder_id` IN (SELECT `c_folder_id` FROM `sogo_folder_info` WHERE `c_path2` = :username)");
-    $stmt->execute(array(
-      ':username' => $username
-    ));
-    $stmt = $pdo->prepare("DELETE FROM `sogo_quick_appointment` WHERE `c_folder_id` IN (SELECT `c_folder_id` FROM `sogo_folder_info` WHERE `c_path2` = :username)");
-    $stmt->execute(array(
-      ':username' => $username
-    ));
-    $stmt = $pdo->prepare("DELETE FROM `sogo_folder_info` WHERE `c_path2` = :username");
-    $stmt->execute(array(
-      ':username' => $username
-    ));
-		$stmt = $pdo->prepare("SELECT `address`, `goto` FROM `alias`
-				WHERE `goto` REGEXP :username");
-		$stmt->execute(array(':username' => '(^|,)'.$username.'($|,)'));
-		$GotoData = $stmt->fetchAll(PDO::FETCH_ASSOC);
-		foreach ($GotoData as $gotos) {
-			$goto_exploded = explode(',', $gotos['goto']);
-			if (($key = array_search($username, $goto_exploded)) !== false) {
-				unset($goto_exploded[$key]);
-			}
-			$gotos_rebuild = implode(',', $goto_exploded);
-			$stmt = $pdo->prepare("UPDATE `alias` SET
-        `goto` = :goto
-          WHERE `address` = :address");
-			$stmt->execute(array(
-				':goto' => $gotos_rebuild,
-				':address' => $gotos['address']
-			));
-		}
-	}
-	catch (PDOException $e) {
-		$_SESSION['return'] = array(
-			'type' => 'danger',
-			'msg' => 'MySQL: '.$e
-		);
-		return false;
-	}
-	$_SESSION['return'] = array(
-		'type' => 'success',
-		'msg' => sprintf($lang['success']['mailbox_removed'], htmlspecialchars($username))
-	);
-}
-function mailbox_reset_eas($username) {
-	global $lang;
-	global $pdo;
-
-  (isset($postarray['username'])) ? $username = $postarray['username'] : $username = $_SESSION['mailcow_cc_username'];
-
-	if (!filter_var($username, FILTER_VALIDATE_EMAIL)) {
-		$_SESSION['return'] = array(
-			'type' => 'danger',
-			'msg' => sprintf($lang['danger']['access_denied'])
-		);
-		return false;
-	}
-
-	if (!hasMailboxObjectAccess($_SESSION['mailcow_cc_username'], $_SESSION['mailcow_cc_role'], $username)) {
-		$_SESSION['return'] = array(
-			'type' => 'danger',
-			'msg' => sprintf($lang['danger']['access_denied'])
-		);
-		return false;
-	}
-
-	try {
-    $stmt = $pdo->prepare("DELETE FROM `sogo_cache_folder` WHERE `c_uid` = :username");
-    $stmt->execute(array(
-      ':username' => $username
-    ));
-	}
-	catch (PDOException $e) {
-		$_SESSION['return'] = array(
-			'type' => 'danger',
-			'msg' => 'MySQL: '.$e
-		);
-		return false;
-	}
-	$_SESSION['return'] = array(
-		'type' => 'success',
-		'msg' => sprintf($lang['success']['eas_reset'], htmlspecialchars($username))
-	);
-}
-function mailbox_delete_resource($postarray) {
-	global $lang;
-	global $pdo;
-	$name	= $postarray['name'];
-	if (!filter_var($postarray['name'], FILTER_VALIDATE_EMAIL)) {
-		$_SESSION['return'] = array(
-			'type' => 'danger',
-			'msg' => sprintf($lang['danger']['access_denied'])
-		);
-		return false;
-	}
-
-	if (!hasMailboxObjectAccess($_SESSION['mailcow_cc_username'], $_SESSION['mailcow_cc_role'], $name)) {
-		$_SESSION['return'] = array(
-			'type' => 'danger',
-			'msg' => sprintf($lang['danger']['access_denied'])
-		);
-		return false;
-	}
-
-	try {
-		$stmt = $pdo->prepare("DELETE FROM `mailbox` WHERE `username` = :username");
-		$stmt->execute(array(
-			':username' => $name
-		));
-    $stmt = $pdo->prepare("DELETE FROM `sogo_user_profile` WHERE `c_uid` = :username");
-    $stmt->execute(array(
-      ':username' => $name
-    ));
-    $stmt = $pdo->prepare("DELETE FROM `sogo_cache_folder` WHERE `c_uid` = :username");
-    $stmt->execute(array(
-      ':username' => $name
-    ));
-    $stmt = $pdo->prepare("DELETE FROM `sogo_acl` WHERE `c_object` LIKE '%/" . $name . "/%' OR `c_uid` = :username");
-    $stmt->execute(array(
-      ':username' => $name
-    ));
-    $stmt = $pdo->prepare("DELETE FROM `sogo_store` WHERE `c_folder_id` IN (SELECT `c_folder_id` FROM `sogo_folder_info` WHERE `c_path2` = :username)");
-    $stmt->execute(array(
-      ':username' => $name
-    ));
-    $stmt = $pdo->prepare("DELETE FROM `sogo_quick_contact` WHERE `c_folder_id` IN (SELECT `c_folder_id` FROM `sogo_folder_info` WHERE `c_path2` = :username)");
-    $stmt->execute(array(
-      ':username' => $name
-    ));
-    $stmt = $pdo->prepare("DELETE FROM `sogo_quick_appointment` WHERE `c_folder_id` IN (SELECT `c_folder_id` FROM `sogo_folder_info` WHERE `c_path2` = :username)");
-    $stmt->execute(array(
-      ':username' => $name
-    ));
-    $stmt = $pdo->prepare("DELETE FROM `sogo_folder_info` WHERE `c_path2` = :username");
-    $stmt->execute(array(
-      ':username' => $name
-    ));
-	}
-	catch (PDOException $e) {
-		$_SESSION['return'] = array(
-			'type' => 'danger',
-			'msg' => 'MySQL: '.$e
-		);
-		return false;
-	}
-	$_SESSION['return'] = array(
-		'type' => 'success',
-		'msg' => sprintf($lang['success']['resource_removed'], htmlspecialchars($name))
-	);
-}
-function mailbox_get_sender_acl_handles($mailbox) {
-	global $pdo;
-	global $lang;
-	if ($_SESSION['mailcow_cc_role'] != "admin" && $_SESSION['mailcow_cc_role'] != "domainadmin") {
-    $_SESSION['return'] = array(
-      'type' => 'danger',
-      'msg' => sprintf($lang['danger']['access_denied'])
-    );
-    return false;
-	}
-
-  $data['sender_acl_domains']['ro']               = array();
-  $data['sender_acl_domains']['rw']               = array();
-  $data['sender_acl_domains']['selectable']       = array();
-  $data['sender_acl_addresses']['ro']             = array();
-  $data['sender_acl_addresses']['rw']             = array();
-  $data['sender_acl_addresses']['selectable']     = array();
-  $data['fixed_sender_aliases']                   = array();
-  
-  try {
-    // Fixed addresses
-    $stmt = $pdo->prepare("SELECT `address` FROM `alias` WHERE `goto` REGEXP :goto AND `address` NOT LIKE '@%'");
-    $stmt->execute(array(':goto' => '(^|,)'.$mailbox.'($|,)'));
-    $rows = $stmt->fetchAll(PDO::FETCH_ASSOC);
-    while ($row = array_shift($rows)) {
-      $data['fixed_sender_aliases'][] = $row['address'];
-    }
-    $stmt = $pdo->prepare("SELECT CONCAT(`local_part`, '@', `alias_domain`.`alias_domain`) AS `alias_domain_alias` FROM `mailbox`, `alias_domain`
-      WHERE `alias_domain`.`target_domain` = `mailbox`.`domain`
-      AND `mailbox`.`username` = :username");
-    $stmt->execute(array(':username' => $mailbox));
-    $rows = $stmt->fetchAll(PDO::FETCH_ASSOC);
-    while ($row = array_shift($rows)) {
-      if (!empty($row['alias_domain_alias'])) {
-        $data['fixed_sender_aliases'][] = $row['alias_domain_alias'];
-      }
-    }
-
-    // Return array $data['sender_acl_domains/addresses']['ro'] with read-only objects
-    // Return array $data['sender_acl_domains/addresses']['rw'] with read-write objects (can be deleted)
-    $stmt = $pdo->prepare("SELECT REPLACE(`send_as`, '@', '') AS `send_as` FROM `sender_acl` WHERE `logged_in_as` = :logged_in_as AND `send_as` LIKE '@%'");
-    $stmt->execute(array(':logged_in_as' => $mailbox));
-    $domain_rows = $stmt->fetchAll(PDO::FETCH_ASSOC);
-    while ($domain_row = array_shift($domain_rows)) {
-      if (is_valid_domain_name($domain_row['send_as']) && !hasDomainAccess($_SESSION['mailcow_cc_username'], $_SESSION['mailcow_cc_role'], $domain_row['send_as'])) {
-        $data['sender_acl_domains']['ro'][] = $domain_row['send_as'];
-        continue;
-      }
-      if (is_valid_domain_name($domain_row['send_as']) && hasDomainAccess($_SESSION['mailcow_cc_username'], $_SESSION['mailcow_cc_role'], $domain_row['send_as'])) {
-        $data['sender_acl_domains']['rw'][] = $domain_row['send_as'];
-        continue;
-      }
-    }
-
-    $stmt = $pdo->prepare("SELECT `send_as` FROM `sender_acl` WHERE `logged_in_as` = :logged_in_as AND `send_as` NOT LIKE '@%'");
-    $stmt->execute(array(':logged_in_as' => $mailbox));
-    $address_rows = $stmt->fetchAll(PDO::FETCH_ASSOC);
-    while ($address_row = array_shift($address_rows)) {
-      if (filter_var($address_row['send_as'], FILTER_VALIDATE_EMAIL) && !hasMailboxObjectAccess($_SESSION['mailcow_cc_username'], $_SESSION['mailcow_cc_role'], $address_row['send_as'])) {
-        $data['sender_acl_addresses']['ro'][] = $address_row['send_as'];
-        continue;
-      }
-      if (filter_var($address_row['send_as'], FILTER_VALIDATE_EMAIL) && hasMailboxObjectAccess($_SESSION['mailcow_cc_username'], $_SESSION['mailcow_cc_role'], $address_row['send_as'])) {
-        $data['sender_acl_addresses']['rw'][] = $address_row['send_as'];
-        continue;
-      }
-    }
-
-    $stmt = $pdo->prepare("SELECT `domain` FROM `domain`
-      WHERE `domain` NOT IN (
-        SELECT REPLACE(`send_as`, '@', '') FROM `sender_acl` 
-          WHERE `logged_in_as` = :logged_in_as
-            AND `send_as` LIKE '@%')");
-    $stmt->execute(array(
-      ':logged_in_as' => $mailbox,
-    ));
-    $rows_domain = $stmt->fetchAll(PDO::FETCH_ASSOC);
-    while ($row_domain = array_shift($rows_domain)) {
-      if (is_valid_domain_name($row_domain['domain']) && hasDomainAccess($_SESSION['mailcow_cc_username'], $_SESSION['mailcow_cc_role'], $row_domain['domain'])) {
-        $data['sender_acl_domains']['selectable'][] = $row_domain['domain'];
-      }
-    }
-
-    $stmt = $pdo->prepare("SELECT `address` FROM `alias`
-      WHERE `goto` != :goto
-        AND `address` NOT IN (
-          SELECT `send_as` FROM `sender_acl` 
-            WHERE `logged_in_as` = :logged_in_as
-              AND `send_as` NOT LIKE '@%')");
-    $stmt->execute(array(
-      ':logged_in_as' => $mailbox,
-      ':goto' => $mailbox
-    ));
-    $rows_mbox = $stmt->fetchAll(PDO::FETCH_ASSOC);
-    while ($row = array_shift($rows_mbox)) {
-      if (filter_var($row['address'], FILTER_VALIDATE_EMAIL) && hasMailboxObjectAccess($_SESSION['mailcow_cc_username'], $_SESSION['mailcow_cc_role'], $row['address'])) {
-        $data['sender_acl_addresses']['selectable'][] = $row['address'];
-      }
-    }
-  }
-  catch(PDOException $e) {
-    $_SESSION['return'] = array(
-      'type' => 'danger',
-      'msg' => 'MySQL: '.$e
-    );
-    return false;
-  }
-  return $data;
-}
-function get_u2f_registrations($username) {
-  global $pdo;
-  $sel = $pdo->prepare("SELECT * FROM `tfa` WHERE `authmech` = 'u2f' AND `username` = ? AND `active` = '1'");
-  $sel->execute(array($username));
-  return $sel->fetchAll(PDO::FETCH_OBJ);
-}
-function get_forwarding_hosts() {
-	global $pdo;
-  $sel = $pdo->prepare("SELECT host, source FROM `forwarding_hosts`");
-  $sel->execute();
-  return $sel->fetchAll(PDO::FETCH_OBJ);
-}
-function add_forwarding_host($postarray) {
-	require_once 'spf.inc.php';
-	global $pdo;
-	global $lang;
-	if ($_SESSION['mailcow_cc_role'] != "admin") {
-		$_SESSION['return'] = array(
-			'type' => 'danger',
-			'msg' => sprintf($lang['danger']['access_denied'])
-		);
-		return false;
-	}
-	$source = $postarray['hostname'];
-	$host = $postarray['hostname'];
-	$hosts = array();
-	if (preg_match('/^[0-9a-fA-F:\/]+$/', $host)) { // IPv6 address
-		$hosts = array($host);
-	}
-	elseif (preg_match('/^[0-9\.\/]+$/', $host)) { // IPv4 address
-		$hosts = array($host);
-	}
-	else {
-		$hosts = get_outgoing_hosts_best_guess($host);
-	}
-	if (!$hosts)
-	{
-		$_SESSION['return'] = array(
-			'type' => 'danger',
-			'msg' => 'Invalid host specified: '. htmlspecialchars($host)
-		);
-		return false;
-	}
-	foreach ($hosts as $host) {
-		if ($source == $host)
-			$source = '';
-		try {
-			$stmt = $pdo->prepare("INSERT IGNORE INTO `forwarding_hosts` (`host`, `source`) VALUES (:host, :source)");
-			$stmt->execute(array(
-				':host' => $host,
-				':source' => $source,
-			));
-		}
-		catch (PDOException $e) {
-			$_SESSION['return'] = array(
-				'type' => 'danger',
-				'msg' => 'MySQL: '.$e
-			);
-			return false;
-		}
-	}
-	$_SESSION['return'] = array(
-		'type' => 'success',
-		'msg' => sprintf($lang['success']['forwarding_host_added'], htmlspecialchars(implode(', ', $hosts)))
-	);
-}
-function delete_forwarding_host($postarray) {
-	global $pdo;
-	global $lang;
-	if ($_SESSION['mailcow_cc_role'] != "admin") {
-		$_SESSION['return'] = array(
-			'type' => 'danger',
-			'msg' => sprintf($lang['danger']['access_denied'])
-		);
-		return false;
-	}
-	$host = $postarray['forwardinghost'];
-	try {
-		$stmt = $pdo->prepare("DELETE FROM `forwarding_hosts` WHERE `host` = :host");
-		$stmt->execute(array(
-			':host' => $host,
-		));
-	}
-	catch (PDOException $e) {
-		$_SESSION['return'] = array(
-			'type' => 'danger',
-			'msg' => 'MySQL: '.$e
-		);
-		return false;
-	}
-	$_SESSION['return'] = array(
-		'type' => 'success',
-		'msg' => sprintf($lang['success']['forwarding_host_removed'], htmlspecialchars($host))
-	);
-}
-?>
+<?php
+function hash_password($password) {
+	$salt_str = bin2hex(openssl_random_pseudo_bytes(8));
+	return "{SSHA256}".base64_encode(hash('sha256', $password . $salt_str, true) . $salt_str);
+}
+function hasDomainAccess($username, $role, $domain) {
+	global $pdo;
+	if (!filter_var($username, FILTER_VALIDATE_EMAIL) && !ctype_alnum(str_replace(array('_', '.', '-'), '', $username))) {
+		return false;
+	}
+	if (empty($domain) || !is_valid_domain_name($domain)) {
+		return false;
+	}
+	if ($role != 'admin' && $role != 'domainadmin' && $role != 'user') {
+		return false;
+	}
+	try {
+		$stmt = $pdo->prepare("SELECT `domain` FROM `domain_admins`
+		WHERE (
+			`active`='1'
+			AND `username` = :username
+			AND (`domain` = :domain1 OR `domain` = (SELECT `target_domain` FROM `alias_domain` WHERE `alias_domain` = :domain2))
+		)
+    OR 'admin' = :role");
+		$stmt->execute(array(':username' => $username, ':domain1' => $domain, ':domain2' => $domain, ':role' => $role));
+		$num_results = count($stmt->fetchAll(PDO::FETCH_ASSOC));
+	}
+  catch(PDOException $e) {
+    $_SESSION['return'] = array(
+      'type' => 'danger',
+      'msg' => 'MySQL: '.$e
+    );
+    return false;
+  }
+	if (!empty($num_results)) {
+		return true;
+	}
+	return false;
+}
+function hasMailboxObjectAccess($username, $role, $object) {
+	global $pdo;
+	if (!filter_var($username, FILTER_VALIDATE_EMAIL) && !ctype_alnum(str_replace(array('_', '.', '-'), '', $username))) {
+		return false;
+	}
+	if ($role != 'admin' && $role != 'domainadmin' && $role != 'user') {
+		return false;
+	}
+	if ($username == $object) {
+		return true;
+	}
+	try {
+		$stmt = $pdo->prepare("SELECT `domain` FROM `mailbox` WHERE `username` = :object");
+		$stmt->execute(array(':object' => $object));
+		$row = $stmt->fetch(PDO::FETCH_ASSOC);
+    if (isset($row['domain']) && hasDomainAccess($username, $role, $row['domain'])) {
+      return true;
+    }
+	}
+  catch(PDOException $e) {
+		error_log($e);
+		return false;
+	}
+	return false;
+}
+function verify_ssha256($hash, $password) {
+	// Remove tag if any
+	$hash = ltrim($hash, '{SSHA256}');
+	// Decode hash
+	$dhash = base64_decode($hash);
+	// Get first 32 bytes of binary which equals a SHA256 hash
+	$ohash = substr($dhash, 0, 32);
+	// Remove SHA256 hash from decoded hash to get original salt string
+	$osalt = str_replace($ohash, '', $dhash);
+	// Check single salted SHA256 hash against extracted hash
+	if (hash('sha256', $password . $osalt, true) == $ohash) {
+		return true;
+	}
+	else {
+		return false;
+	}
+}
+function doveadm_authenticate($hash, $algorithm, $password) {
+	$descr = array(0 => array('pipe', 'r'), 1 => array('pipe', 'w'), 2 => array('pipe', 'w'));
+	$pipes = array();
+	$process = proc_open("/usr/bin/doveadm pw -s ".$algorithm." -t '".$hash."'", $descr, $pipes);
+	if (is_resource($process)) {
+		fputs($pipes[0], $password);
+		fclose($pipes[0]);
+		while ($f = fgets($pipes[1])) {
+			if (preg_match('/(verified)/', $f)) {
+				proc_close($process);
+				return true;
+			}
+			return false;
+		}
+		fclose($pipes[1]);
+		while ($f = fgets($pipes[2])) {
+			proc_close($process);
+			return false;
+		}
+		fclose($pipes[2]);
+		proc_close($process);
+	}
+	return false;
+}
+function check_login($user, $pass) {
+	global $pdo;
+	if (!filter_var($user, FILTER_VALIDATE_EMAIL) && !ctype_alnum(str_replace(array('_', '.', '-'), '', $user))) {
+		return false;
+	}
+	$user = strtolower(trim($user));
+	$stmt = $pdo->prepare("SELECT `password` FROM `admin`
+			WHERE `superadmin` = '1'
+			AND `username` = :user");
+	$stmt->execute(array(':user' => $user));
+	$rows = $stmt->fetchAll(PDO::FETCH_ASSOC);
+	foreach ($rows as $row) {
+		if (verify_ssha256($row['password'], $pass)) {
+      if (get_tfa($user)['name'] != "none") {
+        $_SESSION['pending_mailcow_cc_username'] = $user;
+        $_SESSION['pending_mailcow_cc_role'] = "admin";
+        $_SESSION['pending_tfa_method'] = get_tfa($user)['name'];
+        unset($_SESSION['ldelay']);
+        return "pending";
+      }
+      else {
+        unset($_SESSION['ldelay']);
+        return "admin";
+      }
+		}
+	}
+	$stmt = $pdo->prepare("SELECT `password` FROM `admin`
+			WHERE `superadmin` = '0'
+			AND `active`='1'
+			AND `username` = :user");
+	$stmt->execute(array(':user' => $user));
+	$rows = $stmt->fetchAll(PDO::FETCH_ASSOC);
+	foreach ($rows as $row) {
+		if (verify_ssha256($row['password'], $pass) !== false) {
+      if (get_tfa($user)['name'] != "none") {
+        $_SESSION['pending_mailcow_cc_username'] = $user;
+        $_SESSION['pending_mailcow_cc_role'] = "domainadmin";
+        $_SESSION['pending_tfa_method'] = get_tfa($user)['name'];
+        unset($_SESSION['ldelay']);
+        return "pending";
+      }
+      else {
+        unset($_SESSION['ldelay']);
+        $stmt = $pdo->prepare("UPDATE `tfa` SET `active`='1' WHERE `username` = :user");
+        $stmt->execute(array(':user' => $user));
+        return "domainadmin";
+      }
+		}
+	}
+	$stmt = $pdo->prepare("SELECT `password` FROM `mailbox`
+			WHERE `kind` NOT REGEXP 'location|thing|group'
+        AND `active`='1'
+        AND `username` = :user");
+	$stmt->execute(array(':user' => $user));
+	$rows = $stmt->fetchAll(PDO::FETCH_ASSOC);
+	foreach ($rows as $row) {
+		if (verify_ssha256($row['password'], $pass) !== false) {
+			unset($_SESSION['ldelay']);
+			return "user";
+		}
+	}
+	if (!isset($_SESSION['ldelay'])) {
+		$_SESSION['ldelay'] = "0";
+	}
+	elseif (!isset($_SESSION['mailcow_cc_username'])) {
+		$_SESSION['ldelay'] = $_SESSION['ldelay']+0.5;
+	}
+	sleep($_SESSION['ldelay']);
+}
+function formatBytes($size, $precision = 2) {
+	if(!is_numeric($size)) {
+		return "0";
+	}
+	$base = log($size, 1024);
+	$suffixes = array(' Byte', ' KiB', ' MiB', ' GiB', ' TiB');
+	if ($size == "0") {
+		return "0";
+	}
+	return round(pow(1024, $base - floor($base)), $precision) . $suffixes[floor($base)];
+}
+function edit_admin_account($postarray) {
+	global $lang;
+	global $pdo;
+	if ($_SESSION['mailcow_cc_role'] != "admin") {
+		$_SESSION['return'] = array(
+			'type' => 'danger',
+			'msg' => sprintf($lang['danger']['access_denied'])
+		);
+		return false;
+	}
+	$username       = $postarray['admin_user'];
+	$username_now   = $_SESSION['mailcow_cc_username'];
+  $password       = $postarray['admin_pass'];
+  $password2      = $postarray['admin_pass2'];
+
+	if (!ctype_alnum(str_replace(array('_', '.', '-'), '', $username)) || empty ($username)) {
+		$_SESSION['return'] = array(
+			'type' => 'danger',
+			'msg' => sprintf($lang['danger']['username_invalid'])
+		);
+		return false;
+	}
+
+	if (!empty($password) && !empty($password2)) {
+    if (!preg_match('/' . $GLOBALS['PASSWD_REGEP'] . '/', $password)) {
+      $_SESSION['return'] = array(
+        'type' => 'danger',
+        'msg' => sprintf($lang['danger']['password_complexity'])
+      );
+      return false;
+    }
+		if ($password != $password2) {
+			$_SESSION['return'] = array(
+				'type' => 'danger',
+				'msg' => sprintf($lang['danger']['password_mismatch'])
+			);
+			return false;
+		}
+		$password_hashed = hash_password($password);
+		try {
+			$stmt = $pdo->prepare("UPDATE `admin` SET 
+				`password` = :password_hashed,
+				`username` = :username1
+					WHERE `username` = :username2");
+			$stmt->execute(array(
+				':password_hashed' => $password_hashed,
+				':username1' => $username,
+				':username2' => $username_now
+			));
+		}
+		catch (PDOException $e) {
+			$_SESSION['return'] = array(
+				'type' => 'danger',
+				'msg' => 'MySQL: '.$e
+			);
+			return false;
+		}
+	}
+	else {
+		try {
+			$stmt = $pdo->prepare("UPDATE `admin` SET 
+				`username` = :username1
+					WHERE `username` = :username2");
+			$stmt->execute(array(
+				':username1' => $username,
+				':username2' => $username_now
+			));
+		}
+		catch (PDOException $e) {
+			$_SESSION['return'] = array(
+				'type' => 'danger',
+				'msg' => 'MySQL: '.$e
+			);
+			return false;
+		}
+	}
+	try {
+		$stmt = $pdo->prepare("UPDATE `domain_admins` SET `domain` = 'ALL', `username` = :username1 WHERE `username` = :username2");
+		$stmt->execute(array(':username1' => $username, ':username2' => $username_now));
+		$stmt = $pdo->prepare("UPDATE `tfa` SET `username` = :username1 WHERE `username` = :username2");
+		$stmt->execute(array(':username1' => $username, ':username2' => $username_now));
+	}
+	catch (PDOException $e) {
+		$_SESSION['return'] = array(
+			'type' => 'danger',
+			'msg' => 'MySQL: '.$e
+		);
+		return false;
+	}
+  $_SESSION['mailcow_cc_username'] = $username;
+	$_SESSION['return'] = array(
+		'type' => 'success',
+		'msg' => sprintf($lang['success']['admin_modified'])
+	);
+}
+function set_time_limited_aliases($postarray) {
+	global $lang;
+	global $pdo;
+  (isset($postarray['username'])) ? $username = $postarray['username'] : $username = $_SESSION['mailcow_cc_username'];
+
+  if ($_SESSION['mailcow_cc_role'] != "user" &&
+    $_SESSION['mailcow_cc_role'] != "admin") {
+      $_SESSION['return'] = array(
+        'type' => 'danger',
+        'msg' => sprintf($lang['danger']['access_denied'])
+      );
+      return false;
+  }
+  if (filter_var($username, FILTER_VALIDATE_EMAIL)) {
+    if (!hasMailboxObjectAccess($_SESSION['mailcow_cc_username'], $_SESSION['mailcow_cc_role'], $username)) {
+      $_SESSION['return'] = array(
+        'type' => 'danger',
+        'msg' => sprintf($lang['danger']['access_denied'])
+      );
+      return false;
+    }
+  }
+
+	try {
+    $stmt = $pdo->prepare("SELECT `domain` FROM `mailbox` WHERE `username` = :username");
+    $stmt->execute(array(':username' => $username));
+    $domain = $stmt->fetch(PDO::FETCH_ASSOC)['domain'];
+  }
+  catch (PDOException $e) {
+    $_SESSION['return'] = array(
+      'type' => 'danger',
+      'msg' => 'MySQL: '.$e
+    );
+    return false;
+  }
+
+	switch ($postarray["set_time_limited_aliases"]) {
+		case "generate":
+			if (!is_numeric($postarray["validity"]) || $postarray["validity"] > 672) {
+				$_SESSION['return'] = array(
+					'type' => 'danger',
+					'msg' => sprintf($lang['danger']['validity_missing'])
+				);
+				return false;
+			}
+			$validity = strtotime("+".$postarray["validity"]." hour"); 
+			$letters = 'abcefghijklmnopqrstuvwxyz1234567890';
+			$random_name = substr(str_shuffle($letters), 0, 24);
+			try {
+				$stmt = $pdo->prepare("INSERT INTO `spamalias` (`address`, `goto`, `validity`) VALUES
+					(:address, :goto, :validity)");
+				$stmt->execute(array(
+					':address' => $random_name . '@' . $domain,
+					':goto' => $username,
+					':validity' => $validity
+				));
+			}
+			catch (PDOException $e) {
+				$_SESSION['return'] = array(
+					'type' => 'danger',
+					'msg' => 'MySQL: '.$e
+				);
+				return false;
+			}
+			$_SESSION['return'] = array(
+				'type' => 'success',
+				'msg' => sprintf($lang['success']['mailbox_modified'], htmlspecialchars($username))
+			);
+		break;
+		case "deleteall":
+			try {
+				$stmt = $pdo->prepare("DELETE FROM `spamalias` WHERE `goto` = :username");
+				$stmt->execute(array(
+					':username' => $username
+				));
+			}
+			catch (PDOException $e) {
+				$_SESSION['return'] = array(
+					'type' => 'danger',
+					'msg' => 'MySQL: '.$e
+				);
+				return false;
+			}	
+			$_SESSION['return'] = array(
+				'type' => 'success',
+				'msg' => sprintf($lang['success']['mailbox_modified'], htmlspecialchars($username))
+			);
+		break;
+		case "delete":
+			if (empty($postarray['item']) || !filter_var($postarray['item'], FILTER_VALIDATE_EMAIL)) {
+				$_SESSION['return'] = array(
+					'type' => 'danger',
+					'msg' => sprintf($lang['danger']['access_denied'])
+				);
+				return false;
+			}
+      $item	= $postarray['item'];
+			try {
+				$stmt = $pdo->prepare("DELETE FROM `spamalias` WHERE `goto` = :username AND `address` = :item");
+				$stmt->execute(array(
+					':username' => $username,
+					':item' => $item
+				));
+			}
+			catch (PDOException $e) {
+				$_SESSION['return'] = array(
+					'type' => 'danger',
+					'msg' => 'MySQL: '.$e
+				);
+				return false;
+			}	
+			$_SESSION['return'] = array(
+				'type' => 'success',
+				'msg' => sprintf($lang['success']['mailbox_modified'], htmlspecialchars($username))
+			);
+		break;
+		case "extendall":
+			try {
+				$stmt = $pdo->prepare("UPDATE `spamalias` SET `validity` = (`validity` + 3600) WHERE
+          `goto` = :username AND
+					`validity` >= :validity");
+				$stmt->execute(array(
+					':username' => $username,
+					':validity' => time(),
+				));
+			}
+			catch (PDOException $e) {
+				$_SESSION['return'] = array(
+					'type' => 'danger',
+					'msg' => 'MySQL: '.$e
+				);
+				return false;
+			}
+			$_SESSION['return'] = array(
+				'type' => 'success',
+				'msg' => sprintf($lang['success']['mailbox_modified'], htmlspecialchars($username))
+			);
+		break;
+		case "extend":
+			if (empty($postarray['item']) || !filter_var($postarray['item'], FILTER_VALIDATE_EMAIL)) {
+				$_SESSION['return'] = array(
+					'type' => 'danger',
+					'msg' => sprintf($lang['danger']['access_denied'])
+				);
+				return false;
+			}
+      $item	= $postarray['item'];
+			try {
+				$stmt = $pdo->prepare("UPDATE `spamalias` SET `validity` = (`validity` + 3600) WHERE 
+          `goto` = :username AND
+					`address` = :item AND
+					`validity` >= :validity");
+				$stmt->execute(array(
+					':username' => $username,
+					':item' => $item,
+					':validity' => time(),
+				));
+			}
+			catch (PDOException $e) {
+				$_SESSION['return'] = array(
+					'type' => 'danger',
+					'msg' => 'MySQL: '.$e
+				);
+				return false;
+			}
+			$_SESSION['return'] = array(
+				'type' => 'success',
+				'msg' => sprintf($lang['success']['mailbox_modified'], htmlspecialchars($username))
+			);
+		break;
+	}
+}
+function get_time_limited_aliases($username = null) {
+  // 'username' can be be set, if not, default to mailcow_cc_username
+  global $lang;
+	global $pdo;
+  $data = array();
+  if (isset($username) && filter_var($username, FILTER_VALIDATE_EMAIL)) {
+    if (!hasMailboxObjectAccess($_SESSION['mailcow_cc_username'], $_SESSION['mailcow_cc_role'], $username)) {
+      $_SESSION['return'] = array(
+        'type' => 'danger',
+        'msg' => sprintf($lang['danger']['access_denied'])
+      );
+      return false;
+    }
+  }
+  else {
+    $username = $_SESSION['mailcow_cc_username'];
+  }
+  try {
+    $stmt = $pdo->prepare("SELECT `address`,
+      `goto`,
+      `validity`
+        FROM `spamalias`
+          WHERE `goto` = :username
+            AND `validity` >= :unixnow");
+    $stmt->execute(array(':username' => $username, ':unixnow' => time()));
+    $data = $stmt->fetchAll(PDO::FETCH_ASSOC);
+  }
+  catch(PDOException $e) {
+    $_SESSION['return'] = array(
+      'type' => 'danger',
+      'msg' => 'MySQL: '.$e
+    );
+  }
+  return $data;
+}
+function edit_user_account($postarray) {
+	global $lang;
+	global $pdo;
+  if (isset($postarray['username']) && filter_var($postarray['username'], FILTER_VALIDATE_EMAIL)) {
+    if (!hasMailboxObjectAccess($_SESSION['mailcow_cc_username'], $_SESSION['mailcow_cc_role'], $postarray['username'])) {
+      $_SESSION['return'] = array(
+        'type' => 'danger',
+        'msg' => sprintf($lang['danger']['access_denied'])
+      );
+      return false;
+    }
+    else {
+      $username = $postarray['username'];
+    }
+  }
+  else {
+    $username = $_SESSION['mailcow_cc_username'];
+  }
+	$password_old		= $postarray['user_old_pass'];
+
+	if (isset($postarray['user_new_pass']) && isset($postarray['user_new_pass2'])) {
+		$password_new	= $postarray['user_new_pass'];
+		$password_new2	= $postarray['user_new_pass2'];
+	}
+
+	$stmt = $pdo->prepare("SELECT `password` FROM `mailbox`
+			WHERE `kind` NOT REGEXP 'location|thing|group'
+        AND `username` = :user");
+	$stmt->execute(array(':user' => $username));
+	$row = $stmt->fetch(PDO::FETCH_ASSOC);
+  if (!verify_ssha256($row['password'], $password_old)) {
+    $_SESSION['return'] = array(
+      'type' => 'danger',
+      'msg' => sprintf($lang['danger']['access_denied'])
+    );
+    return false;
+  }
+
+	if (isset($password_new) && isset($password_new2)) {
+		if (!empty($password_new2) && !empty($password_new)) {
+			if ($password_new2 != $password_new) {
+				$_SESSION['return'] = array(
+					'type' => 'danger',
+					'msg' => sprintf($lang['danger']['password_mismatch'])
+				);
+				return false;
+			}
+			if (!preg_match('/' . $GLOBALS['PASSWD_REGEP'] . '/', $password_new)) {
+					$_SESSION['return'] = array(
+						'type' => 'danger',
+						'msg' => sprintf($lang['danger']['password_complexity'])
+					);
+					return false;
+			}
+			$password_hashed = hash_password($password_new);
+			try {
+				$stmt = $pdo->prepare("UPDATE `mailbox` SET `password` = :password_hashed WHERE `username` = :username");
+				$stmt->execute(array(
+					':password_hashed' => $password_hashed,
+					':username' => $username
+				));
+			}
+			catch (PDOException $e) {
+				$_SESSION['return'] = array(
+					'type' => 'danger',
+					'msg' => 'MySQL: '.$e
+				);
+				return false;
+			}
+		}
+	}
+	$_SESSION['return'] = array(
+		'type' => 'success',
+		'msg' => sprintf($lang['success']['mailbox_modified'], htmlspecialchars($username))
+	);
+}
+function get_spam_score($username = null) {
+	global $pdo;
+	$default = "5, 15";
+  if (isset($username) && filter_var($username, FILTER_VALIDATE_EMAIL)) {
+    if (!hasMailboxObjectAccess($_SESSION['mailcow_cc_username'], $_SESSION['mailcow_cc_role'], $username)) {
+      return false;
+    }
+  }
+  else {
+    $username = $_SESSION['mailcow_cc_username'];
+  }
+	try {
+		$stmt = $pdo->prepare("SELECT `value` FROM `filterconf` WHERE `object` = :username AND
+			(`option` = 'lowspamlevel' OR `option` = 'highspamlevel')");
+		$stmt->execute(array(':username' => $username));
+		$num_results = count($stmt->fetchAll(PDO::FETCH_ASSOC));
+	}
+	catch(PDOException $e) {
+		$_SESSION['return'] = array(
+			'type' => 'danger',
+			'msg' => 'MySQL: '.$e
+		);
+		return false;
+	}
+	if (empty($num_results)) {
+		return $default;
+	}
+	else {
+		try {
+			$stmt = $pdo->prepare("SELECT `value` FROM `filterconf` WHERE `option` = 'highspamlevel' AND `object` = :username");
+			$stmt->execute(array(':username' => $username));
+			$highspamlevel = $stmt->fetch(PDO::FETCH_ASSOC);
+
+			$stmt = $pdo->prepare("SELECT `value` FROM `filterconf` WHERE `option` = 'lowspamlevel' AND `object` = :username");
+			$stmt->execute(array(':username' => $username));
+			$lowspamlevel = $stmt->fetch(PDO::FETCH_ASSOC);
+
+			return $lowspamlevel['value'].', '.$highspamlevel['value'];
+		}
+		catch(PDOException $e) {
+			$_SESSION['return'] = array(
+				'type' => 'danger',
+				'msg' => 'MySQL: '.$e
+			);
+			return false;
+		}
+	}
+}
+function edit_spam_score($postarray) {
+  // Array items
+  // 'username' can be set, defaults to mailcow_cc_username
+  // 'lowspamlevel'
+  // 'highspamlevel'
+	global $lang;
+	global $pdo;
+  if (isset($postarray['username']) && filter_var($postarray['username'], FILTER_VALIDATE_EMAIL)) {
+    if (!hasMailboxObjectAccess($_SESSION['mailcow_cc_username'], $_SESSION['mailcow_cc_role'], $postarray['username'])) {
+      $_SESSION['return'] = array(
+        'type' => 'danger',
+        'msg' => sprintf($lang['danger']['access_denied'])
+      );
+      return false;
+    }
+    else {
+      $username = $postarray['username'];
+    }
+  }
+  else {
+    $username = $_SESSION['mailcow_cc_username'];
+  }
+	$lowspamlevel	= explode(',', $postarray['score'])[0];
+	$highspamlevel	= explode(',', $postarray['score'])[1];
+
+	if (!is_numeric($lowspamlevel) || !is_numeric($highspamlevel)) {
+		$_SESSION['return'] = array(
+			'type' => 'danger',
+			'msg' => sprintf($lang['danger']['access_denied'])
+		);
+		return false;
+	}
+	try {
+		$stmt = $pdo->prepare("DELETE FROM `filterconf` WHERE `object` = :username
+			AND (`option` = 'lowspamlevel' OR `option` = 'highspamlevel')");
+		$stmt->execute(array(
+			':username' => $username
+		));
+
+		$stmt = $pdo->prepare("INSERT INTO `filterconf` (`object`, `option`, `value`)
+			VALUES (:username, 'highspamlevel', :highspamlevel)");
+		$stmt->execute(array(
+			':username' => $username,
+			':highspamlevel' => $highspamlevel
+		));
+
+		$stmt = $pdo->prepare("INSERT INTO `filterconf` (`object`, `option`, `value`)
+			VALUES (:username, 'lowspamlevel', :lowspamlevel)");
+		$stmt->execute(array(
+			':username' => $username,
+			':lowspamlevel' => $lowspamlevel
+		));
+	}
+	catch (PDOException $e) {
+		$stmt = $pdo->prepare("DELETE FROM `filterconf` WHERE `object` = :username
+			AND (`option` = 'lowspamlevel' OR `option` = 'highspamlevel')");
+		$stmt->execute(array(
+			':username' => $username
+		));
+		$_SESSION['return'] = array(
+			'type' => 'danger',
+			'msg' => 'MySQL: '.$e
+		);
+		return false;
+	}
+	$_SESSION['return'] = array(
+		'type' => 'success',
+		'msg' => sprintf($lang['success']['mailbox_modified'], $username)
+	);
+}
+function get_policy_list($object = null) {
+  // 'object' can be be set, if not, default to mailcow_cc_username
+	global $lang;
+	global $pdo;
+  if (isset($object)) {
+    if (!filter_var($object, FILTER_VALIDATE_EMAIL) && is_valid_domain_name($object)) {
+      $object = idn_to_ascii(strtolower(trim($object)));
+      if (!hasDomainAccess($_SESSION['mailcow_cc_username'], $_SESSION['mailcow_cc_role'], $object)) {
+        $_SESSION['return'] = array(
+          'type' => 'danger',
+          'msg' => sprintf($lang['danger']['access_denied'])
+        );
+        return false;
+      }
+    }
+    elseif (filter_var($object, FILTER_VALIDATE_EMAIL)) {
+      if (!hasMailboxObjectAccess($_SESSION['mailcow_cc_username'], $_SESSION['mailcow_cc_role'], $object)) {
+        $_SESSION['return'] = array(
+          'type' => 'danger',
+          'msg' => sprintf($lang['danger']['access_denied'])
+        );
+        return false;
+      }
+    }
+  }
+  else {
+     $object = $_SESSION['mailcow_cc_username'];
+  }
+  try {
+    // WHITELIST
+    $stmt = $pdo->prepare("SELECT `object`, `value`, `prefid` FROM `filterconf` WHERE `option`='whitelist_from' AND (`object` = :username OR `object` = SUBSTRING_INDEX(:username_domain, '@' ,-1))");
+    $stmt->execute(array(':username' => $object, ':username_domain' => $object));
+    $rows['whitelist'] = $stmt->fetchAll(PDO::FETCH_ASSOC);
+    // BLACKLIST
+    $stmt = $pdo->prepare("SELECT `object`, `value`, `prefid` FROM `filterconf` WHERE `option`='blacklist_from' AND (`object` = :username OR `object` = SUBSTRING_INDEX(:username_domain, '@' ,-1))");
+    $stmt->execute(array(':username' => $object, ':username_domain' => $object));
+    $rows['blacklist'] = $stmt->fetchAll(PDO::FETCH_ASSOC);
+  }
+  catch(PDOException $e) {
+    $_SESSION['return'] = array(
+      'type' => 'danger',
+      'msg' => 'MySQL: '.$e
+    );
+  }
+  return $rows;
+}
+function add_policy_list_item($postarray) {
+  // Array data
+  // Either 'domain' or 'username' can be be set
+  // If none of the above is set, default to mailcow_cc_username
+  //
+  // If 'delete_prefid' then delete item id
+	global $lang;
+	global $pdo;
+  (isset($postarray['username'])) ? $object = $postarray['username'] : null;
+  (isset($postarray['domain']))   ? $object = $postarray['domain'] : null;
+  (!isset($object))               ? $object = $_SESSION['mailcow_cc_username'] : null;
+
+  if (is_valid_domain_name($object)) {
+		if (!hasDomainAccess($_SESSION['mailcow_cc_username'], $_SESSION['mailcow_cc_role'], $object)) {
+			$_SESSION['return'] = array(
+				'type' => 'danger',
+				'msg' => sprintf($lang['danger']['access_denied'])
+			);
+			return false;
+		}
+    $object = idn_to_ascii(strtolower(trim($object)));
+  }
+  else {
+		if (!hasMailboxObjectAccess($_SESSION['mailcow_cc_username'], $_SESSION['mailcow_cc_role'], $object)) {
+			$_SESSION['return'] = array(
+				'type' => 'danger',
+				'msg' => sprintf($lang['danger']['access_denied'])
+			);
+			return false;
+		}
+  }
+
+	($postarray['object_list'] == "bl") ? $object_list = "blacklist_from" : null;
+	($postarray['object_list'] == "wl") ? $object_list = "whitelist_from" : null;
+	$object_from = preg_replace('/\.+/', '.', rtrim(preg_replace("/\.\*/", "*", trim(strtolower($postarray['object_from']))), '.'));
+  if (!ctype_alnum(str_replace(array('@', '.', '-', '*'), '', $object_from))) {
+		$_SESSION['return'] = array(
+			'type' => 'danger',
+			'msg' => sprintf($lang['danger']['policy_list_from_invalid'])
+		);
+		return false;
+	}
+	if ($object_list != "blacklist_from" && $object_list != "whitelist_from") {
+    $_SESSION['return'] = array(
+			'type' => 'danger',
+			'msg' => sprintf($lang['danger']['access_denied'])
+		);
+		return false;
+	}
+	try {
+		$stmt = $pdo->prepare("SELECT `object` FROM `filterconf`
+			WHERE (`option` = 'whitelist_from'  OR `option` = 'blacklist_from')
+				AND `object` = :object
+				AND `value` = :object_from");
+		$stmt->execute(array(':object' => $object, ':object_from' => $object_from));
+		$num_results = count($stmt->fetchAll(PDO::FETCH_ASSOC));
+    if ($num_results != 0) {
+      $_SESSION['return'] = array(
+        'type' => 'danger',
+        'msg' => sprintf($lang['danger']['policy_list_from_exists'])
+      );
+      return false;
+    }
+	}
+	catch(PDOException $e) {
+		$_SESSION['return'] = array(
+			'type' => 'danger',
+			'msg' => 'MySQL: '.$e
+		);
+		return false;
+	}
+
+	try {
+		$stmt = $pdo->prepare("INSERT INTO `filterconf` (`object`, `option` ,`value`)
+			VALUES (:object, :object_list, :object_from)");
+		$stmt->execute(array(
+			':object' => $object,
+			':object_list' => $object_list,
+			':object_from' => $object_from
+		));
+	}
+	catch (PDOException $e) {
+		$_SESSION['return'] = array(
+			'type' => 'danger',
+			'msg' => 'MySQL: '.$e
+		);
+		return false;
+	}
+	$_SESSION['return'] = array(
+		'type' => 'success',
+		'msg' => sprintf($lang['success']['object_modified'], $object)
+	);
+}
+function delete_policy_list_item($postarray) {
+  // Array data
+  // Either 'domain' or 'username' can be be set
+  // If none of the above is set, default to mailcow_cc_username
+  //
+  // 'delete_prefid' is item to be deleted
+	global $lang;
+	global $pdo;
+  (isset($postarray['username'])) ? $object = $postarray['username'] : null;
+  (isset($postarray['domain']))   ? $object = $postarray['domain'] : null;
+  (!isset($object))               ? $object = $_SESSION['mailcow_cc_username'] : null;
+
+  if (is_valid_domain_name($object)) {
+		if (!hasDomainAccess($_SESSION['mailcow_cc_username'], $_SESSION['mailcow_cc_role'], $object)) {
+			$_SESSION['return'] = array(
+				'type' => 'danger',
+				'msg' => sprintf($lang['danger']['access_denied'])
+			);
+			return false;
+		}
+    $object = idn_to_ascii(strtolower(trim($object)));
+  }
+  else {
+    if (!hasMailboxObjectAccess($_SESSION['mailcow_cc_username'], $_SESSION['mailcow_cc_role'], $object)) {
+      $_SESSION['return'] = array(
+        'type' => 'danger',
+        'msg' => sprintf($lang['danger']['access_denied'])
+      );
+      return false;
+    }
+  }
+
+  if (!is_numeric($postarray['delete_prefid'])) {
+    $_SESSION['return'] = array(
+      'type' => 'danger',
+      'msg' => sprintf($lang['danger']['access_denied'])
+    );
+    return false;
+  }
+
+  try {
+    $stmt = $pdo->prepare("DELETE FROM `filterconf` WHERE `object` = :object AND `prefid` = :prefid");
+    $stmt->execute(array(
+      ':object' => $object,
+      ':prefid' => $postarray['delete_prefid']
+    ));
+  }
+  catch (PDOException $e) {
+    $_SESSION['return'] = array(
+      'type' => 'danger',
+      'msg' => 'MySQL: '.$e
+    );
+    return false;
+  }
+  $_SESSION['return'] = array(
+    'type' => 'success',
+    'msg' => sprintf($lang['success']['object_modified'], $object)
+  );
+  return true;
+}
+function get_syncjobs($username = null) {
+  // 'username' can be be set, if not, default to mailcow_cc_username
+	global $lang;
+	global $pdo;
+  $data = array();
+  if (isset($username) && filter_var($username, FILTER_VALIDATE_EMAIL)) {
+    if (!hasMailboxObjectAccess($_SESSION['mailcow_cc_username'], $_SESSION['mailcow_cc_role'], $username)) {
+      $_SESSION['return'] = array(
+        'type' => 'danger',
+        'msg' => sprintf($lang['danger']['access_denied'])
+      );
+      return false;
+    }
+  }
+  else {
+    $username = $_SESSION['mailcow_cc_username'];
+  }
+  try {
+    $stmt = $pdo->prepare("SELECT *, CONCAT(LEFT(`password1`, 3), '…') as `password1_short`
+        FROM `imapsync`
+          WHERE `user2` = :username");
+    $stmt->execute(array(':username' => $username));
+    $data = $stmt->fetchAll(PDO::FETCH_ASSOC);
+  }
+  catch(PDOException $e) {
+    $_SESSION['return'] = array(
+      'type' => 'danger',
+      'msg' => 'MySQL: '.$e
+    );
+  }
+  return $data;
+}
+function get_syncjob_details($id) {
+	global $lang;
+	global $pdo;
+  $syncjobdetails = array();
+	if ($_SESSION['mailcow_cc_role'] != "user" &&
+		$_SESSION['mailcow_cc_role'] != "admin") {
+			$_SESSION['return'] = array(
+				'type' => 'danger',
+				'msg' => sprintf($lang['danger']['access_denied'])
+			);
+			return false;
+	}
+  if (!is_numeric($id)) {
+    $_SESSION['return'] = array(
+      'type' => 'danger',
+      'msg' => sprintf($lang['danger']['access_denied'])
+    );
+    return false;
+  }
+  try {
+    $stmt = $pdo->prepare("SELECT * FROM `imapsync` WHERE (`user2` = :username OR 'admin' = :role) AND id = :id");
+    $stmt->execute(array(':id' => $id, ':role' => $_SESSION['mailcow_cc_role'], ':username' => $_SESSION['mailcow_cc_username']));
+    $syncjobdetails = $stmt->fetch(PDO::FETCH_ASSOC);
+  }
+  catch(PDOException $e) {
+    $_SESSION['return'] = array(
+      'type' => 'danger',
+      'msg' => 'MySQL: '.$e
+    );
+  }
+  return $syncjobdetails;
+}
+function delete_syncjob($postarray) {
+  // Array items
+  // 'username' can be set, defaults to mailcow_cc_username
+	global $lang;
+	global $pdo;
+  if (isset($postarray['username']) && filter_var($postarray['username'], FILTER_VALIDATE_EMAIL)) {
+    if (!hasMailboxObjectAccess($_SESSION['mailcow_cc_username'], $_SESSION['mailcow_cc_role'], $postarray['username'])) {
+      $_SESSION['return'] = array(
+        'type' => 'danger',
+        'msg' => sprintf($lang['danger']['access_denied'])
+      );
+      return false;
+    }
+    else {
+      $username = $postarray['username'];
+    }
+  }
+  else {
+    $username = $_SESSION['mailcow_cc_username'];
+  }
+  $id = $postarray['id'];
+  if (!is_numeric($id)) {
+    $_SESSION['return'] = array(
+      'type' => 'danger',
+      'msg' => sprintf($lang['danger']['access_denied'])
+    );
+    return false;
+  }
+  try {
+    $stmt = $pdo->prepare("DELETE FROM `imapsync` WHERE `user2` = :username AND `id`= :id");
+    $stmt->execute(array(
+      ':username' => $username,
+      ':id' => $id,
+    ));
+  }
+  catch (PDOException $e) {
+    $_SESSION['return'] = array(
+      'type' => 'danger',
+      'msg' => 'MySQL: '.$e
+    );
+    return false;
+  }
+  $_SESSION['return'] = array(
+    'type' => 'success',
+    'msg' => sprintf($lang['success']['mailbox_modified'], htmlspecialchars($username))
+  );
+  return true;
+}
+function add_syncjob($postarray) {
+  // Array items
+  // 'username' can be set, defaults to mailcow_cc_username
+	global $lang;
+	global $pdo;
+  if (isset($postarray['username']) && filter_var($postarray['username'], FILTER_VALIDATE_EMAIL)) {
+    if (!hasMailboxObjectAccess($_SESSION['mailcow_cc_username'], $_SESSION['mailcow_cc_role'], $postarray['username'])) {
+      $_SESSION['return'] = array(
+        'type' => 'danger',
+        'msg' => sprintf($lang['danger']['access_denied'])
+      );
+      return false;
+    }
+    else {
+      $username = $postarray['username'];
+    }
+  }
+  else {
+    $username = $_SESSION['mailcow_cc_username'];
+  }
+  isset($postarray['active']) ? $active = '1' : $active = '0';
+  isset($postarray['delete2duplicates']) ? $delete2duplicates = '1' : $delete2duplicates = '0';
+  isset($postarray['delete1']) ? $delete1 = '1' : $delete1 = '0';
+  $port1            = $postarray['port1'];
+  $host1            = $postarray['host1'];
+  $password1        = $postarray['password1'];
+  $exclude          = $postarray['exclude'];
+  $maxage           = $postarray['maxage'];
+  $subfolder2       = $postarray['subfolder2'];
+  $user1            = $postarray['user1'];
+  $mins_interval    = $postarray['mins_interval'];
+  $enc1             = $postarray['enc1'];
+
+  if (empty($subfolder2)) {
+    $subfolder2 = "";
+  }
+  if (!isset($maxage) || !filter_var($maxage, FILTER_VALIDATE_INT, array('options' => array('min_range' => 1, 'max_range' => 32767)))) {
+    $maxage = "0";
+  }
+  if (!filter_var($port1, FILTER_VALIDATE_INT, array('options' => array('min_range' => 1, 'max_range' => 65535)))) {
+    $_SESSION['return'] = array(
+      'type' => 'danger',
+      'msg' => sprintf($lang['danger']['access_denied'])
+    );
+    return false;
+  }
+  if (!filter_var($mins_interval, FILTER_VALIDATE_INT, array('options' => array('min_range' => 10, 'max_range' => 3600)))) {
+    $_SESSION['return'] = array(
+      'type' => 'danger',
+      'msg' => sprintf($lang['danger']['access_denied'])
+    );
+    return false;
+  }
+  if (!is_valid_domain_name($host1)) {
+    $_SESSION['return'] = array(
+      'type' => 'danger',
+      'msg' => sprintf($lang['danger']['access_denied'])
+    );
+    return false;
+  }
+  if ($enc1 != "TLS" && $enc1 != "SSL" && $enc1 != "PLAIN") {
+    $_SESSION['return'] = array(
+      'type' => 'danger',
+      'msg' => sprintf($lang['danger']['access_denied'])
+    );
+    return false;
+  }
+  if (@preg_match("/" . $exclude . "/", null) === false) {
+    $_SESSION['return'] = array(
+      'type' => 'danger',
+      'msg' => sprintf($lang['danger']['access_denied'])
+    );
+    return false;
+  }
+  try {
+    $stmt = $pdo->prepare("SELECT `user2`, `user1` FROM `imapsync`
+      WHERE `user2` = :user2 AND `user1` = :user1");
+    $stmt->execute(array(':user1' => $user1, ':user2' => $username));
+    $num_results = count($stmt->fetchAll(PDO::FETCH_ASSOC));
+  }
+  catch(PDOException $e) {
+    $_SESSION['return'] = array(
+      'type' => 'danger',
+      'msg' => 'MySQL: '.$e
+    );
+    return false;
+  }
+  if ($num_results != 0) {
+    $_SESSION['return'] = array(
+      'type' => 'danger',
+      'msg' => sprintf($lang['danger']['object_exists'], htmlspecialchars($host1 . ' / ' . $user1))
+    );
+    return false;
+  }
+  try {
+    $stmt = $pdo->prepare("INSERT INTO `imapsync` (`user2`, `exclude`, `delete1`, `maxage`, `subfolder2`, `host1`, `authmech1`, `user1`, `password1`, `mins_interval`, `port1`, `enc1`, `delete2duplicates`, `active`)
+      VALUES (:user2, :exclude, :maxage, :delete1, :subfolder2, :host1, :authmech1, :user1, :password1, :mins_interval, :port1, :enc1, :delete2duplicates, :active)");
+    $stmt->execute(array(
+      ':user2' => $username,
+      ':exclude' => $exclude,
+      ':maxage' => $maxage,
+      ':delete1' => $delete1,
+      ':subfolder2' => $subfolder2,
+      ':host1' => $host1,
+      ':authmech1' => 'PLAIN',
+      ':user1' => $user1,
+      ':password1' => $password1,
+      ':mins_interval' => $mins_interval,
+      ':port1' => $port1,
+      ':enc1' => $enc1,
+      ':delete2duplicates' => $delete2duplicates,
+      ':active' => $active,
+    ));
+  }
+  catch(PDOException $e) {
+    $_SESSION['return'] = array(
+      'type' => 'danger',
+      'msg' => 'MySQL: '.$e
+    );
+    return false;
+  }
+  $_SESSION['return'] = array(
+    'type' => 'success',
+    'msg' => sprintf($lang['success']['mailbox_modified'], $username)
+  );
+  return true;
+}
+function edit_syncjob($postarray) {
+  // Array items
+  // 'username' can be set, defaults to mailcow_cc_username
+	global $lang;
+	global $pdo;
+  if (isset($postarray['username']) && filter_var($postarray['username'], FILTER_VALIDATE_EMAIL)) {
+    if (!hasMailboxObjectAccess($_SESSION['mailcow_cc_username'], $_SESSION['mailcow_cc_role'], $postarray['username'])) {
+      $_SESSION['return'] = array(
+        'type' => 'danger',
+        'msg' => sprintf($lang['danger']['access_denied'])
+      );
+      return false;
+    }
+    else {
+      $username = $postarray['username'];
+    }
+  }
+  else {
+    $username = $_SESSION['mailcow_cc_username'];
+  }
+  isset($postarray['active']) ? $active = '1' : $active = '0';
+  isset($postarray['delete2duplicates']) ? $delete2duplicates = '1' : $delete2duplicates = '0';
+  isset($postarray['delete1']) ? $delete1 = '1' : $delete1 = '0';
+  $id               = $postarray['id'];
+  $port1            = $postarray['port1'];
+  $host1            = $postarray['host1'];
+  $password1        = $postarray['password1'];
+  $exclude          = $postarray['exclude'];
+  $maxage           = $postarray['maxage'];
+  $subfolder2       = $postarray['subfolder2'];
+  $user1            = $postarray['user1'];
+  $mins_interval    = $postarray['mins_interval'];
+  $enc1             = $postarray['enc1'];
+
+  if (empty($subfolder2)) {
+    $subfolder2 = "";
+  }
+  if (!isset($maxage) || !filter_var($maxage, FILTER_VALIDATE_INT, array('options' => array('min_range' => 1, 'max_range' => 32767)))) {
+    $maxage = "0";
+  }
+  if (!filter_var($port1, FILTER_VALIDATE_INT, array('options' => array('min_range' => 1, 'max_range' => 65535)))) {
+    $_SESSION['return'] = array(
+      'type' => 'danger',
+      'msg' => sprintf($lang['danger']['access_denied'])
+    );
+    return false;
+  }
+  if (!filter_var($mins_interval, FILTER_VALIDATE_INT, array('options' => array('min_range' => 10, 'max_range' => 3600)))) {
+    $_SESSION['return'] = array(
+      'type' => 'danger',
+      'msg' => sprintf($lang['danger']['access_denied'])
+    );
+    return false;
+  }
+  if (!is_valid_domain_name($host1)) {
+    $_SESSION['return'] = array(
+      'type' => 'danger',
+      'msg' => sprintf($lang['danger']['access_denied'])
+    );
+    return false;
+  }
+  if ($enc1 != "TLS" && $enc1 != "SSL" && $enc1 != "PLAIN") {
+    $_SESSION['return'] = array(
+      'type' => 'danger',
+      'msg' => sprintf($lang['danger']['access_denied'])
+    );
+    return false;
+  }
+  if (@preg_match("/" . $exclude . "/", null) === false) {
+    $_SESSION['return'] = array(
+      'type' => 'danger',
+      'msg' => sprintf($lang['danger']['access_denied'])
+    );
+    return false;
+  }
+  try {
+    $stmt = $pdo->prepare("SELECT `user2` FROM `imapsync`
+      WHERE `user2` = :user2 AND `id` = :id");
+    $stmt->execute(array(':user2' => $username, ':id' => $id));
+    $num_results = count($stmt->fetchAll(PDO::FETCH_ASSOC));
+  }
+  catch(PDOException $e) {
+    $_SESSION['return'] = array(
+      'type' => 'danger',
+      'msg' => 'MySQL: '.$e
+    );
+    return false;
+  }
+  if (empty($num_results)) {
+    $_SESSION['return'] = array(
+      'type' => 'danger',
+      'msg' => sprintf($lang['danger']['access_denied'])
+    );
+    return false;
+  }
+  try {
+    $stmt = $pdo->prepare("UPDATE `imapsync` set `delete1` = :delete1, `maxage` = :maxage, `subfolder2` = :subfolder2, `exclude` = :exclude, `host1` = :host1, `user1` = :user1, `password1` = :password1, `mins_interval` = :mins_interval, `port1` = :port1, `enc1` = :enc1, `delete2duplicates` = :delete2duplicates, `active` = :active
+      WHERE `user2` = :user2 AND `id` = :id");
+    $stmt->execute(array(
+      ':user2' => $username,
+      ':delete1' => $delete1,
+      ':id' => $id,
+      ':exclude' => $exclude,
+      ':maxage' => $maxage,
+      ':subfolder2' => $subfolder2,
+      ':host1' => $host1,
+      ':user1' => $user1,
+      ':password1' => $password1,
+      ':mins_interval' => $mins_interval,
+      ':port1' => $port1,
+      ':enc1' => $enc1,
+      ':delete2duplicates' => $delete2duplicates,
+      ':active' => $active,
+    ));
+  }
+  catch(PDOException $e) {
+    $_SESSION['return'] = array(
+      'type' => 'danger',
+      'msg' => 'MySQL: '.$e
+    );
+    return false;
+  }
+  $_SESSION['return'] = array(
+    'type' => 'success',
+    'msg' => sprintf($lang['success']['mailbox_modified'], $username)
+  );
+  return true;
+}
+function edit_tls_policy($postarray) {
+	global $lang;
+	global $pdo;
+  if (isset($postarray['username']) && filter_var($postarray['username'], FILTER_VALIDATE_EMAIL)) {
+    if (!hasMailboxObjectAccess($_SESSION['mailcow_cc_username'], $_SESSION['mailcow_cc_role'], $postarray['username'])) {
+      $_SESSION['return'] = array(
+        'type' => 'danger',
+        'msg' => sprintf($lang['danger']['access_denied'])
+      );
+      return false;
+    }
+    else {
+      $username = $postarray['username'];
+    }
+  }
+  else {
+    $username = $_SESSION['mailcow_cc_username'];
+  }
+	isset($postarray['tls_in']) ? $tls_in = '1' : $tls_in = '0';
+	isset($postarray['tls_out']) ? $tls_out = '1' : $tls_out = '0';
+	$username = $_SESSION['mailcow_cc_username'];
+	if (!filter_var($username, FILTER_VALIDATE_EMAIL)) {
+		$_SESSION['return'] = array(
+			'type' => 'danger',
+			'msg' => sprintf($lang['danger']['username_invalid'])
+		);
+		return false;
+	}
+	try {
+		$stmt = $pdo->prepare("UPDATE `mailbox` SET `tls_enforce_out` = :tls_out, `tls_enforce_in` = :tls_in WHERE `username` = :username");
+		$stmt->execute(array(
+			':tls_out' => $tls_out,
+			':tls_in' => $tls_in,
+			':username' => $username
+		));
+	}
+	catch (PDOException $e) {
+		$_SESSION['return'] = array(
+			'type' => 'danger',
+			'msg' => 'MySQL: '.$e
+		);
+		return false;
+	}
+	$_SESSION['return'] = array(
+		'type' => 'success',
+		'msg' => sprintf($lang['success']['mailbox_modified'], $username)
+	);
+}
+function get_tls_policy($username = null) {
+	global $lang;
+	global $pdo;
+  $data = array();
+  if (isset($username) && filter_var($username, FILTER_VALIDATE_EMAIL)) {
+    if (!hasMailboxObjectAccess($_SESSION['mailcow_cc_username'], $_SESSION['mailcow_cc_role'], $username)) {
+      $_SESSION['return'] = array(
+        'type' => 'danger',
+        'msg' => sprintf($lang['danger']['access_denied'])
+      );
+      return false;
+    }
+  }
+  else {
+    $username = $_SESSION['mailcow_cc_username'];
+  }
+	try {
+		$stmt = $pdo->prepare("SELECT `tls_enforce_out`, `tls_enforce_in` FROM `mailbox` WHERE `username` = :username");
+		$stmt->execute(array(':username' => $username));
+		$data = $stmt->fetch(PDO::FETCH_ASSOC);
+	}
+	catch(PDOException $e) {
+		$_SESSION['return'] = array(
+			'type' => 'danger',
+			'msg' => 'MySQL: '.$e
+		);
+		return false;
+	}
+	return $data;
+}
+function edit_delimiter_action($postarray) {
+  // Array items
+  // 'username' can be set, defaults to mailcow_cc_username
+	global $lang;
+	global $pdo;
+  if (isset($postarray['username']) && filter_var($postarray['username'], FILTER_VALIDATE_EMAIL)) {
+    if (!hasMailboxObjectAccess($_SESSION['mailcow_cc_username'], $_SESSION['mailcow_cc_role'], $postarray['username'])) {
+      $_SESSION['return'] = array(
+        'type' => 'danger',
+        'msg' => sprintf($lang['danger']['access_denied'])
+      );
+      return false;
+    }
+    else {
+      $username = $postarray['username'];
+    }
+  }
+  else {
+    $username = $_SESSION['mailcow_cc_username'];
+  }
+  ($postarray['tagged_mail_handler'] == "subject") ? $wants_tagged_subject = '1' : $wants_tagged_subject = '0';
+  if (!filter_var($username, FILTER_VALIDATE_EMAIL)) {
+    $_SESSION['return'] = array(
+      'type' => 'danger',
+      'msg' => sprintf($lang['danger']['username_invalid'])
+    );
+    return false;
+  }
+  try {
+    $stmt = $pdo->prepare("UPDATE `mailbox` SET `wants_tagged_subject` = :wants_tagged_subject WHERE `username` = :username");
+    $stmt->execute(array(':username' => $username, ':wants_tagged_subject' => $wants_tagged_subject));
+    $SelectData = $stmt->fetch(PDO::FETCH_ASSOC);
+  }
+  catch(PDOException $e) {
+    $_SESSION['return'] = array(
+      'type' => 'danger',
+      'msg' => 'MySQL: '.$e
+    );
+    return false;
+  }
+  $_SESSION['return'] = array(
+    'type' => 'success',
+    'msg' => sprintf($lang['success']['mailbox_modified'], $username)
+  );
+  return true;
+}
+function get_delimiter_action($username = null) {
+  // 'username' can be set, defaults to mailcow_cc_username
+	global $lang;
+	global $pdo;
+	$data = array();
+  if (isset($username) && filter_var($username, FILTER_VALIDATE_EMAIL)) {
+    if (!hasMailboxObjectAccess($_SESSION['mailcow_cc_username'], $_SESSION['mailcow_cc_role'], $username)) {
+      return false;
+    }
+  }
+  else {
+    $username = $_SESSION['mailcow_cc_username'];
+  }
+  try {
+    $stmt = $pdo->prepare("SELECT `wants_tagged_subject` FROM `mailbox` WHERE `username` = :username");
+    $stmt->execute(array(':username' => $username));
+    $data = $stmt->fetch(PDO::FETCH_ASSOC);
+  }
+  catch(PDOException $e) {
+    $_SESSION['return'] = array(
+      'type' => 'danger',
+      'msg' => 'MySQL: '.$e
+    );
+    return false;
+  }
+  return $data;
+}
+function user_get_alias_details($username) {
+	global $lang;
+	global $pdo;
+  if ($_SESSION['mailcow_cc_role'] == "user") {
+    $username	= $_SESSION['mailcow_cc_username'];
+  }
+  if (!filter_var($username, FILTER_VALIDATE_EMAIL)) {
+    return false;
+  }
+  try {
+    $data['address'] = $username;
+    $stmt = $pdo->prepare("SELECT IFNULL(GROUP_CONCAT(`address` SEPARATOR ', '), '&#10008;') AS `aliases` FROM `alias`
+      WHERE `goto` REGEXP :username_goto
+      AND `address` NOT LIKE '@%'
+      AND `address` != :username_address");
+    $stmt->execute(array(':username_goto' => '(^|,)'.$username.'($|,)', ':username_address' => $username));
+    $run = $stmt->fetchAll(PDO::FETCH_ASSOC);
+    while ($row = array_shift($run)) {
+      $data['aliases'] = $row['aliases'];
+    }
+    $stmt = $pdo->prepare("SELECT IFNULL(GROUP_CONCAT(local_part, '@', alias_domain SEPARATOR ', '), '&#10008;') AS `ad_alias` FROM `mailbox`
+      LEFT OUTER JOIN `alias_domain` on `target_domain` = `domain`
+        WHERE `username` = :username ;");
+    $stmt->execute(array(':username' => $username));
+    $run = $stmt->fetchAll(PDO::FETCH_ASSOC);
+    while ($row = array_shift($run)) {
+      $data['ad_alias'] = $row['ad_alias'];
+    }
+    $stmt = $pdo->prepare("SELECT IFNULL(GROUP_CONCAT(`send_as` SEPARATOR ', '), '&#10008;') AS `send_as` FROM `sender_acl` WHERE `logged_in_as` = :username AND `send_as` NOT LIKE '@%';");
+    $stmt->execute(array(':username' => $username));
+    $run = $stmt->fetchAll(PDO::FETCH_ASSOC);
+    while ($row = array_shift($run)) {
+      $data['aliases_also_send_as'] = $row['send_as'];
+    }
+    $stmt = $pdo->prepare("SELECT IFNULL(GROUP_CONCAT(`send_as` SEPARATOR ', '), '&#10008;') AS `send_as` FROM `sender_acl` WHERE `logged_in_as` = :username AND `send_as` LIKE '@%';");
+    $stmt->execute(array(':username' => $username));
+    $run = $stmt->fetchAll(PDO::FETCH_ASSOC);
+    while ($row = array_shift($run)) {
+      $data['aliases_send_as_all'] = $row['send_as'];
+    }
+    $stmt = $pdo->prepare("SELECT IFNULL(GROUP_CONCAT(`address` SEPARATOR ', '), '&#10008;') as `address` FROM `alias` WHERE `goto` REGEXP :username AND `address` LIKE '@%';");
+    $stmt->execute(array(':username' => '(^|,)'.$username.'($|,)'));
+    $run = $stmt->fetchAll(PDO::FETCH_ASSOC);
+    while ($row = array_shift($run)) {
+      $data['is_catch_all'] = $row['address'];
+    }
+    return $data;
+  }
+  catch(PDOException $e) {
+    $_SESSION['return'] = array(
+      'type' => 'danger',
+      'msg' => 'MySQL: '.$e
+    );
+    return false;
+  }
+}
+function is_valid_domain_name($domain_name) { 
+	if (empty($domain_name)) {
+		return false;
+	}
+	$domain_name = idn_to_ascii($domain_name);
+	return (preg_match("/^([a-z\d](-*[a-z\d])*)(\.([a-z\d](-*[a-z\d])*))*$/i", $domain_name)
+		   && preg_match("/^.{1,253}$/", $domain_name)
+		   && preg_match("/^[^\.]{1,63}(\.[^\.]{1,63})*$/", $domain_name));
+}
+function add_domain_admin($postarray) {
+	global $lang;
+	global $pdo;
+	$username		= strtolower(trim($postarray['username']));
+	$password		= $postarray['password'];
+	$password2  = $postarray['password2'];
+	isset($postarray['active']) ? $active = '1' : $active = '0';
+	if ($_SESSION['mailcow_cc_role'] != "admin") {
+		$_SESSION['return'] = array(
+			'type' => 'danger',
+			'msg' => sprintf($lang['danger']['access_denied'])
+		);
+		return false;
+	}
+	if (empty($postarray['domain'])) {
+		$_SESSION['return'] = array(
+			'type' => 'danger',
+			'msg' => sprintf($lang['danger']['domain_invalid'])
+		);
+		return false;
+	}
+	if (!ctype_alnum(str_replace(array('_', '.', '-'), '', $username)) || empty ($username)) {
+		$_SESSION['return'] = array(
+			'type' => 'danger',
+			'msg' => sprintf($lang['danger']['username_invalid'])
+		);
+		return false;
+	}
+	try {
+		$stmt = $pdo->prepare("SELECT `username` FROM `mailbox`
+			WHERE `username` = :username");
+		$stmt->execute(array(':username' => $username));
+		$num_results[] = count($stmt->fetchAll(PDO::FETCH_ASSOC));
+		
+		$stmt = $pdo->prepare("SELECT `username` FROM `admin`
+			WHERE `username` = :username");
+		$stmt->execute(array(':username' => $username));
+		$num_results[] = count($stmt->fetchAll(PDO::FETCH_ASSOC));
+		
+		$stmt = $pdo->prepare("SELECT `username` FROM `domain_admins`
+			WHERE `username` = :username");
+		$stmt->execute(array(':username' => $username));
+		$num_results[] = count($stmt->fetchAll(PDO::FETCH_ASSOC));
+	}
+	catch(PDOException $e) {
+		$_SESSION['return'] = array(
+			'type' => 'danger',
+			'msg' => 'MySQL: '.$e
+		);
+		return false;
+	}
+	foreach ($num_results as $num_results_each) {
+		if ($num_results_each != 0) {
+			$_SESSION['return'] = array(
+				'type' => 'danger',
+				'msg' => sprintf($lang['danger']['object_exists'], htmlspecialchars($username))
+			);
+			return false;
+		}
+	}
+	if (!empty($password) && !empty($password2)) {
+    if (!preg_match('/' . $GLOBALS['PASSWD_REGEP'] . '/', $password)) {
+      $_SESSION['return'] = array(
+        'type' => 'danger',
+        'msg' => sprintf($lang['danger']['password_complexity'])
+      );
+      return false;
+    }
+		if ($password != $password2) {
+			$_SESSION['return'] = array(
+				'type' => 'danger',
+				'msg' => sprintf($lang['danger']['password_mismatch'])
+			);
+			return false;
+		}
+		$password_hashed = hash_password($password);
+		foreach ($postarray['domain'] as $domain) {
+			if (!is_valid_domain_name($domain)) {
+				$_SESSION['return'] = array(
+					'type' => 'danger',
+					'msg' => sprintf($lang['danger']['domain_invalid'])
+				);
+				return false;
+			}
+			try {
+				$stmt = $pdo->prepare("INSERT INTO `domain_admins` (`username`, `domain`, `created`, `active`)
+						VALUES (:username, :domain, :created, :active)");
+				$stmt->execute(array(
+					':username' => $username,
+					':domain' => $domain,
+					':created' => date('Y-m-d H:i:s'),
+					':active' => $active
+				));
+			}
+			catch (PDOException $e) {
+        delete_domain_admin(array('username' => $username));
+				$_SESSION['return'] = array(
+					'type' => 'danger',
+					'msg' => 'MySQL: '.$e
+				);
+				return false;
+			}
+		}
+		try {
+			$stmt = $pdo->prepare("INSERT INTO `admin` (`username`, `password`, `superadmin`, `active`)
+				VALUES (:username, :password_hashed, '0', :active)");
+			$stmt->execute(array(
+				':username' => $username,
+				':password_hashed' => $password_hashed,
+				':active' => $active
+			));
+		}
+		catch (PDOException $e) {
+			$_SESSION['return'] = array(
+				'type' => 'danger',
+				'msg' => 'MySQL: '.$e
+			);
+			return false;
+		}
+	}
+	else {
+		$_SESSION['return'] = array(
+			'type' => 'danger',
+			'msg' => sprintf($lang['danger']['password_empty'])
+		);
+		return false;
+	}
+	$_SESSION['return'] = array(
+		'type' => 'success',
+		'msg' => sprintf($lang['success']['domain_admin_added'], htmlspecialchars($username))
+	);
+}
+function delete_domain_admin($postarray) {
+	global $pdo;
+	global $lang;
+	if ($_SESSION['mailcow_cc_role'] != "admin") {
+		$_SESSION['return'] = array(
+			'type' => 'danger',
+			'msg' => sprintf($lang['danger']['access_denied'])
+		);
+		return false;
+	}
+	$username = $postarray['username'];
+	if (!ctype_alnum(str_replace(array('_', '.', '-'), '', $username))) {
+		$_SESSION['return'] = array(
+			'type' => 'danger',
+			'msg' => sprintf($lang['danger']['username_invalid'])
+		);
+		return false;
+	}
+	try {
+		$stmt = $pdo->prepare("DELETE FROM `domain_admins` WHERE `username` = :username");
+		$stmt->execute(array(
+			':username' => $username,
+		));
+		$stmt = $pdo->prepare("DELETE FROM `admin` WHERE `username` = :username");
+		$stmt->execute(array(
+			':username' => $username,
+		));
+	}
+	catch (PDOException $e) {
+		$_SESSION['return'] = array(
+			'type' => 'danger',
+			'msg' => 'MySQL: '.$e
+		);
+		return false;
+	}
+	$_SESSION['return'] = array(
+		'type' => 'success',
+		'msg' => sprintf($lang['success']['domain_admin_removed'], htmlspecialchars($username))
+	);
+}
+function get_domain_admins() {
+	global $pdo;
+	global $lang;
+  $domainadmins = array();
+	if ($_SESSION['mailcow_cc_role'] != "admin") {
+		$_SESSION['return'] = array(
+			'type' => 'danger',
+			'msg' => sprintf($lang['danger']['access_denied'])
+		);
+		return false;
+	}
+  try {
+    $stmt = $pdo->query("SELECT DISTINCT
+      `username`
+        FROM `domain_admins` 
+          WHERE `username` IN (
+            SELECT `username` FROM `admin`
+              WHERE `superadmin`!='1'
+          )");
+    $rows = $stmt->fetchAll(PDO::FETCH_ASSOC);
+    while ($row = array_shift($rows)) {
+      $domainadmins[] = $row['username'];
+    }
+  }
+  catch(PDOException $e) {
+    $_SESSION['return'] = array(
+      'type' => 'danger',
+      'msg' => 'MySQL: '.$e
+    );
+  }
+  return $domainadmins;
+}
+function get_domain_admin_details($domain_admin) {
+	global $pdo;
+
+	global $lang;
+  $domainadmindata = array();
+	if (isset($domain_admin) && $_SESSION['mailcow_cc_role'] != "admin") {
+		$_SESSION['return'] = array(
+			'type' => 'danger',
+			'msg' => sprintf($lang['danger']['access_denied'])
+		);
+		return false;
+	}
+  if (!isset($domain_admin) && $_SESSION['mailcow_cc_role'] != "domainadmin") {
+		$_SESSION['return'] = array(
+			'type' => 'danger',
+			'msg' => sprintf($lang['danger']['access_denied'])
+		);
+		return false;
+	}
+  (!isset($domain_admin)) ? $domain_admin = $_SESSION['mailcow_cc_username'] : null;
+  
+  if (!ctype_alnum(str_replace(array('_', '.', '-'), '', $domain_admin))) {
+		$_SESSION['return'] = array(
+			'type' => 'danger',
+			'msg' => sprintf($lang['danger']['username_invalid'])
+		);
+		return false;
+	}
+  try {
+    $stmt = $pdo->prepare("SELECT
+      `tfa`.`active` AS `tfa_active_int`,
+      CASE `tfa`.`active` WHEN 1 THEN '".$lang['mailbox']['yes']."' ELSE '".$lang['mailbox']['no']."' END AS `tfa_active`,
+      `domain_admins`.`username`,
+      `domain_admins`.`created`,
+      `domain_admins`.`active` AS `active_int`,
+      CASE `domain_admins`.`active` WHEN 1 THEN '".$lang['mailbox']['yes']."' ELSE '".$lang['mailbox']['no']."' END AS `active`
+        FROM `domain_admins`
+        LEFT OUTER JOIN `tfa` ON `tfa`.`username`=`domain_admins`.`username`
+          WHERE `domain_admins`.`username`= :domain_admin");
+    $stmt->execute(array(
+      ':domain_admin' => $domain_admin
+    ));
+    $row = $stmt->fetch(PDO::FETCH_ASSOC);
+    if (empty($row)) { 
+      return false;
+    }
+    $domainadmindata['username'] = $row['username'];
+    $domainadmindata['tfa_active'] = $row['tfa_active'];
+    $domainadmindata['active'] = $row['active'];
+    $domainadmindata['tfa_active_int'] = $row['tfa_active_int'];
+    $domainadmindata['active_int'] = $row['active_int'];
+    $domainadmindata['modified'] = $row['created'];
+    // GET SELECTED
+    $stmt = $pdo->prepare("SELECT `domain` FROM `domain`
+      WHERE `domain` IN (
+        SELECT `domain` FROM `domain_admins`
+          WHERE `username`= :domain_admin)");
+    $stmt->execute(array(':domain_admin' => $domain_admin));
+    $rows = $stmt->fetchAll(PDO::FETCH_ASSOC);
+    while($row = array_shift($rows)) {
+      $domainadmindata['selected_domains'][] = $row['domain'];
+    }
+    // GET UNSELECTED
+    $stmt = $pdo->prepare("SELECT `domain` FROM `domain`
+      WHERE `domain` NOT IN (
+        SELECT `domain` FROM `domain_admins`
+          WHERE `username`= :domain_admin)");
+    $stmt->execute(array(':domain_admin' => $domain_admin));
+    $rows = $stmt->fetchAll(PDO::FETCH_ASSOC);
+    while($row = array_shift($rows)) {
+      $domainadmindata['unselected_domains'][] = $row['domain'];
+    }
+    if (!isset($domainadmindata['unselected_domains'])) {
+      $domainadmindata['unselected_domains'] = "";
+    }
+  }
+  catch(PDOException $e) {
+    $_SESSION['return'] = array(
+      'type' => 'danger',
+      'msg' => 'MySQL: '.$e
+    );
+  }
+  return $domainadmindata;
+}
+function set_tfa($postarray) {
+	global $lang;
+	global $pdo;
+	global $yubi;
+	global $u2f;
+
+  if ($_SESSION['mailcow_cc_role'] != "domainadmin" &&
+    $_SESSION['mailcow_cc_role'] != "admin") {
+      $_SESSION['return'] = array(
+        'type' => 'danger',
+        'msg' => sprintf($lang['danger']['access_denied'])
+      );
+      return false;
+  }
+  $username = $_SESSION['mailcow_cc_username'];
+  
+  $stmt = $pdo->prepare("SELECT `password` FROM `admin`
+      WHERE `username` = :user");
+  $stmt->execute(array(':user' => $username));
+  $row = $stmt->fetch(PDO::FETCH_ASSOC);
+  if (!verify_ssha256($row['password'], $postarray["confirm_password"])) {
+    $_SESSION['return'] = array(
+      'type' => 'danger',
+      'msg' => sprintf($lang['danger']['access_denied'])
+    );
+    return false;
+  }
+  
+	switch ($postarray["tfa_method"]) {
+		case "yubi_otp":
+      (!isset($postarray["key_id"])) ? $key_id = 'unidentified' : $key_id = $postarray["key_id"];
+      $yubico_id = $postarray['yubico_id'];
+      $yubico_key = $postarray['yubico_key'];
+      $yubi = new Auth_Yubico($yubico_id, $yubico_key);
+      if (!$yubi) {
+        $_SESSION['return'] = array(
+          'type' => 'danger',
+          'msg' => sprintf($lang['danger']['access_denied'])
+        );
+        return false;
+      }
+			if (!ctype_alnum($postarray["otp_token"]) || strlen($postarray["otp_token"]) != 44) {
+				$_SESSION['return'] = array(
+					'type' => 'danger',
+					'msg' => sprintf($lang['danger']['tfa_token_invalid'])
+				);
+				return false;
+			}
+      $yauth = $yubi->verify($postarray["otp_token"]);
+      if (PEAR::isError($yauth)) {
+				$_SESSION['return'] = array(
+					'type' => 'danger',
+					'msg' => 'Yubico API: ' . $yauth->getMessage()
+				);
+				return false;
+      }
+			try {
+        // We could also do a modhex translation here
+        $yubico_modhex_id = substr($postarray["otp_token"], 0, 12);
+        $stmt = $pdo->prepare("DELETE FROM `tfa` 
+          WHERE `username` = :username
+            AND (`authmech` != 'yubi_otp')
+            OR (`authmech` = 'yubi_otp' AND `secret` LIKE :modhex)");
+				$stmt->execute(array(':username' => $username, ':modhex' => '%' . $yubico_modhex_id));
+				$stmt = $pdo->prepare("INSERT INTO `tfa` (`key_id`, `username`, `authmech`, `active`, `secret`) VALUES
+					(:key_id, :username, 'yubi_otp', '1', :secret)");
+				$stmt->execute(array(':key_id' => $key_id, ':username' => $username, ':secret' => $yubico_id . ':' . $yubico_key . ':' . $yubico_modhex_id));
+			}
+			catch (PDOException $e) {
+				$_SESSION['return'] = array(
+					'type' => 'danger',
+					'msg' => 'MySQL: '.$e
+				);
+				return false;
+			}
+			$_SESSION['return'] = array(
+				'type' => 'success',
+				'msg' => sprintf($lang['success']['object_modified'], htmlspecialchars($username))
+			);
+		break;
+
+		case "u2f":
+      try {
+        (!isset($postarray["key_id"])) ? $key_id = 'unidentified' : $key_id = $postarray["key_id"];
+        $reg = $u2f->doRegister(json_decode($_SESSION['regReq']), json_decode($postarray['token']));
+        $stmt = $pdo->prepare("DELETE FROM `tfa` WHERE `username` = :username AND `authmech` != 'u2f'");
+				$stmt->execute(array(':username' => $username));
+        $stmt = $pdo->prepare("INSERT INTO `tfa` (`username`, `key_id`, `authmech`, `keyHandle`, `publicKey`, `certificate`, `counter`, `active`) VALUES (?, ?, 'u2f', ?, ?, ?, ?, '1')");
+        $stmt->execute(array($username, $key_id, $reg->keyHandle, $reg->publicKey, $reg->certificate, $reg->counter));
+        $_SESSION['return'] = array(
+          'type' => 'success',
+          'msg' => sprintf($lang['success']['object_modified'], $username)
+        );
+        $_SESSION['regReq'] = null;
+      }
+      catch (Exception $e) {
+        $_SESSION['return'] = array(
+          'type' => 'danger',
+          'msg' => "U2F: " . $e->getMessage()
+        );
+        $_SESSION['regReq'] = null;
+      }
+		break;
+
+		case "none":
+			try {
+				$stmt = $pdo->prepare("DELETE FROM `tfa` WHERE `username` = :username");
+				$stmt->execute(array(':username' => $username));
+			}
+			catch (PDOException $e) {
+				$_SESSION['return'] = array(
+					'type' => 'danger',
+					'msg' => 'MySQL: '.$e
+				);
+				return false;
+			}
+			$_SESSION['return'] = array(
+				'type' => 'success',
+				'msg' => sprintf($lang['success']['object_modified'], htmlspecialchars($username))
+			);
+		break;
+	}
+}
+function unset_tfa_key($postarray) {
+  // Can only unset own keys
+  // Needs at least one key left
+  global $pdo;
+  global $lang;
+  $id = intval($postarray['unset_tfa_key']);
+  if ($_SESSION['mailcow_cc_role'] != "domainadmin" &&
+    $_SESSION['mailcow_cc_role'] != "admin") {
+      $_SESSION['return'] = array(
+        'type' => 'danger',
+        'msg' => sprintf($lang['danger']['access_denied'])
+      );
+      return false;
+  }
+  $username = $_SESSION['mailcow_cc_username'];
+  try {
+    if (!is_numeric($id)) {
+      $_SESSION['return'] = array(
+        'type' => 'danger',
+        'msg' => sprintf($lang['danger']['access_denied'])
+      );
+      return false;
+    }
+    $stmt = $pdo->prepare("SELECT COUNT(*) AS `keys` FROM `tfa`
+      WHERE `username` = :username AND `active` = '1'");
+    $stmt->execute(array(':username' => $username));
+    $row = $stmt->fetch(PDO::FETCH_ASSOC);
+    if ($row['keys'] == "1") {
+      $_SESSION['return'] = array(
+        'type' => 'danger',
+        'msg' => sprintf($lang['danger']['last_key'])
+      );
+      return false;
+    }
+    $stmt = $pdo->prepare("DELETE FROM `tfa` WHERE `username` = :username AND `id` = :id");
+    $stmt->execute(array(':username' => $username, ':id' => $id));
+    $_SESSION['return'] = array(
+      'type' => 'success',
+      'msg' => sprintf($lang['success']['object_modified'], $username)
+    );
+  }
+  catch (PDOException $e) {
+    $_SESSION['return'] = array(
+      'type' => 'danger',
+      'msg' => 'MySQL: '.$e
+    );
+    return false;
+  }
+}
+function get_tfa($username = null) {
+	global $pdo;
+  if (isset($_SESSION['mailcow_cc_username'])) {
+    $username = $_SESSION['mailcow_cc_username'];
+  }
+  elseif (empty($username)) {
+    return false;
+  }
+
+  $stmt = $pdo->prepare("SELECT * FROM `tfa`
+      WHERE `username` = :username AND `active` = '1'");
+  $stmt->execute(array(':username' => $username));
+  $row = $stmt->fetch(PDO::FETCH_ASSOC);
+  
+	switch ($row["authmech"]) {
+		case "yubi_otp":
+      $data['name'] = "yubi_otp";
+      $data['pretty'] = "Yubico OTP";
+      $stmt = $pdo->prepare("SELECT `id`, `key_id`, RIGHT(`secret`, 12) AS 'modhex' FROM `tfa` WHERE `authmech` = 'yubi_otp' AND `username` = :username");
+      $stmt->execute(array(
+        ':username' => $username,
+      ));
+      $rows = $stmt->fetchAll(PDO::FETCH_ASSOC);
+      while($row = array_shift($rows)) {
+        $data['additional'][] = $row;
+      }
+      return $data;
+    break;
+		case "u2f":
+      $data['name'] = "u2f";
+      $data['pretty'] = "Fido U2F";
+      $stmt = $pdo->prepare("SELECT `id`, `key_id` FROM `tfa` WHERE `authmech` = 'u2f' AND `username` = :username");
+      $stmt->execute(array(
+        ':username' => $username,
+      ));
+      $rows = $stmt->fetchAll(PDO::FETCH_ASSOC);
+      while($row = array_shift($rows)) {
+        $data['additional'][] = $row;
+      }
+      return $data;
+    break;
+		case "hotp":
+      $data['name'] = "hotp";
+      $data['pretty'] = "HMAC-based OTP";
+      return $data;
+		break;
+ 		case "totp":
+      $data['name'] = "totp";
+      $data['pretty'] = "Time-based OTP";
+      return $data;
+		break;
+    default:
+      $data['name'] = 'none';
+      $data['pretty'] = "-";
+      return $data;
+    break;
+	}
+}
+function verify_tfa_login($username, $token) {
+	global $pdo;
+	global $lang;
+	global $yubi;
+
+  $stmt = $pdo->prepare("SELECT `authmech` FROM `tfa`
+      WHERE `username` = :username AND `active` = '1'");
+  $stmt->execute(array(':username' => $username));
+  $row = $stmt->fetch(PDO::FETCH_ASSOC);
+  
+	switch ($row["authmech"]) {
+		case "yubi_otp":
+			if (!ctype_alnum($token) || strlen($token) != 44) {
+        return false;
+      }
+      $yubico_modhex_id = substr($token, 0, 12);
+      $stmt = $pdo->prepare("SELECT `id`, `secret` FROM `tfa`
+          WHERE `username` = :username
+          AND `authmech` = 'yubi_otp'
+          AND `active`='1'
+          AND `secret` LIKE :modhex");
+      $stmt->execute(array(':username' => $username, ':modhex' => '%' . $yubico_modhex_id));
+      $row = $stmt->fetch(PDO::FETCH_ASSOC);
+      $yubico_auth = explode(':', $row['secret']);
+      $yubi = new Auth_Yubico($yubico_auth[0], $yubico_auth[1]);
+      $yauth = $yubi->verify($token);
+      if (PEAR::isError($yauth)) {
+				$_SESSION['return'] = array(
+					'type' => 'danger',
+					'msg' => 'Yubico Authentication error: ' . $yauth->getMessage()
+				);
+				return false;
+      }
+      else {
+        $_SESSION['tfa_id'] = $row['id'];
+        return true;
+      }
+    return false;
+  break;
+  case "u2f":
+    try {
+      global $u2f;
+      $reg = $u2f->doAuthenticate(json_decode($_SESSION['authReq']), get_u2f_registrations($username), json_decode($token));
+      $stmt = $pdo->prepare("UPDATE `tfa` SET `counter` = ? WHERE `id` = ?");
+      $stmt->execute(array($reg->counter, $reg->id));
+      $_SESSION['tfa_id'] = $reg->id;
+      $_SESSION['authReq'] = null;
+      return true;
+    }
+    catch (Exception $e) {
+      $_SESSION['return'] = array(
+        'type' => 'danger',
+        'msg' => "U2F: " . $e->getMessage()
+      );
+      $_SESSION['regReq'] = null;
+      return false;
+    }
+    return false;
+  break;
+  case "hotp":
+      return false;
+  break;
+  case "totp":
+      return false;
+  break;
+  default:
+      return false;
+  break;
+	}
+  return false;
+}
+function edit_domain_admin($postarray) {
+	global $lang;
+	global $pdo;
+
+	if ($_SESSION['mailcow_cc_role'] != "admin" && $_SESSION['mailcow_cc_role'] != "domainadmin") {
+		$_SESSION['return'] = array(
+			'type' => 'danger',
+			'msg' => sprintf($lang['danger']['access_denied'])
+		);
+		return false;
+	}
+	// Administrator
+  if ($_SESSION['mailcow_cc_role'] == "admin") {
+    $username     = $postarray['username'];
+    $username_now = $postarray['username_now'];
+    $password     = $postarray['password'];
+    $password2    = $postarray['password2'];
+    isset($postarray['active']) ? $active = '1' : $active = '0';
+
+    if(isset($postarray['domain'])) {
+      foreach ($postarray['domain'] as $domain) {
+        if (!is_valid_domain_name($domain)) {
+          $_SESSION['return'] = array(
+            'type' => 'danger',
+            'msg' => sprintf($lang['danger']['domain_invalid'])
+          );
+          return false;
+        }
+      }
+    }
+
+    if (empty($postarray['domain'])) {
+      $_SESSION['return'] = array(
+        'type' => 'danger',
+        'msg' => sprintf($lang['danger']['domain_invalid'])
+      );
+      return false;
+    }
+
+    if (!ctype_alnum(str_replace(array('_', '.', '-'), '', $username))) {
+      $_SESSION['return'] = array(
+        'type' => 'danger',
+        'msg' => sprintf($lang['danger']['username_invalid'])
+      );
+      return false;
+    }
+    if ($username != $username_now) {
+      if (empty(get_domain_admin_details($username_now)['username']) || !empty(get_domain_admin_details($username)['username'])) {
+        $_SESSION['return'] = array(
+          'type' => 'danger',
+          'msg' => sprintf($lang['danger']['username_invalid'])
+        );
+        return false;
+      }
+    }
+    try {
+      $stmt = $pdo->prepare("DELETE FROM `domain_admins` WHERE `username` = :username");
+      $stmt->execute(array(
+        ':username' => $username_now,
+      ));
+    }
+    catch (PDOException $e) {
+      $_SESSION['return'] = array(
+        'type' => 'danger',
+        'msg' => 'MySQL: '.$e
+      );
+      return false;
+    }
+
+    if (isset($postarray['domain'])) {
+      foreach ($postarray['domain'] as $domain) {
+        try {
+          $stmt = $pdo->prepare("INSERT INTO `domain_admins` (`username`, `domain`, `created`, `active`)
+            VALUES (:username, :domain, :created, :active)");
+          $stmt->execute(array(
+            ':username' => $username,
+            ':domain' => $domain,
+            ':created' => date('Y-m-d H:i:s'),
+            ':active' => $active
+          ));
+        }
+        catch (PDOException $e) {
+          $_SESSION['return'] = array(
+            'type' => 'danger',
+            'msg' => 'MySQL: '.$e
+          );
+          return false;
+        }
+      }
+    }
+
+    if (!empty($password) && !empty($password2)) {
+      if (!preg_match('/' . $GLOBALS['PASSWD_REGEP'] . '/', $password)) {
+        $_SESSION['return'] = array(
+          'type' => 'danger',
+          'msg' => sprintf($lang['danger']['password_complexity'])
+        );
+        return false;
+      }
+      if ($password != $password2) {
+        $_SESSION['return'] = array(
+          'type' => 'danger',
+          'msg' => sprintf($lang['danger']['password_mismatch'])
+        );
+        return false;
+      }
+      $password_hashed = hash_password($password);
+      try {
+        $stmt = $pdo->prepare("UPDATE `admin` SET `username` = :username1, `active` = :active, `password` = :password_hashed WHERE `username` = :username2");
+        $stmt->execute(array(
+          ':password_hashed' => $password_hashed,
+          ':username1' => $username,
+          ':username2' => $username_now,
+          ':active' => $active
+        ));
+        if (isset($postarray['disable_tfa'])) {
+          $stmt = $pdo->prepare("UPDATE `tfa` SET `active` = '0' WHERE `username` = :username");
+          $stmt->execute(array(':username' => $username_now));
+        }
+        else {
+          $stmt = $pdo->prepare("UPDATE `tfa` SET `username` = :username WHERE `username` = :username_now");
+          $stmt->execute(array(':username' => $username, ':username_now' => $username_now));
+        }
+      }
+      catch (PDOException $e) {
+        $_SESSION['return'] = array(
+          'type' => 'danger',
+          'msg' => 'MySQL: '.$e
+        );
+        return false;
+      }
+    }
+    else {
+      try {
+        $stmt = $pdo->prepare("UPDATE `admin` SET `username` = :username1, `active` = :active WHERE `username` = :username2");
+        $stmt->execute(array(
+          ':username1' => $username,
+          ':username2' => $username_now,
+          ':active' => $active
+        ));
+        if (isset($postarray['disable_tfa'])) {
+          $stmt = $pdo->prepare("UPDATE `tfa` SET `active` = '0' WHERE `username` = :username");
+          $stmt->execute(array(':username' => $username));
+        }
+        else {
+          $stmt = $pdo->prepare("UPDATE `tfa` SET `username` = :username WHERE `username` = :username_now");
+          $stmt->execute(array(':username' => $username, ':username_now' => $username_now));
+        }
+      }
+      catch (PDOException $e) {
+        $_SESSION['return'] = array(
+          'type' => 'danger',
+          'msg' => 'MySQL: '.$e
+        );
+        return false;
+      }
+    }
+    $_SESSION['return'] = array(
+      'type' => 'success',
+      'msg' => sprintf($lang['success']['domain_admin_modified'], htmlspecialchars($username))
+    );
+  }
+  // Domain administrator
+  // Can only edit itself
+  elseif ($_SESSION['mailcow_cc_role'] == "domainadmin") {
+    $username = $_SESSION['mailcow_cc_username'];
+    $password_old		= $postarray['user_old_pass'];
+    $password_new	= $postarray['user_new_pass'];
+    $password_new2	= $postarray['user_new_pass2'];
+
+    $stmt = $pdo->prepare("SELECT `password` FROM `admin`
+        WHERE `username` = :user");
+    $stmt->execute(array(':user' => $username));
+    $row = $stmt->fetch(PDO::FETCH_ASSOC);
+    if (!verify_ssha256($row['password'], $password_old)) {
+      $_SESSION['return'] = array(
+        'type' => 'danger',
+        'msg' => sprintf($lang['danger']['access_denied'])
+      );
+      return false;
+    }
+
+    if (!empty($password_new2) && !empty($password_new)) {
+      if ($password_new2 != $password_new) {
+        $_SESSION['return'] = array(
+          'type' => 'danger',
+          'msg' => sprintf($lang['danger']['password_mismatch'])
+        );
+        return false;
+      }
+      if (!preg_match('/' . $GLOBALS['PASSWD_REGEP'] . '/', $password_new)) {
+        $_SESSION['return'] = array(
+          'type' => 'danger',
+          'msg' => sprintf($lang['danger']['password_complexity'])
+        );
+        return false;
+      }
+      $password_hashed = hash_password($password_new);
+      try {
+        $stmt = $pdo->prepare("UPDATE `admin` SET `password` = :password_hashed WHERE `username` = :username");
+        $stmt->execute(array(
+          ':password_hashed' => $password_hashed,
+          ':username' => $username
+        ));
+      }
+      catch (PDOException $e) {
+        $_SESSION['return'] = array(
+          'type' => 'danger',
+          'msg' => 'MySQL: '.$e
+        );
+        return false;
+      }
+    }
+    
+    $_SESSION['return'] = array(
+      'type' => 'success',
+      'msg' => sprintf($lang['success']['domain_admin_modified'], htmlspecialchars($username))
+    );
+  }
+}
+function get_admin_details() {
+  // No parameter to be given, only one admin should exist
+	global $pdo;
+	global $lang;
+  $data = array();
+  if ($_SESSION['mailcow_cc_role'] != 'admin') {
+    $_SESSION['return'] = array(
+      'type' => 'danger',
+      'msg' => sprintf($lang['danger']['access_denied'])
+    );
+    return false;
+  }
+  try {
+    $stmt = $pdo->prepare("SELECT `username`, `modified`, `created` FROM `admin` WHERE `superadmin`='1' AND active='1'");
+    $stmt->execute();
+    $data = $stmt->fetch(PDO::FETCH_ASSOC);
+  }
+  catch(PDOException $e) {
+    $_SESSION['return'] = array(
+      'type' => 'danger',
+      'msg' => 'MySQL: '.$e
+    );
+  }
+  return $data;
+}
+function dkim_add_key($postarray) {
+	global $lang;
+	global $pdo;
+  if ($_SESSION['mailcow_cc_role'] != "admin") {
+    $_SESSION['return'] = array(
+      'type' => 'danger',
+      'msg' => sprintf($lang['danger']['access_denied'])
+    );
+    return false;
+  }
+  // if (!hasDomainAccess($_SESSION['mailcow_cc_username'], $_SESSION['mailcow_cc_role'], $domain)) {
+    // $_SESSION['return'] = array(
+      // 'type' => 'danger',
+      // 'msg' => sprintf($lang['danger']['access_denied'])
+    // );
+    // return false;
+  // }
+  $key_length	= intval($postarray['key_size']);
+  $domain	= $postarray['domain'];
+  if (!is_valid_domain_name($domain) || !is_numeric($key_length)) {
+    $_SESSION['return'] = array(
+      'type' => 'danger',
+      'msg' => sprintf($lang['danger']['dkim_domain_or_sel_invalid'])
+    );
+    return false;
+  }
+
+  if (!empty(glob($GLOBALS['MC_DKIM_TXTS'] . '/' . $domain . '.dkim'))) {
+    $_SESSION['return'] = array(
+      'type' => 'danger',
+      'msg' => sprintf($lang['danger']['dkim_domain_or_sel_invalid'])
+    );
+    return false;
+  }
+
+  $config = array(
+    "digest_alg" => "sha256",
+    "private_key_bits" => $key_length,
+    "private_key_type" => OPENSSL_KEYTYPE_RSA,
+  );
+  if ($keypair_ressource = openssl_pkey_new($config)) {
+    $key_details = openssl_pkey_get_details($keypair_ressource);
+    $pubKey = implode(array_slice(
+        array_filter(
+          explode(PHP_EOL, $key_details['key'])
+        ), 1, -1)
+      );
+    // Save public key to file
+    file_put_contents($GLOBALS['MC_DKIM_TXTS'] . '/' . $domain . '.dkim', $pubKey);
+    // Save private key to file
+    openssl_pkey_export_to_file($keypair_ressource, $GLOBALS['MC_DKIM_KEYS'] . '/' . $domain . '.dkim');
+    $_SESSION['return'] = array(
+      'type' => 'success',
+      'msg' => sprintf($lang['success']['dkim_added'])
+    );
+    return true;
+  }
+  else {
+    $_SESSION['return'] = array(
+      'type' => 'danger',
+      'msg' => sprintf($lang['danger']['dkim_domain_or_sel_invalid'])
+    );
+    return false;
+  }
+}
+function dkim_get_key_details($domain) {
+  $data = array();
+  if (hasDomainAccess($_SESSION['mailcow_cc_username'], $_SESSION['mailcow_cc_role'], $domain)) {
+    $dkim_pubkey_file = escapeshellarg($GLOBALS["MC_DKIM_TXTS"]. "/" . $domain . "." . "dkim");
+    if (file_exists(substr($dkim_pubkey_file, 1, -1))) {
+      $data['pubkey'] = file_get_contents($GLOBALS["MC_DKIM_TXTS"]. "/" . $domain . "." . "dkim");
+      $data['length'] = (strlen($data['pubkey']) < 391) ? 1024 : 2048;
+      $data['dkim_txt'] = 'v=DKIM1;k=rsa;t=s;s=email;p=' . file_get_contents($GLOBALS["MC_DKIM_TXTS"]. "/" . $domain . "." . "dkim");
+    }
+  }
+  return $data;
+}
+function dkim_get_blind_keys() {
+	global $lang;
+  if ($_SESSION['mailcow_cc_role'] != "admin") {
+    $_SESSION['return'] = array(
+      'type' => 'danger',
+      'msg' => sprintf($lang['danger']['access_denied'])
+    );
+    return false;
+  }
+  $domains = array();
+  $dnstxt_folder = scandir($GLOBALS["MC_DKIM_TXTS"]);
+  $dnstxt_files = array_diff($dnstxt_folder, array('.', '..'));
+  foreach($dnstxt_files as $file) {
+    $domains[] = substr($file, 0, -5);
+  }
+  return array_diff($domains, array_merge(mailbox_get_domains(), mailbox_get_alias_domains()));
+}
+function dkim_delete_key($postarray) {
+	global $lang;
+  $domain	= $postarray['domain'];
+
+  if ($_SESSION['mailcow_cc_role'] != "admin") {
+    $_SESSION['return'] = array(
+      'type' => 'danger',
+      'msg' => sprintf($lang['danger']['access_denied'])
+    );
+    return false;
+  }
+  // if (!hasDomainAccess($_SESSION['mailcow_cc_username'], $_SESSION['mailcow_cc_role'], $domain)) {
+    // $_SESSION['return'] = array(
+      // 'type' => 'danger',
+      // 'msg' => sprintf($lang['danger']['access_denied'])
+    // );
+    // return false;
+  // }
+  if (!is_valid_domain_name($domain)) {
+    $_SESSION['return'] = array(
+      'type' => 'danger',
+      'msg' => sprintf($lang['danger']['dkim_domain_or_sel_invalid'])
+    );
+    return false;
+  }
+  exec('rm ' . escapeshellarg($GLOBALS['MC_DKIM_TXTS'] . '/' . $domain . '.dkim'), $out, $return);
+  if ($return != "0") {
+    $_SESSION['return'] = array(
+      'type' => 'danger',
+      'msg' => sprintf($lang['danger']['dkim_remove_failed'])
+    );
+    return false;
+  }
+  exec('rm ' . escapeshellarg($GLOBALS['MC_DKIM_KEYS'] . '/' . $domain . '.dkim'), $out, $return);
+  if ($return != "0") {
+    $_SESSION['return'] = array(
+      'type' => 'danger',
+      'msg' => sprintf($lang['danger']['dkim_remove_failed'])
+    );
+    return false;
+  }
+  $_SESSION['return'] = array(
+    'type' => 'success',
+    'msg' => sprintf($lang['success']['dkim_removed'])
+  );
+  return true;
+}
+function mailbox_add_domain($postarray) {
+  // Array elements
+  // domain                 string
+  // description            string
+  // aliases                int
+  // mailboxes              int
+  // maxquota               int
+  // quota                  int
+  // active                 int
+  // relay_all_recipients   int
+  // backupmx               int
+	global $pdo;
+	global $lang;
+	if ($_SESSION['mailcow_cc_role'] != "admin") {
+		$_SESSION['return'] = array(
+			'type' => 'danger',
+			'msg' => sprintf($lang['danger']['access_denied'])
+		);
+		return false;
+	}
+	$domain				= idn_to_ascii(strtolower(trim($postarray['domain'])));
+	$description  = $postarray['description'];
+	$aliases			= $postarray['aliases'];
+	$mailboxes    = $postarray['mailboxes'];
+	$maxquota			= $postarray['maxquota'];
+	$quota				= $postarray['quota'];
+
+	if ($maxquota > $quota) {
+		$_SESSION['return'] = array(
+			'type' => 'danger',
+			'msg' => sprintf($lang['danger']['mailbox_quota_exceeds_domain_quota'])
+		);
+		return false;
+	}
+
+	if ($maxquota == "0" || empty($maxquota)) {
+		$_SESSION['return'] = array(
+			'type' => 'danger',
+			'msg' => sprintf($lang['danger']['maxquota_empty'])
+		);
+		return false;
+	}
+
+	isset($postarray['active'])               ? $active = '1'                 : $active = '0';
+	isset($postarray['relay_all_recipients'])	? $relay_all_recipients = '1'   : $relay_all_recipients = '0';
+	isset($postarray['backupmx'])             ? $backupmx = '1'               : $backupmx = '0';
+	isset($postarray['relay_all_recipients']) ? $backupmx = '1'               : true;
+
+	if (!is_valid_domain_name($domain)) {
+		$_SESSION['return'] = array(
+			'type' => 'danger',
+			'msg' => sprintf($lang['danger']['domain_invalid'])
+		);
+		return false;
+	}
+
+	foreach (array($quota, $maxquota, $mailboxes, $aliases) as $data) {
+		if (!is_numeric($data)) {
+			$_SESSION['return'] = array(
+				'type' => 'danger',
+				'msg' => sprintf($lang['danger']['object_is_not_numeric'], htmlspecialchars($data))
+			);
+			return false;
+		}
+	}
+
+	try {
+		$stmt = $pdo->prepare("SELECT `domain` FROM `domain`
+			WHERE `domain` = :domain");
+		$stmt->execute(array(':domain' => $domain));
+		$num_results = count($stmt->fetchAll(PDO::FETCH_ASSOC));
+		$stmt = $pdo->prepare("SELECT `alias_domain` FROM `alias_domain`
+			WHERE `alias_domain` = :domain");
+		$stmt->execute(array(':domain' => $domain));
+		$num_results = $num_results + count($stmt->fetchAll(PDO::FETCH_ASSOC));
+	}
+	catch(PDOException $e) {
+		$_SESSION['return'] = array(
+			'type' => 'danger',
+			'msg' => 'MySQL: '.$e
+		);
+		return false;
+	}
+	if ($num_results != 0) {
+		$_SESSION['return'] = array(
+			'type' => 'danger',
+			'msg' => sprintf($lang['danger']['domain_exists'], htmlspecialchars($domain))
+		);
+		return false;
+	}
+
+	try {
+		$stmt = $pdo->prepare("INSERT INTO `domain` (`domain`, `description`, `aliases`, `mailboxes`, `maxquota`, `quota`, `transport`, `backupmx`, `active`, `relay_all_recipients`)
+			VALUES (:domain, :description, :aliases, :mailboxes, :maxquota, :quota, 'virtual', :backupmx, :active, :relay_all_recipients)");
+		$stmt->execute(array(
+			':domain' => $domain,
+			':description' => $description,
+			':aliases' => $aliases,
+			':mailboxes' => $mailboxes,
+			':maxquota' => $maxquota,
+			':quota' => $quota,
+			':backupmx' => $backupmx,
+			':active' => $active,
+			':relay_all_recipients' => $relay_all_recipients
+		));
+		$_SESSION['return'] = array(
+			'type' => 'success',
+			'msg' => sprintf($lang['success']['domain_added'], htmlspecialchars($domain))
+		);
+	}
+	catch (PDOException $e) {
+    mailbox_delete_domain(array('domain' => $domain));
+		$_SESSION['return'] = array(
+			'type' => 'danger',
+			'msg' => 'MySQL: '.$e
+		);
+		return false;
+	}
+}
+function mailbox_add_alias($postarray) {
+  // Array elements
+  // address  string  (separated by " ", "," ";" "\n") - email address or domain
+  // goto     string  (separated by " ", "," ";" "\n")
+  // active   int
+	global $lang;
+	global $pdo;
+	$addresses  = array_map('trim', preg_split( "/( |,|;|\n)/", $postarray['address']));
+	$gotos      = array_map('trim', preg_split( "/( |,|;|\n)/", $postarray['goto']));
+	isset($postarray['active']) ? $active = '1' : $active = '0';
+	if (empty($addresses[0])) {
+		$_SESSION['return'] = array(
+			'type' => 'danger',
+			'msg' => sprintf($lang['danger']['alias_empty'])
+		);
+		return false;
+	}
+
+	if (empty($gotos[0])) {
+		$_SESSION['return'] = array(
+			'type' => 'danger',
+			'msg' => sprintf($lang['danger']['goto_empty'])
+		);
+		return false;
+	}
+
+  $stmt = $pdo->prepare("SELECT `address` FROM `alias`
+    WHERE `address`= :address");
+  $stmt->execute(array(':address' => $address));
+  $num_results = count($stmt->fetchAll(PDO::FETCH_ASSOC));
+  if ($num_results != 0) {
+    $_SESSION['return'] = array(
+      'type' => 'danger',
+      'msg' => sprintf($lang['danger']['is_alias_or_mailbox'], htmlspecialchars($address))
+    );
+    return false;
+  }
+
+	foreach ($addresses as $address) {
+		if (empty($address)) {
+			continue;
+		}
+
+		$domain       = idn_to_ascii(substr(strstr($address, '@'), 1));
+		$local_part   = strstr($address, '@', true);
+		$address      = $local_part.'@'.$domain;
+
+    $domaindata = mailbox_get_domain_details($domain);
+    if ($domaindata['aliases_left'] == 0) {
+      $_SESSION['return'] = array(
+        'type' => 'danger',
+        'msg' => sprintf($lang['danger']['max_alias_exceeded'])
+      );
+      return false;
+    }
+      
+		try {
+			$stmt = $pdo->prepare("SELECT `domain` FROM `domain`
+				WHERE `domain`= :domain1 OR `domain` = (SELECT `target_domain` FROM `alias_domain` WHERE `alias_domain` = :domain2)");
+			$stmt->execute(array(':domain1' => $domain, ':domain2' => $domain));
+			$num_results = count($stmt->fetchAll(PDO::FETCH_ASSOC));
+      if ($num_results == 0) {
+        $_SESSION['return'] = array(
+          'type' => 'danger',
+          'msg' => sprintf($lang['danger']['domain_not_found'], $domain)
+        );
+        return false;
+      }
+
+			$stmt = $pdo->prepare("SELECT `address` FROM `alias`
+				WHERE `address`= :address");
+			$stmt->execute(array(':address' => $address));
+			$num_results = count($stmt->fetchAll(PDO::FETCH_ASSOC));
+      if ($num_results != 0) {
+        $_SESSION['return'] = array(
+          'type' => 'danger',
+          'msg' => sprintf($lang['danger']['is_alias_or_mailbox'], htmlspecialchars($address))
+        );
+        return false;
+      }
+
+			$stmt = $pdo->prepare("SELECT `address` FROM `spamalias`
+				WHERE `address`= :address");
+			$stmt->execute(array(':address' => $address));
+			$num_results = count($stmt->fetchAll(PDO::FETCH_ASSOC));
+      if ($num_results != 0) {
+        $_SESSION['return'] = array(
+          'type' => 'danger',
+          'msg' => sprintf($lang['danger']['is_spam_alias'], htmlspecialchars($address))
+        );
+        return false;
+      }
+		}
+		catch(PDOException $e) {
+			$_SESSION['return'] = array(
+				'type' => 'danger',
+				'msg' => 'MySQL: '.$e
+			);
+			return false;
+		}
+
+		if ((!filter_var($address, FILTER_VALIDATE_EMAIL) === true) && !empty($local_part)) {
+			$_SESSION['return'] = array(
+				'type' => 'danger',
+				'msg' => sprintf($lang['danger']['alias_invalid'])
+			);
+			return false;
+		}
+
+		if (!hasDomainAccess($_SESSION['mailcow_cc_username'], $_SESSION['mailcow_cc_role'], $domain)) {
+			$_SESSION['return'] = array(
+				'type' => 'danger',
+				'msg' => sprintf($lang['danger']['access_denied'])
+			);
+			return false;
+		}
+
+		foreach ($gotos as &$goto) {
+			if (empty($goto)) {
+				continue;
+			}
+
+			$goto_domain		= idn_to_ascii(substr(strstr($goto, '@'), 1));
+			$goto_local_part	= strstr($goto, '@', true);
+			$goto				= $goto_local_part.'@'.$goto_domain;
+
+			$stmt = $pdo->prepare("SELECT `username` FROM `mailbox`
+				WHERE `kind` REGEXP 'location|thing|group'
+          AND `username`= :goto");
+			$stmt->execute(array(':goto' => $goto));
+			$num_results = count($stmt->fetchAll(PDO::FETCH_ASSOC));
+      if ($num_results != 0) {
+				$_SESSION['return'] = array(
+					'type' => 'danger',
+					'msg' => sprintf($lang['danger']['goto_invalid'])
+				);
+				return false;
+      }
+
+			if (!filter_var($goto, FILTER_VALIDATE_EMAIL) === true) {
+				$_SESSION['return'] = array(
+					'type' => 'danger',
+					'msg' => sprintf($lang['danger']['goto_invalid'])
+				);
+				return false;
+			}
+			if ($goto == $address) {
+				$_SESSION['return'] = array(
+					'type' => 'danger',
+					'msg' => sprintf($lang['danger']['alias_goto_identical'])
+				);
+				return false;
+			}
+		}
+
+		$gotos = array_filter($gotos);
+		$goto = implode(",", $gotos);
+
+		try {
+			$stmt = $pdo->prepare("INSERT INTO `alias` (`address`, `goto`, `domain`, `active`)
+				VALUES (:address, :goto, :domain, :active)");
+
+			if (!filter_var($address, FILTER_VALIDATE_EMAIL) === true) {
+				$stmt->execute(array(
+					':address' => '@'.$domain,
+					':goto' => $goto,
+					':domain' => $domain,
+					':active' => $active
+				));
+			}
+			else {
+				$stmt->execute(array(
+					':address' => $address,
+					':goto' => $goto,
+					':domain' => $domain,
+					':active' => $active
+				));
+			}
+			$_SESSION['return'] = array(
+				'type' => 'success',
+				'msg' => sprintf($lang['success']['alias_added'])
+			);
+		}
+		catch (PDOException $e) {
+      mailbox_delete_alias(array('address' => $address));
+			$_SESSION['return'] = array(
+				'type' => 'danger',
+				'msg' => 'MySQL: '.$e
+			);
+			return false;
+		}
+	}
+	$_SESSION['return'] = array(
+		'type' => 'success',
+		'msg' => sprintf($lang['success']['alias_added'])
+	);
+}
+function mailbox_add_alias_domain($postarray) {
+  // Array elements
+  // active         int
+  // alias_domain   string
+  // target_domain  string
+	global $lang;
+	global $pdo;
+	isset($postarray['active']) ? $active = '1' : $active = '0';
+	$alias_domain     = idn_to_ascii(strtolower(trim($postarray['alias_domain'])));
+	$target_domain    = idn_to_ascii(strtolower(trim($postarray['target_domain'])));
+
+	if (!is_valid_domain_name($alias_domain)) {
+		$_SESSION['return'] = array(
+			'type' => 'danger',
+			'msg' => sprintf($lang['danger']['alias_domain_invalid'])
+		);
+		return false;
+	}
+
+	if (!is_valid_domain_name($target_domain)) {
+		$_SESSION['return'] = array(
+			'type' => 'danger',
+			'msg' => sprintf($lang['danger']['target_domain_invalid'])
+		);
+		return false;
+	}
+
+	if (!hasDomainAccess($_SESSION['mailcow_cc_username'], $_SESSION['mailcow_cc_role'], $target_domain)) {
+		$_SESSION['return'] = array(
+			'type' => 'danger',
+			'msg' => sprintf($lang['danger']['access_denied'])
+		);
+		return false;
+	}
+
+	if ($alias_domain == $target_domain) {
+		$_SESSION['return'] = array(
+			'type' => 'danger',
+			'msg' => sprintf($lang['danger']['aliasd_targetd_identical'])
+		);
+		return false;
+	}
+
+	try {
+		$stmt = $pdo->prepare("SELECT `domain` FROM `domain`
+			WHERE `domain`= :target_domain");
+		$stmt->execute(array(':target_domain' => $target_domain));
+		$num_results = count($stmt->fetchAll(PDO::FETCH_ASSOC));
+    if ($num_results == 0) {
+      $_SESSION['return'] = array(
+        'type' => 'danger',
+        'msg' => sprintf($lang['danger']['targetd_not_found'])
+      );
+      return false;
+    }
+
+		$stmt = $pdo->prepare("SELECT `alias_domain` FROM `alias_domain` WHERE `alias_domain`= :alias_domain
+			UNION
+			SELECT `alias_domain` FROM `alias_domain` WHERE `alias_domain`= :alias_domain_in_domain");
+		$stmt->execute(array(':alias_domain' => $alias_domain, ':alias_domain_in_domain' => $alias_domain));
+		$num_results = count($stmt->fetchAll(PDO::FETCH_ASSOC));
+    if ($num_results != 0) {
+      $_SESSION['return'] = array(
+        'type' => 'danger',
+        'msg' => sprintf($lang['danger']['aliasd_exists'])
+      );
+      return false;
+    }
+  }
+	catch(PDOException $e) {
+		$_SESSION['return'] = array(
+			'type' => 'danger',
+			'msg' => 'MySQL: '.$e
+		);
+		return false;
+	}
+
+	try {
+		$stmt = $pdo->prepare("INSERT INTO `alias_domain` (`alias_domain`, `target_domain`, `active`)
+			VALUES (:alias_domain, :target_domain, :active)");
+		$stmt->execute(array(
+			':alias_domain' => $alias_domain,
+			':target_domain' => $target_domain,
+			':active' => $active
+		));
+		$_SESSION['return'] = array(
+			'type' => 'success',
+			'msg' => sprintf($lang['success']['aliasd_added'], htmlspecialchars($alias_domain))
+		);
+	}
+	catch (PDOException $e) {
+    mailbox_delete_alias_domain(array('alias_domain' => $alias_domain));
+		$_SESSION['return'] = array(
+			'type' => 'danger',
+			'msg' => 'MySQL: '.$e
+		);
+		return false;
+	}
+}
+function mailbox_add_mailbox($postarray) {
+  // Array elements
+  // active             int
+  // local_part         string
+  // domain             string
+  // name               string    (username if empty)
+  // password           string
+  // password2          string
+  // quota              int       (MiB)
+  // active             int
+
+	global $pdo;
+	global $lang;
+	$local_part   = strtolower(trim($postarray['local_part']));
+	$domain       = idn_to_ascii(strtolower(trim($postarray['domain'])));
+  $username     = $local_part . '@' . $domain;
+	if (!filter_var($username, FILTER_VALIDATE_EMAIL)) {
+		$_SESSION['return'] = array(
+			'type' => 'danger',
+			'msg' => sprintf($lang['danger']['mailbox_invalid'])
+		);
+		return false;
+	}
+	if (empty($postarray['local_part'])) {
+		$_SESSION['return'] = array(
+			'type' => 'danger',
+			'msg' => sprintf($lang['danger']['mailbox_invalid'])
+		);
+		return false;
+	}
+	$password     = $postarray['password'];
+	$password2    = $postarray['password2'];
+	$name         = $postarray['name'];
+  $quota_m			= filter_var($postarray['quota'], FILTER_SANITIZE_NUMBER_FLOAT);
+
+	if (empty($name)) {
+		$name = $local_part;
+	}
+
+	isset($postarray['active']) ? $active = '1' : $active = '0';
+
+	$quota_b		= ($quota_m * 1048576);
+	$maildir		= $domain."/".$local_part."/";
+
+	if (!is_valid_domain_name($domain)) {
+		$_SESSION['return'] = array(
+			'type' => 'danger',
+			'msg' => sprintf($lang['danger']['domain_invalid'])
+		);
+		return false;
+	}
+
+	if (!hasDomainAccess($_SESSION['mailcow_cc_username'], $_SESSION['mailcow_cc_role'], $domain)) {
+		$_SESSION['return'] = array(
+			'type' => 'danger',
+			'msg' => sprintf($lang['danger']['access_denied'])
+		);
+		return false;
+	}
+
+	try {
+		$stmt = $pdo->prepare("SELECT `mailboxes`, `maxquota`, `quota` FROM `domain`
+			WHERE `domain` = :domain");
+		$stmt->execute(array(':domain' => $domain));
+		$DomainData = $stmt->fetch(PDO::FETCH_ASSOC);
+
+		$stmt = $pdo->prepare("SELECT 
+			COUNT(*) as count,
+			COALESCE(ROUND(SUM(`quota`)/1048576), 0) as `quota`
+				FROM `mailbox`
+					WHERE `kind` NOT REGEXP 'location|thing|group'
+            AND `domain` = :domain");
+		$stmt->execute(array(':domain' => $domain));
+		$MailboxData = $stmt->fetch(PDO::FETCH_ASSOC);
+
+		$stmt = $pdo->prepare("SELECT `local_part` FROM `mailbox` WHERE `local_part` = :local_part and `domain`= :domain");
+		$stmt->execute(array(':local_part' => $local_part, ':domain' => $domain));
+		$num_results = count($stmt->fetchAll(PDO::FETCH_ASSOC));
+    if ($num_results != 0) {
+      $_SESSION['return'] = array(
+        'type' => 'danger',
+        'msg' => sprintf($lang['danger']['object_exists'], htmlspecialchars($username))
+      );
+      return false;
+    }
+
+		$stmt = $pdo->prepare("SELECT `address` FROM `alias` WHERE address= :username");
+		$stmt->execute(array(':username' => $username));
+		$num_results = count($stmt->fetchAll(PDO::FETCH_ASSOC));
+    if ($num_results != 0) {
+      $_SESSION['return'] = array(
+        'type' => 'danger',
+        'msg' => sprintf($lang['danger']['is_alias'], htmlspecialchars($username))
+      );
+      return false;
+    }
+
+		$stmt = $pdo->prepare("SELECT `address` FROM `spamalias` WHERE `address`= :username");
+		$stmt->execute(array(':username' => $username));
+		$num_results = count($stmt->fetchAll(PDO::FETCH_ASSOC));
+    if ($num_results != 0) {
+      $_SESSION['return'] = array(
+        'type' => 'danger',
+        'msg' => sprintf($lang['danger']['is_spam_alias'], htmlspecialchars($username))
+      );
+      return false;
+    }
+
+		$stmt = $pdo->prepare("SELECT `domain` FROM `domain` WHERE `domain`= :domain");
+		$stmt->execute(array(':domain' => $domain));
+		$num_results = count($stmt->fetchAll(PDO::FETCH_ASSOC));
+    if ($num_results == 0) {
+      $_SESSION['return'] = array(
+        'type' => 'danger',
+        'msg' => sprintf($lang['danger']['domain_not_found'], $domain)
+      );
+      return false;
+    }
+  }
+	catch(PDOException $e) {
+		$_SESSION['return'] = array(
+			'type' => 'danger',
+			'msg' => 'MySQL: '.$e
+		);
+		return false;
+	}
+
+	if (!is_numeric($quota_m) || $quota_m == "0") {
+		$_SESSION['return'] = array(
+			'type' => 'danger',
+			'msg' => sprintf($lang['danger']['quota_not_0_not_numeric'])
+		);
+		return false;
+	}
+
+	if (!empty($password) && !empty($password2)) {
+    if (!preg_match('/' . $GLOBALS['PASSWD_REGEP'] . '/', $password)) {
+      $_SESSION['return'] = array(
+        'type' => 'danger',
+        'msg' => sprintf($lang['danger']['password_complexity'])
+      );
+      return false;
+    }
+		if ($password != $password2) {
+			$_SESSION['return'] = array(
+				'type' => 'danger',
+				'msg' => sprintf($lang['danger']['password_mismatch'])
+			);
+			return false;
+		}
+		$password_hashed = hash_password($password);
+	}
+	else {
+		$_SESSION['return'] = array(
+			'type' => 'danger',
+			'msg' => sprintf($lang['danger']['password_empty'])
+		);
+		return false;
+	}
+
+	if ($MailboxData['count'] >= $DomainData['mailboxes']) {
+		$_SESSION['return'] = array(
+			'type' => 'danger',
+			'msg' => sprintf($lang['danger']['max_mailbox_exceeded'], $MailboxData['count'], $DomainData['mailboxes'])
+		);
+		return false;
+	}
+
+	if ($quota_m > $DomainData['maxquota']) {
+		$_SESSION['return'] = array(
+			'type' => 'danger',
+			'msg' => sprintf($lang['danger']['mailbox_quota_exceeded'], $DomainData['maxquota'])
+		);
+		return false;
+	}
+
+	if (($MailboxData['quota'] + $quota_m) > $DomainData['quota']) {
+		$quota_left_m = ($DomainData['quota'] - $MailboxData['quota']);
+		$_SESSION['return'] = array(
+			'type' => 'danger',
+			'msg' => sprintf($lang['danger']['mailbox_quota_left_exceeded'], $quota_left_m)
+		);
+		return false;
+	}
+
+	try {
+		$stmt = $pdo->prepare("INSERT INTO `mailbox` (`username`, `password`, `name`, `maildir`, `quota`, `local_part`, `domain`, `active`) 
+			VALUES (:username, :password_hashed, :name, :maildir, :quota_b, :local_part, :domain, :active)");
+		$stmt->execute(array(
+			':username' => $username,
+			':password_hashed' => $password_hashed,
+			':name' => $name,
+			':maildir' => $maildir,
+			':quota_b' => $quota_b,
+			':local_part' => $local_part,
+			':domain' => $domain,
+			':active' => $active
+		));
+
+		$stmt = $pdo->prepare("INSERT INTO `quota2` (`username`, `bytes`, `messages`)
+			VALUES (:username, '0', '0')");
+		$stmt->execute(array(':username' => $username));
+
+		$stmt = $pdo->prepare("INSERT INTO `alias` (`address`, `goto`, `domain`, `active`)
+			VALUES (:username1, :username2, :domain, :active)");
+		$stmt->execute(array(
+			':username1' => $username,
+			':username2' => $username,
+			':domain' => $domain,
+			':active' => $active
+		));
+
+		$_SESSION['return'] = array(
+			'type' => 'success',
+			'msg' => sprintf($lang['success']['mailbox_added'], htmlspecialchars($username))
+		);
+	}
+	catch (PDOException $e) {
+    mailbox_delete_mailbox(array('username' => $username));
+		$_SESSION['return'] = array(
+			'type' => 'danger',
+			'msg' => 'MySQL: '.$e
+		);
+		return false;
+	}
+}
+function mailbox_add_resource($postarray) {
+  // Array elements
+  // active             int
+  // domain             string
+  // description        string
+  // multiple_bookings  int
+  // kind               string
+
+	global $pdo;
+	global $lang;
+	$domain             = idn_to_ascii(strtolower(trim($postarray['domain'])));
+  $description        = $postarray['description'];
+  $local_part         = preg_replace('/[^\da-z]/i', '', preg_quote($description, '/'));
+  $name               = $local_part . '@' . $domain;
+  $kind               = $postarray['kind'];
+	isset($postarray['active']) ? $active = '1' : $active = '0';
+	isset($postarray['multiple_bookings']) ? $multiple_bookings = '1' : $multiple_bookings = '0';
+
+	if (!filter_var($name, FILTER_VALIDATE_EMAIL)) {
+		$_SESSION['return'] = array(
+			'type' => 'danger',
+			'msg' => sprintf($lang['danger']['resource_invalid'])
+		);
+		return false;
+	}
+
+	if (empty($description)) {
+		$_SESSION['return'] = array(
+			'type' => 'danger',
+			'msg' => sprintf($lang['danger']['description_invalid'])
+		);
+		return false;
+  }
+  
+	if ($kind != 'location' && $kind != 'group' && $kind != 'thing') {
+		$_SESSION['return'] = array(
+			'type' => 'danger',
+			'msg' => sprintf($lang['danger']['resource_invalid'])
+		);
+		return false;
+	}
+
+	if (!is_valid_domain_name($domain)) {
+		$_SESSION['return'] = array(
+			'type' => 'danger',
+			'msg' => sprintf($lang['danger']['domain_invalid'])
+		);
+		return false;
+	}
+
+	if (!hasDomainAccess($_SESSION['mailcow_cc_username'], $_SESSION['mailcow_cc_role'], $domain)) {
+		$_SESSION['return'] = array(
+			'type' => 'danger',
+			'msg' => sprintf($lang['danger']['access_denied'])
+		);
+		return false;
+	}
+
+	try {
+		$stmt = $pdo->prepare("SELECT `username` FROM `mailbox` WHERE `username` = :name");
+		$stmt->execute(array(':name' => $name));
+		$num_results = count($stmt->fetchAll(PDO::FETCH_ASSOC));
+    if ($num_results != 0) {
+      $_SESSION['return'] = array(
+        'type' => 'danger',
+        'msg' => sprintf($lang['danger']['object_exists'], htmlspecialchars($name))
+      );
+      return false;
+    }
+
+		$stmt = $pdo->prepare("SELECT `address` FROM `alias` WHERE address= :name");
+		$stmt->execute(array(':name' => $name));
+		$num_results = count($stmt->fetchAll(PDO::FETCH_ASSOC));
+    if ($num_results != 0) {
+      $_SESSION['return'] = array(
+        'type' => 'danger',
+        'msg' => sprintf($lang['danger']['is_alias'], htmlspecialchars($name))
+      );
+      return false;
+    }
+
+		$stmt = $pdo->prepare("SELECT `address` FROM `spamalias` WHERE `address`= :name");
+		$stmt->execute(array(':name' => $name));
+		$num_results = count($stmt->fetchAll(PDO::FETCH_ASSOC));
+    if ($num_results != 0) {
+      $_SESSION['return'] = array(
+        'type' => 'danger',
+        'msg' => sprintf($lang['danger']['is_spam_alias'], htmlspecialchars($name))
+      );
+      return false;
+    }
+
+		$stmt = $pdo->prepare("SELECT `domain` FROM `domain` WHERE `domain`= :domain");
+		$stmt->execute(array(':domain' => $domain));
+		$num_results = count($stmt->fetchAll(PDO::FETCH_ASSOC));
+    if ($num_results == 0) {
+      $_SESSION['return'] = array(
+        'type' => 'danger',
+        'msg' => sprintf($lang['danger']['domain_not_found'], $domain)
+      );
+      return false;
+    }
+  }
+	catch(PDOException $e) {
+		$_SESSION['return'] = array(
+			'type' => 'danger',
+			'msg' => 'MySQL: '.$e
+		);
+		return false;
+	}
+
+	try {
+		$stmt = $pdo->prepare("INSERT INTO `mailbox` (`username`, `password`, `name`, `maildir`, `quota`, `local_part`, `domain`, `active`, `multiple_bookings`, `kind`) 
+			VALUES (:name, 'RESOURCE', :description, 'RESOURCE', 0, :local_part, :domain, :active, :multiple_bookings, :kind)");
+		$stmt->execute(array(
+			':name' => $name,
+			':description' => $description,
+			':local_part' => $local_part,
+			':domain' => $domain,
+			':active' => $active,
+			':kind' => $kind,
+			':multiple_bookings' => $multiple_bookings
+		));
+
+		$_SESSION['return'] = array(
+			'type' => 'success',
+			'msg' => sprintf($lang['success']['resource_added'], htmlspecialchars($name))
+		);
+	}
+	catch (PDOException $e) {
+    mailbox_delete_resource(array('name' => $name));
+		$_SESSION['return'] = array(
+			'type' => 'danger',
+			'msg' => 'MySQL: '.$e
+		);
+		return false;
+	}
+}
+function mailbox_edit_alias_domain($postarray) {
+  // Array elements
+  // active             int
+  // alias_domain_now   string
+  // alias_domain       string
+	global $lang;
+	global $pdo;
+	isset($postarray['active']) ? $active = '1' : $active = '0';
+	$alias_domain       = idn_to_ascii(strtolower(trim($postarray['alias_domain'])));
+	$alias_domain_now   = strtolower(trim($postarray['alias_domain_now']));
+	if (!is_valid_domain_name($alias_domain)) {
+		$_SESSION['return'] = array(
+			'type' => 'danger',
+			'msg' => sprintf($lang['danger']['alias_domain_invalid'])
+		);
+		return false;
+	}
+
+	if (!is_valid_domain_name($alias_domain_now)) {
+		$_SESSION['return'] = array(
+			'type' => 'danger',
+			'msg' => sprintf($lang['danger']['alias_domain_invalid'])
+		);
+		return false;
+	}
+
+	try {
+		$stmt = $pdo->prepare("SELECT `target_domain` FROM `alias_domain`
+				WHERE `alias_domain`= :alias_domain_now");
+		$stmt->execute(array(':alias_domain_now' => $alias_domain_now));
+		$DomainData = $stmt->fetch(PDO::FETCH_ASSOC);
+	}
+	catch(PDOException $e) {
+		$_SESSION['return'] = array(
+			'type' => 'danger',
+			'msg' => 'MySQL: '.$e
+		);
+		return false;
+	}
+	if (!hasDomainAccess($_SESSION['mailcow_cc_username'], $_SESSION['mailcow_cc_role'], $DomainData['target_domain'])) {
+		$_SESSION['return'] = array(
+			'type' => 'danger',
+			'msg' => sprintf($lang['danger']['access_denied'])
+		);
+		return false;
+	}
+
+	try {
+		$stmt = $pdo->prepare("SELECT `target_domain` FROM `alias_domain`
+		WHERE `target_domain`= :alias_domain");
+		$stmt->execute(array(':alias_domain' => $alias_domain));
+		$num_results = count($stmt->fetchAll(PDO::FETCH_ASSOC));
+	}
+	catch(PDOException $e) {
+		$_SESSION['return'] = array(
+			'type' => 'danger',
+			'msg' => 'MySQL: '.$e
+		);
+		return false;
+	}
+	if ($num_results != 0) {
+		$_SESSION['return'] = array(
+			'type' => 'danger',
+			'msg' => sprintf($lang['danger']['aliasd_targetd_identical'])
+		);
+		return false;
+	}
+
+	try {
+		$stmt = $pdo->prepare("UPDATE `alias_domain` SET
+      `alias_domain` = :alias_domain,
+      `active` = :active
+        WHERE `alias_domain` = :alias_domain_now");
+		$stmt->execute(array(
+			':alias_domain' => $alias_domain,
+			':alias_domain_now' => $alias_domain_now,
+			':active' => $active
+		));
+	}
+	catch (PDOException $e) {
+		$_SESSION['return'] = array(
+			'type' => 'danger',
+			'msg' => 'MySQL: '.$e
+		);
+		return false;
+	}
+
+	$_SESSION['return'] = array(
+		'type' => 'success',
+		'msg' => sprintf($lang['success']['aliasd_modified'], htmlspecialchars($alias_domain))
+	);
+}
+function mailbox_edit_alias($postarray) {
+  // Array elements
+  // address            string
+  // goto               string    (separated by " ", "," ";" "\n") - email address or domain
+  // active             int
+	global $lang;
+	global $pdo;
+	$address      = $postarray['address'];
+	$domain       = idn_to_ascii(substr(strstr($address, '@'), 1));
+	$local_part   = strstr($address, '@', true);
+	if (!hasDomainAccess($_SESSION['mailcow_cc_username'], $_SESSION['mailcow_cc_role'], $domain)) {
+		$_SESSION['return'] = array(
+			'type' => 'danger',
+			'msg' => sprintf($lang['danger']['access_denied'])
+		);
+		return false;
+	}
+	if (empty($postarray['goto'])) {
+		$_SESSION['return'] = array(
+			'type' => 'danger',
+			'msg' => sprintf($lang['danger']['goto_empty'])
+		);
+		return false;
+	}
+	$gotos = array_map('trim', preg_split( "/( |,|;|\n)/", $postarray['goto']));
+	foreach ($gotos as &$goto) {
+		if (empty($goto)) {
+			continue;
+		}
+		if (!filter_var($goto, FILTER_VALIDATE_EMAIL)) {
+			$_SESSION['return'] = array(
+				'type' => 'danger',
+				'msg' =>sprintf($lang['danger']['goto_invalid'])
+			);
+			return false;
+		}
+		if ($goto == $address) {
+			$_SESSION['return'] = array(
+				'type' => 'danger',
+				'msg' => sprintf($lang['danger']['alias_goto_identical'])
+			);
+			return false;
+		}
+	}
+	$gotos = array_filter($gotos);
+	$goto = implode(",", $gotos);
+	isset($postarray['active']) ? $active = '1' : $active = '0';
+	if ((!filter_var($address, FILTER_VALIDATE_EMAIL) === true) && !empty($local_part)) {
+		$_SESSION['return'] = array(
+			'type' => 'danger',
+			'msg' => sprintf($lang['danger']['alias_invalid'])
+		);
+		return false;
+	}
+
+	try {
+		$stmt = $pdo->prepare("UPDATE `alias` SET
+      `goto` = :goto,
+      `active`= :active
+        WHERE `address` = :address");
+		$stmt->execute(array(
+			':goto' => $goto,
+			':active' => $active,
+			':address' => $address
+		));
+		$_SESSION['return'] = array(
+			'type' => 'success',
+		'msg' => sprintf($lang['success']['alias_modified'], htmlspecialchars($address))
+		);
+	}
+	catch (PDOException $e) {
+		$_SESSION['return'] = array(
+			'type' => 'danger',
+			'msg' => 'MySQL: '.$e
+		);
+		return false;
+	}
+}
+function mailbox_edit_domain($postarray) {
+  // Array elements
+  // domain                 string
+  // description            string
+  // active                 int
+  // relay_all_recipients   int
+  // backupmx               int
+  // aliases                float
+  // mailboxes              float
+  // maxquota               float
+  // quota                  float (Byte)
+  // active                 int
+
+	global $lang;
+	global $pdo;
+  
+  $domain       = idn_to_ascii($postarray['domain']);
+	if (!is_valid_domain_name($domain)) {
+		$_SESSION['return'] = array(
+			'type' => 'danger',
+			'msg' => sprintf($lang['danger']['domain_invalid'])
+		);
+		return false;
+	}
+
+	if ($_SESSION['mailcow_cc_role'] == "domainadmin" && 	hasDomainAccess($_SESSION['mailcow_cc_username'], $_SESSION['mailcow_cc_role'], $domain)) {
+    $description  = $postarray['description'];
+    isset($postarray['active']) ? $active = '1' : $active = '0';
+    try {
+      $stmt = $pdo->prepare("UPDATE `domain` SET 
+      `description` = :description
+        WHERE `domain` = :domain");
+      $stmt->execute(array(
+        ':description' => $description,
+        ':domain' => $domain
+      ));
+      $_SESSION['return'] = array(
+        'type' => 'success',
+        'msg' => sprintf($lang['success']['domain_modified'], htmlspecialchars($domain))
+      );
+    }
+    catch (PDOException $e) {
+      $_SESSION['return'] = array(
+        'type' => 'danger',
+        'msg' => 'MySQL: '.$e
+      );
+      return false;
+    }
+  }
+  elseif ($_SESSION['mailcow_cc_role'] == "admin") {
+    $description  = $postarray['description'];
+    isset($postarray['active']) ? $active = '1' : $active = '0';
+    $aliases		= filter_var($postarray['aliases'], FILTER_SANITIZE_NUMBER_FLOAT);
+    $mailboxes  = filter_var($postarray['mailboxes'], FILTER_SANITIZE_NUMBER_FLOAT);
+    $maxquota		= filter_var($postarray['maxquota'], FILTER_SANITIZE_NUMBER_FLOAT);
+    $quota			= filter_var($postarray['quota'], FILTER_SANITIZE_NUMBER_FLOAT);
+    isset($postarray['relay_all_recipients']) ? $relay_all_recipients = '1' : $relay_all_recipients = '0';
+    isset($postarray['backupmx']) ? $backupmx = '1' : $backupmx = '0';
+    isset($postarray['relay_all_recipients']) ? $backupmx = '1' : true;
+    try {
+      // GET MAILBOX DATA
+      $stmt = $pdo->prepare("SELECT 
+          COUNT(*) AS count,
+          MAX(COALESCE(ROUND(`quota`/1048576), 0)) AS `maxquota`,
+          COALESCE(ROUND(SUM(`quota`)/1048576), 0) AS `quota`
+            FROM `mailbox`
+              WHERE `kind` NOT REGEXP 'location|thing|group'
+                AND domain = :domain");
+      $stmt->execute(array(':domain' => $domain));
+      $MailboxData = $stmt->fetch(PDO::FETCH_ASSOC);
+      // GET ALIAS DATA
+      $stmt = $pdo->prepare("SELECT COUNT(*) AS `count` FROM `alias`
+          WHERE domain = :domain
+          AND address NOT IN (
+            SELECT `username` FROM `mailbox`
+          )");
+      $stmt->execute(array(':domain' => $domain));
+      $AliasData = $stmt->fetch(PDO::FETCH_ASSOC);
+    }
+    catch(PDOException $e) {
+      $_SESSION['return'] = array(
+        'type' => 'danger',
+        'msg' => 'MySQL: '.$e
+      );
+      return false;
+    }
+
+    if ($maxquota > $quota) {
+      $_SESSION['return'] = array(
+        'type' => 'danger',
+        'msg' => sprintf($lang['danger']['mailbox_quota_exceeds_domain_quota'])
+      );
+      return false;
+    }
+
+    if ($maxquota == "0" || empty($maxquota)) {
+      $_SESSION['return'] = array(
+        'type' => 'danger',
+        'msg' => sprintf($lang['danger']['maxquota_empty'])
+      );
+      return false;
+    }
+
+    if ($MailboxData['maxquota'] > $maxquota) {
+      $_SESSION['return'] = array(
+        'type' => 'danger',
+        'msg' => sprintf($lang['danger']['max_quota_in_use'], $MailboxData['maxquota'])
+      );
+      return false;
+    }
+
+    if ($MailboxData['quota'] > $quota) {
+      $_SESSION['return'] = array(
+        'type' => 'danger',
+        'msg' => sprintf($lang['danger']['domain_quota_m_in_use'], $MailboxData['quota'])
+      );
+      return false;
+    }
+
+    if ($MailboxData['count'] > $mailboxes) {
+      $_SESSION['return'] = array(
+        'type' => 'danger',
+        'msg' => sprintf($lang['danger']['mailboxes_in_use'], $MailboxData['count'])
+      );
+      return false;
+    }
+
+    if ($AliasData['count'] > $aliases) {
+      $_SESSION['return'] = array(
+        'type' => 'danger',
+        'msg' => sprintf($lang['danger']['aliases_in_use'], $AliasData['count'])
+      );
+      return false;
+    }
+    try {
+      $stmt = $pdo->prepare("UPDATE `domain` SET 
+      `relay_all_recipients` = :relay_all_recipients,
+      `backupmx` = :backupmx,
+      `active` = :active,
+      `quota` = :quota,
+      `maxquota` = :maxquota,
+      `mailboxes` = :mailboxes,
+      `aliases` = :aliases,
+      `description` = :description
+        WHERE `domain` = :domain");
+      $stmt->execute(array(
+        ':relay_all_recipients' => $relay_all_recipients,
+        ':backupmx' => $backupmx,
+        ':active' => $active,
+        ':quota' => $quota,
+        ':maxquota' => $maxquota,
+        ':mailboxes' => $mailboxes,
+        ':aliases' => $aliases,
+        ':description' => $description,
+        ':domain' => $domain
+      ));
+      $_SESSION['return'] = array(
+        'type' => 'success',
+        'msg' => sprintf($lang['success']['domain_modified'], htmlspecialchars($domain))
+      );
+    }
+    catch (PDOException $e) {
+      $_SESSION['return'] = array(
+        'type' => 'danger',
+        'msg' => 'MySQL: '.$e
+      );
+      return false;
+    }
+  }
+}
+function mailbox_edit_mailbox($postarray) {
+	global $lang;
+	global $pdo;
+	isset($postarray['active']) ? $active = '1' : $active = '0';
+	if (!filter_var($postarray['username'], FILTER_VALIDATE_EMAIL)) {
+		$_SESSION['return'] = array(
+			'type' => 'danger',
+			'msg' => sprintf($lang['danger']['username_invalid'])
+		);
+		return false;
+	}
+	$quota_m      = intval($postarray['quota']);
+	$quota_b      = $quota_m*1048576;
+	$username     = $postarray['username'];
+	$name         = $postarray['name'];
+	$password     = $postarray['password'];
+	$password2    = $postarray['password2'];
+
+	try {
+		$stmt = $pdo->prepare("SELECT `domain`
+			FROM `mailbox`
+				WHERE username = :username");
+		$stmt->execute(array(':username' => $username));
+		$MailboxData1 = $stmt->fetch(PDO::FETCH_ASSOC);
+
+		$stmt = $pdo->prepare("SELECT 
+			COALESCE(ROUND(SUM(`quota`)/1048576), 0) as `quota_m_now`
+				FROM `mailbox`
+					WHERE `username` = :username");
+		$stmt->execute(array(':username' => $username));
+		$MailboxData2 = $stmt->fetch(PDO::FETCH_ASSOC);
+
+		$stmt = $pdo->prepare("SELECT 
+			COALESCE(ROUND(SUM(`quota`)/1048576), 0) as `quota_m_in_use`
+				FROM `mailbox`
+					WHERE `domain` = :domain");
+		$stmt->execute(array(':domain' => $MailboxData1['domain']));
+		$MailboxData3 = $stmt->fetch(PDO::FETCH_ASSOC);
+
+		$stmt = $pdo->prepare("SELECT `quota`, `maxquota`
+			FROM `domain`
+				WHERE `domain` = :domain");
+		$stmt->execute(array(':domain' => $MailboxData1['domain']));
+		$DomainData = $stmt->fetch(PDO::FETCH_ASSOC);
+	}
+	catch(PDOException $e) {
+		$_SESSION['return'] = array(
+			'type' => 'danger',
+			'msg' => 'MySQL: '.$e
+		);
+		return false;
+	}
+
+	if (!hasDomainAccess($_SESSION['mailcow_cc_username'], $_SESSION['mailcow_cc_role'], $MailboxData1['domain'])) {
+		$_SESSION['return'] = array(
+			'type' => 'danger',
+			'msg' => sprintf($lang['danger']['access_denied'])
+		);
+		return false;
+	}
+	if (!is_numeric($quota_m) || $quota_m == "0") {
+		$_SESSION['return'] = array(
+			'type' => 'danger',
+			'msg' => sprintf($lang['danger']['quota_not_0_not_numeric'], htmlspecialchars($quota_m))
+		);
+		return false;
+	}
+	if ($quota_m > $DomainData['maxquota']) {
+		$_SESSION['return'] = array(
+			'type' => 'danger',
+			'msg' => sprintf($lang['danger']['mailbox_quota_exceeded'], $DomainData['maxquota'])
+		);
+		return false;
+	}
+	if (($MailboxData3['quota_m_in_use'] - $MailboxData2['quota_m_now'] + $quota_m) > $DomainData['quota']) {
+		$quota_left_m = ($DomainData['quota'] - $MailboxData3['quota_m_in_use'] + $MailboxData2['quota_m_now']);
+		$_SESSION['return'] = array(
+			'type' => 'danger',
+			'msg' => sprintf($lang['danger']['mailbox_quota_left_exceeded'], $quota_left_m)
+		);
+		return false;
+	}
+
+  // Get sender_acl items set by admin
+  $sender_acl_admin = array_merge(
+    mailbox_get_sender_acl_handles($username)['sender_acl_domains']['ro'],
+    mailbox_get_sender_acl_handles($username)['sender_acl_addresses']['ro']
+  );
+
+  // Get sender_acl items from POST array
+  (isset($postarray['sender_acl'])) ? $sender_acl_domain_admin = $postarray['sender_acl'] : $sender_acl_domain_admin = array();
+
+	if (!empty($sender_acl_domain_admin) || !empty($sender_acl_admin)) {
+    // Check items in POST array
+		foreach ($sender_acl_domain_admin as $sender_acl) {
+			if (!filter_var($sender_acl, FILTER_VALIDATE_EMAIL) && !is_valid_domain_name(ltrim($sender_acl, '@'))) {
+					$_SESSION['return'] = array(
+						'type' => 'danger',
+						'msg' => sprintf($lang['danger']['sender_acl_invalid'])
+					);
+					return false;
+			}
+      if (is_valid_domain_name(ltrim($sender_acl, '@'))) {
+        if (!hasDomainAccess($_SESSION['mailcow_cc_username'], $_SESSION['mailcow_cc_role'], ltrim($sender_acl, '@'))) {
+					$_SESSION['return'] = array(
+						'type' => 'danger',
+						'msg' => sprintf($lang['danger']['sender_acl_invalid'])
+					);
+					return false;
+        }
+      }
+			if (filter_var($sender_acl, FILTER_VALIDATE_EMAIL)) {
+        if (!hasMailboxObjectAccess($_SESSION['mailcow_cc_username'], $_SESSION['mailcow_cc_role'], $sender_acl)) {
+					$_SESSION['return'] = array(
+						'type' => 'danger',
+						'msg' => sprintf($lang['danger']['sender_acl_invalid'])
+					);
+					return false;
+        }
+      }
+    }
+
+    // Merge both arrays
+    $sender_acl_merged = array_merge($sender_acl_domain_admin, $sender_acl_admin);
+
+    try {
+      $stmt = $pdo->prepare("DELETE FROM `sender_acl` WHERE `logged_in_as` = :username");
+      $stmt->execute(array(
+        ':username' => $username
+      ));
+    }
+    catch (PDOException $e) {
+      $_SESSION['return'] = array(
+        'type' => 'danger',
+        'msg' => 'MySQL: '.$e
+      );
+      return false;
+    }
+
+		foreach ($sender_acl_merged as $sender_acl) {
+      $domain = ltrim($sender_acl, '@');
+      if (is_valid_domain_name($domain)) {
+        $sender_acl = '@' . $domain;
+      }
+			try {
+				$stmt = $pdo->prepare("INSERT INTO `sender_acl` (`send_as`, `logged_in_as`)
+					VALUES (:sender_acl, :username)");
+				$stmt->execute(array(
+					':sender_acl' => $sender_acl,
+					':username' => $username
+				));
+			}
+			catch (PDOException $e) {
+				$_SESSION['return'] = array(
+					'type' => 'danger',
+					'msg' => 'MySQL: '.$e
+				);
+				return false;
+			}
+		}
+	}
+  else {
+    try {
+      $stmt = $pdo->prepare("DELETE FROM `sender_acl` WHERE `logged_in_as` = :username");
+      $stmt->execute(array(
+        ':username' => $username
+      ));
+    }
+    catch (PDOException $e) {
+      $_SESSION['return'] = array(
+        'type' => 'danger',
+        'msg' => 'MySQL: '.$e
+      );
+      return false;
+    }
+  }
+	if (!empty($password) && !empty($password2)) {
+    if (!preg_match('/' . $GLOBALS['PASSWD_REGEP'] . '/', $password)) {
+      $_SESSION['return'] = array(
+        'type' => 'danger',
+        'msg' => sprintf($lang['danger']['password_complexity'])
+      );
+      return false;
+    }
+		if ($password != $password2) {
+			$_SESSION['return'] = array(
+				'type' => 'danger',
+				'msg' => sprintf($lang['danger']['password_mismatch'])
+			);
+			return false;
+		}
+		$password_hashed = hash_password($password);
+		try {
+			$stmt = $pdo->prepare("UPDATE `alias` SET
+					`active` = :active
+						WHERE `address` = :address");
+			$stmt->execute(array(
+				':address' => $username,
+				':active' => $active
+			));
+			$stmt = $pdo->prepare("UPDATE `mailbox` SET
+					`active` = :active,
+					`password` = :password_hashed,
+					`name`= :name,
+					`quota` = :quota_b
+						WHERE `username` = :username");
+			$stmt->execute(array(
+				':password_hashed' => $password_hashed,
+				':active' => $active,
+				':name' => $name,
+				':quota_b' => $quota_b,
+				':username' => $username
+			));
+			$_SESSION['return'] = array(
+				'type' => 'success',
+				'msg' => sprintf($lang['success']['mailbox_modified'], $username)
+			);
+			return true;
+		}
+		catch (PDOException $e) {
+			$_SESSION['return'] = array(
+				'type' => 'danger',
+				'msg' => 'MySQL: '.$e
+			);
+			return false;
+		}
+	}
+	try {
+		$stmt = $pdo->prepare("UPDATE `alias` SET
+				`active` = :active
+					WHERE `address` = :address");
+		$stmt->execute(array(
+			':address' => $username,
+			':active' => $active
+		));
+		$stmt = $pdo->prepare("UPDATE `mailbox` SET
+				`active` = :active,
+				`name`= :name,
+				`quota` = :quota_b
+					WHERE `username` = :username");
+		$stmt->execute(array(
+			':active' => $active,
+			':name' => $name,
+			':quota_b' => $quota_b,
+			':username' => $username
+		));
+		$_SESSION['return'] = array(
+			'type' => 'success',
+			'msg' => sprintf($lang['success']['mailbox_modified'], $username)
+		);
+		return true;
+	}
+	catch (PDOException $e) {
+		$_SESSION['return'] = array(
+			'type' => 'danger',
+			'msg' => 'MySQL: '.$e
+		);
+		return false;
+	}
+}
+function mailbox_edit_resource($postarray) {
+	global $lang;
+	global $pdo;
+
+	isset($postarray['active']) ? $active = '1' : $active = '0';
+	isset($postarray['multiple_bookings']) ? $multiple_bookings = '1' : $multiple_bookings = '0';
+	$name               = $postarray['name'];
+	$kind               = $postarray['kind'];
+	$description        = $postarray['description'];
+
+	if (!filter_var($name, FILTER_VALIDATE_EMAIL)) {
+		$_SESSION['return'] = array(
+			'type' => 'danger',
+			'msg' => sprintf($lang['danger']['resource_invalid'])
+		);
+		return false;
+	}
+
+	if (empty($description)) {
+		$_SESSION['return'] = array(
+			'type' => 'danger',
+			'msg' => sprintf($lang['danger']['description_invalid'])
+		);
+		return false;
+  }
+
+	if ($kind != 'location' && $kind != 'group' && $kind != 'thing') {
+		$_SESSION['return'] = array(
+			'type' => 'danger',
+			'msg' => sprintf($lang['danger']['resource_invalid'])
+		);
+		return false;
+	}
+
+  if (!hasMailboxObjectAccess($_SESSION['mailcow_cc_username'], $_SESSION['mailcow_cc_role'], $name)) {
+    $_SESSION['return'] = array(
+      'type' => 'danger',
+      'msg' => sprintf($lang['danger']['access_denied'])
+    );
+    return false;
+  }
+
+	try {
+		$stmt = $pdo->prepare("UPDATE `mailbox` SET
+				`active` = :active,
+				`name`= :description,
+				`kind`= :kind,
+				`multiple_bookings`= :multiple_bookings
+          WHERE `username` = :name");
+		$stmt->execute(array(
+			':active' => $active,
+			':description' => $description,
+			':multiple_bookings' => $multiple_bookings,
+			':kind' => $kind,
+			':name' => $name
+		));
+		$_SESSION['return'] = array(
+			'type' => 'success',
+			'msg' => sprintf($lang['success']['resource_modified'], $name)
+		);
+		return true;
+	}
+	catch (PDOException $e) {
+		$_SESSION['return'] = array(
+			'type' => 'danger',
+			'msg' => 'MySQL: '.$e
+		);
+		return false;
+	}
+}
+function mailbox_get_mailboxes($domain = null) {
+	global $lang;
+	global $pdo;
+  $mailboxes = array();
+	if (isset($domain) && !hasDomainAccess($_SESSION['mailcow_cc_username'], $_SESSION['mailcow_cc_role'], $domain)) {
+		$_SESSION['return'] = array(
+			'type' => 'danger',
+			'msg' => sprintf($lang['danger']['access_denied'])
+		);
+		return false;
+	}
+  elseif (isset($domain) && hasDomainAccess($_SESSION['mailcow_cc_username'], $_SESSION['mailcow_cc_role'], $domain)) {
+    try {
+      $stmt = $pdo->prepare("SELECT `username` FROM `mailbox` WHERE `kind` NOT REGEXP 'location|thing|group' AND `domain` != 'ALL' AND `domain` = :domain");
+      $stmt->execute(array(
+        ':domain' => $domain,
+      ));
+      $rows = $stmt->fetchAll(PDO::FETCH_ASSOC);
+      while($row = array_shift($rows)) {
+        $mailboxes[] = $row['username'];
+      }
+    }
+    catch (PDOException $e) {
+      $_SESSION['return'] = array(
+        'type' => 'danger',
+        'msg' => 'MySQL: '.$e
+      );
+      return false;
+    }
+  }
+  else {
+    try {
+      $stmt = $pdo->prepare("SELECT `username` FROM `mailbox` WHERE `kind` NOT REGEXP 'location|thing|group' AND `domain` IN (SELECT `domain` FROM `domain_admins` WHERE `active` = '1' AND `username` = :username) OR 'admin' = :role");
+      $stmt->execute(array(
+        ':username' => $_SESSION['mailcow_cc_username'],
+        ':role' => $_SESSION['mailcow_cc_role'],
+      ));
+      $rows = $stmt->fetchAll(PDO::FETCH_ASSOC);
+      while($row = array_shift($rows)) {
+        $mailboxes[] = $row['username'];
+      }
+    }
+    catch (PDOException $e) {
+      $_SESSION['return'] = array(
+        'type' => 'danger',
+        'msg' => 'MySQL: '.$e
+      );
+      return false;
+    }
+  }
+  return $mailboxes;
+}
+function mailbox_get_resources($domain = null) {
+	global $lang;
+	global $pdo;
+  $resources = array();
+	if (isset($domain) && !hasDomainAccess($_SESSION['mailcow_cc_username'], $_SESSION['mailcow_cc_role'], $domain)) {
+		$_SESSION['return'] = array(
+			'type' => 'danger',
+			'msg' => sprintf($lang['danger']['access_denied'])
+		);
+		return false;
+	}
+  elseif (isset($domain) && hasDomainAccess($_SESSION['mailcow_cc_username'], $_SESSION['mailcow_cc_role'], $domain)) {
+    try {
+      $stmt = $pdo->prepare("SELECT `username` FROM `mailbox` WHERE `kind` REGEXP 'location|thing|group' AND `domain` != 'ALL' AND `domain` = :domain");
+      $stmt->execute(array(
+        ':domain' => $domain,
+      ));
+      $rows = $stmt->fetchAll(PDO::FETCH_ASSOC);
+      while($row = array_shift($rows)) {
+        $resources[] = $row['username'];
+      }
+    }
+    catch (PDOException $e) {
+      $_SESSION['return'] = array(
+        'type' => 'danger',
+        'msg' => 'MySQL: '.$e
+      );
+      return false;
+    }
+  }
+  else {
+    try {
+      $stmt = $pdo->prepare("SELECT `username` FROM `mailbox` WHERE `kind` REGEXP 'location|thing|group' AND `domain` IN (SELECT `domain` FROM `domain_admins` WHERE `active` = '1' AND `username` = :username) OR 'admin' = :role");
+      $stmt->execute(array(
+        ':username' => $_SESSION['mailcow_cc_username'],
+        ':role' => $_SESSION['mailcow_cc_role'],
+      ));
+      $rows = $stmt->fetchAll(PDO::FETCH_ASSOC);
+      while($row = array_shift($rows)) {
+        $resources[] = $row['username'];
+      }
+    }
+    catch (PDOException $e) {
+      $_SESSION['return'] = array(
+        'type' => 'danger',
+        'msg' => 'MySQL: '.$e
+      );
+      return false;
+    }
+  }
+  return $resources;
+}
+function mailbox_get_alias_domains($domain = null) {
+  // Get all domains assigned to mailcow_cc_username or domain, if set
+  // Domain admin needs to be active
+  // Domain does not need to be active
+	global $lang;
+	global $pdo;
+  $aliasdomains = array();
+	if (isset($domain) && !hasDomainAccess($_SESSION['mailcow_cc_username'], $_SESSION['mailcow_cc_role'], $domain)) {
+		$_SESSION['return'] = array(
+			'type' => 'danger',
+			'msg' => sprintf($lang['danger']['access_denied'])
+		);
+		return false;
+  }
+  elseif (isset($domain) && hasDomainAccess($_SESSION['mailcow_cc_username'], $_SESSION['mailcow_cc_role'], $domain)) {
+    try {
+      $stmt = $pdo->prepare("SELECT `alias_domain` FROM `alias_domain` WHERE `target_domain` = :domain");
+      $stmt->execute(array(
+        ':domain' => $domain,
+      ));
+      $rows = $stmt->fetchAll(PDO::FETCH_ASSOC);
+      while($row = array_shift($rows)) {
+        $aliasdomains[] = $row['alias_domain'];
+      }
+    }
+    catch (PDOException $e) {
+      $_SESSION['return'] = array(
+        'type' => 'danger',
+        'msg' => 'MySQL: '.$e
+      );
+      return false;
+    }
+  }
+	else {
+    try {
+      $stmt = $pdo->prepare("SELECT `alias_domain` FROM `alias_domain` WHERE `target_domain` IN (SELECT `domain` FROM `domain_admins` WHERE `active` = '1' AND `username` = :username) OR 'admin' = :role");
+      $stmt->execute(array(
+        ':username' => $_SESSION['mailcow_cc_username'],
+        ':role' => $_SESSION['mailcow_cc_role'],
+      ));
+      $rows = $stmt->fetchAll(PDO::FETCH_ASSOC);
+      while($row = array_shift($rows)) {
+        $aliasdomains[] = $row['alias_domain'];
+      }
+    }
+    catch (PDOException $e) {
+      $_SESSION['return'] = array(
+        'type' => 'danger',
+        'msg' => 'MySQL: '.$e
+      );
+      return false;
+    }
+  }
+  return $aliasdomains;
+}
+function mailbox_get_aliases($domain) {
+	global $lang;
+	global $pdo;
+  $aliases = array();
+	if (!hasDomainAccess($_SESSION['mailcow_cc_username'], $_SESSION['mailcow_cc_role'], $domain)) {
+		$_SESSION['return'] = array(
+			'type' => 'danger',
+			'msg' => sprintf($lang['danger']['access_denied'])
+		);
+		return false;
+	}
+
+  try {
+    $stmt = $pdo->prepare("SELECT `address` FROM `alias` WHERE `address` != `goto` AND `domain` = :domain");
+    $stmt->execute(array(
+      ':domain' => $domain,
+    ));
+    $rows = $stmt->fetchAll(PDO::FETCH_ASSOC);
+    while($row = array_shift($rows)) {
+      $aliases[] = $row['address'];
+    }
+  }
+  catch (PDOException $e) {
+    $_SESSION['return'] = array(
+      'type' => 'danger',
+      'msg' => 'MySQL: '.$e
+    );
+    return false;
+  }
+  return $aliases;
+}
+function mailbox_get_alias_details($address) {
+	global $lang;
+	global $pdo;
+  $aliasdata = array();
+  try {
+    $stmt = $pdo->prepare("SELECT
+      `domain`,
+      `goto`,
+      `address`,
+      `active` as `active_int`,
+      CASE `active` WHEN 1 THEN '".$lang['mailbox']['yes']."' ELSE '".$lang['mailbox']['no']."' END AS `active`,
+      `created`,
+      `modified`
+        FROM `alias`
+            WHERE `address` = :address AND `address` != `goto`");
+    $stmt->execute(array(
+      ':address' => $address,
+    ));
+    $row = $stmt->fetch(PDO::FETCH_ASSOC);
+    $aliasdata['domain'] = $row['domain'];
+    $aliasdata['goto'] = $row['goto'];
+    $aliasdata['address'] = $row['address'];
+    (!filter_var($aliasdata['address'], FILTER_VALIDATE_EMAIL)) ? $aliasdata['is_catch_all'] = 1 : $aliasdata['is_catch_all'] = 0;
+    $aliasdata['active'] = $row['active'];
+    $aliasdata['active_int'] = $row['active_int'];
+    $aliasdata['created'] = $row['created'];
+    $aliasdata['modified'] = $row['modified'];
+    if (!hasDomainAccess($_SESSION['mailcow_cc_username'], $_SESSION['mailcow_cc_role'], $aliasdata['domain'])) {
+      $_SESSION['return'] = array(
+        'type' => 'danger',
+        'msg' => sprintf($lang['danger']['access_denied'])
+      );
+      return false;
+    }
+  }
+  catch (PDOException $e) {
+    $_SESSION['return'] = array(
+      'type' => 'danger',
+      'msg' => 'MySQL: '.$e
+    );
+    return false;
+  }
+  return $aliasdata;
+}
+function mailbox_get_alias_domain_details($aliasdomain) {
+	global $lang;
+	global $pdo;
+  $aliasdomaindata = array();
+  try {
+    $stmt = $pdo->prepare("SELECT
+      `alias_domain`,
+      `target_domain`,
+      `active` AS `active_int`,
+      CASE `active` WHEN 1 THEN '".$lang['mailbox']['yes']."' ELSE '".$lang['mailbox']['no']."' END AS `active`,
+      `created`,
+      `modified`
+        FROM `alias_domain`
+            WHERE `alias_domain` = :aliasdomain");
+    $stmt->execute(array(
+      ':aliasdomain' => $aliasdomain,
+    ));
+    $row = $stmt->fetch(PDO::FETCH_ASSOC);
+    $aliasdomaindata['alias_domain'] = $row['alias_domain'];
+    $aliasdomaindata['target_domain'] = $row['target_domain'];
+    $aliasdomaindata['active'] = $row['active'];
+    $aliasdomaindata['active_int'] = $row['active_int'];
+    $aliasdomaindata['created'] = $row['created'];
+    $aliasdomaindata['modified'] = $row['modified'];
+  }
+  catch (PDOException $e) {
+    $_SESSION['return'] = array(
+      'type' => 'danger',
+      'msg' => 'MySQL: '.$e
+    );
+    return false;
+  }
+  if (!hasDomainAccess($_SESSION['mailcow_cc_username'], $_SESSION['mailcow_cc_role'], $aliasdomaindata['target_domain'])) {
+    $_SESSION['return'] = array(
+      'type' => 'danger',
+      'msg' => sprintf($lang['danger']['access_denied'])
+    );
+    return false;
+  }
+  return $aliasdomaindata;
+}
+function mailbox_get_domains() {
+  // Get all domains assigned to mailcow_cc_username
+  // Domain admin needs to be active
+  // Domain does not need to be active
+	global $lang;
+	global $pdo;
+
+  try {
+    $domains = array();
+    $stmt = $pdo->prepare("SELECT `domain` FROM `domain`
+      WHERE (`domain` IN (
+        SELECT `domain` from `domain_admins`
+          WHERE (`active`='1' AND `username` = :username))
+        )
+        OR ('admin'= :role)
+        AND `domain` != 'ALL'");
+    $stmt->execute(array(
+      ':username' => $_SESSION['mailcow_cc_username'],
+      ':role' => $_SESSION['mailcow_cc_role'],
+    ));
+    $rows = $stmt->fetchAll(PDO::FETCH_ASSOC);
+    while($row = array_shift($rows)) {
+      $domains[] = $row['domain'];
+    }
+  }
+  catch (PDOException $e) {
+    $_SESSION['return'] = array(
+      'type' => 'danger',
+      'msg' => 'MySQL: '.$e
+    );
+    return false;
+  }
+  return $domains;
+}
+function mailbox_get_domain_details($domain) {
+	global $lang;
+	global $pdo;
+
+  $domaindata = array();
+	$domain = idn_to_ascii(strtolower(trim($domain)));
+
+	if (!hasDomainAccess($_SESSION['mailcow_cc_username'], $_SESSION['mailcow_cc_role'], $domain)) {
+		$_SESSION['return'] = array(
+			'type' => 'danger',
+			'msg' => sprintf($lang['danger']['access_denied'])
+		);
+		return false;
+	}
+
+  try {
+    $stmt = $pdo->prepare("SELECT 
+        `domain`,
+        `description`,
+        `aliases`,
+        `mailboxes`, 
+        `maxquota`,
+        `quota`,
+        `relay_all_recipients` as `relay_all_recipients_int`,
+        `backupmx` as `backupmx_int`,
+        `active` as `active_int`,
+        CASE `relay_all_recipients` WHEN 1 THEN '".$lang['mailbox']['yes']."' ELSE '".$lang['mailbox']['no']."' END AS `relay_all_recipients`,
+        CASE `backupmx` WHEN 1 THEN '".$lang['mailbox']['yes']."' ELSE '".$lang['mailbox']['no']."' END AS `backupmx`,
+        CASE `active` WHEN 1 THEN '".$lang['mailbox']['yes']."' ELSE '".$lang['mailbox']['no']."' END AS `active`
+          FROM `domain` WHERE `domain`= :domain");
+    $stmt->execute(array(
+      ':domain' => $domain,
+    ));
+    $row = $stmt->fetch(PDO::FETCH_ASSOC);
+    if (empty($row)) { 
+      return false;
+    }
+
+    $stmt = $pdo->prepare("SELECT COUNT(*) AS `count`, COALESCE(SUM(`quota`), 0) as `in_use` FROM `mailbox` WHERE `kind` NOT REGEXP 'location|thing|group' AND `domain` = :domain");
+    $stmt->execute(array(':domain' => $row['domain']));
+    $MailboxDataDomain	= $stmt->fetch(PDO::FETCH_ASSOC);
+
+    $domaindata['max_new_mailbox_quota']	= ($row['quota'] * 1048576) - $MailboxDataDomain['in_use'];
+    if ($domaindata['max_new_mailbox_quota'] > ($row['maxquota'] * 1048576)) {
+      $domaindata['max_new_mailbox_quota'] = ($row['maxquota'] * 1048576);
+    }
+    $domaindata['quota_used_in_domain'] = $MailboxDataDomain['in_use'];
+    $domaindata['mboxes_in_domain'] = $MailboxDataDomain['count'];
+    $domaindata['mboxes_left'] = $row['mailboxes']	- $MailboxDataDomain['count'];
+    $domaindata['domain_name'] = $row['domain'];
+    $domaindata['description'] = $row['description'];
+    $domaindata['max_num_aliases_for_domain'] = $row['aliases'];
+    $domaindata['max_num_mboxes_for_domain'] = $row['mailboxes'];
+    $domaindata['max_quota_for_mbox'] = $row['maxquota'] * 1048576;
+    $domaindata['max_quota_for_domain'] = $row['quota'] * 1048576;
+    $domaindata['backupmx'] = $row['backupmx'];
+    $domaindata['backupmx_int'] = $row['backupmx_int'];
+    $domaindata['active'] = $row['active'];
+    $domaindata['active_int'] = $row['active_int'];
+    $domaindata['relay_all_recipients'] = $row['relay_all_recipients'];
+    $domaindata['relay_all_recipients_int'] = $row['relay_all_recipients_int'];
+
+    $stmt = $pdo->prepare("SELECT COUNT(*) AS `alias_count` FROM `alias`
+      WHERE `domain`= :domain
+        AND `address` NOT IN (
+          SELECT `username` FROM `mailbox`
+        )");
+    $stmt->execute(array(
+      ':domain' => $domain,
+    ));
+    $AliasDataDomain = $stmt->fetch(PDO::FETCH_ASSOC);
+    (isset($AliasDataDomain['alias_count'])) ? $domaindata['aliases_in_domain'] = $AliasDataDomain['alias_count'] : $domaindata['aliases_in_domain'] = "0";
+    $domaindata['aliases_left'] = $row['aliases']	- $AliasDataDomain['alias_count'];
+  }
+  catch (PDOException $e) {
+    $_SESSION['return'] = array(
+      'type' => 'danger',
+      'msg' => 'MySQL: '.$e
+    );
+    return false;
+  }
+
+  return $domaindata;
+}
+function mailbox_get_mailbox_details($mailbox) {
+	global $lang;
+	global $pdo;
+  if (!hasMailboxObjectAccess($_SESSION['mailcow_cc_username'], $_SESSION['mailcow_cc_role'], $mailbox)) {
+    $_SESSION['return'] = array(
+      'type' => 'danger',
+      'msg' => sprintf($lang['danger']['access_denied'])
+    );
+    return false;
+  }
+  $mailboxdata = array();
+  try {
+    $stmt = $pdo->prepare("SELECT
+        `domain`.`backupmx`,
+        `mailbox`.`username`,
+        `mailbox`.`name`,
+        `mailbox`.`active` AS `active_int`,
+        CASE `mailbox`.`active` WHEN 1 THEN '".$lang['mailbox']['yes']."' ELSE '".$lang['mailbox']['no']."' END AS `active`,
+        `mailbox`.`domain`,
+        `mailbox`.`quota`,
+        `quota2`.`bytes`,
+        `quota2`.`messages`
+          FROM `mailbox`, `quota2`, `domain`
+            WHERE `mailbox`.`kind` NOT REGEXP 'location|thing|group' AND `mailbox`.`username` = `quota2`.`username` AND `domain`.`domain` = `mailbox`.`domain` AND `mailbox`.`username` = :mailbox");
+    $stmt->execute(array(
+      ':mailbox' => $mailbox,
+    ));
+    $row = $stmt->fetch(PDO::FETCH_ASSOC);
+
+    $stmt = $pdo->prepare("SELECT `maxquota`, `quota` FROM  `domain` WHERE `domain` = :domain");
+    $stmt->execute(array(':domain' => $row['domain']));
+    $DomainQuota  = $stmt->fetch(PDO::FETCH_ASSOC);
+
+    $stmt = $pdo->prepare("SELECT COALESCE(SUM(`quota`), 0) as `in_use` FROM `mailbox` WHERE `kind` NOT REGEXP 'location|thing|group' AND `domain` = :domain AND `username` != :username");
+    $stmt->execute(array(':domain' => $row['domain'], ':username' => $mailbox));
+    $MailboxUsage	= $stmt->fetch(PDO::FETCH_ASSOC);
+
+    $stmt = $pdo->prepare("SELECT IFNULL(COUNT(`address`), 0) AS `sa_count` FROM `spamalias` WHERE `goto` = :address AND `validity` >= :unixnow");
+    $stmt->execute(array(':address' => $mailbox, ':unixnow' => time()));
+    $SpamaliasUsage	= $stmt->fetch(PDO::FETCH_ASSOC);
+
+    $mailboxdata['max_new_quota'] = ($DomainQuota['quota'] * 1048576) - $MailboxUsage['in_use'];
+    if ($mailboxdata['max_new_quota'] > ($DomainQuota['maxquota'] * 1048576)) {
+      $mailboxdata['max_new_quota'] = ($DomainQuota['maxquota'] * 1048576);
+    }
+
+    $mailboxdata['username'] = $row['username'];
+    $mailboxdata['is_relayed'] = $row['backupmx'];
+    $mailboxdata['name'] = $row['name'];
+    $mailboxdata['active'] = $row['active'];
+    $mailboxdata['active_int'] = $row['active_int'];
+    $mailboxdata['domain'] = $row['domain'];
+    $mailboxdata['quota'] = $row['quota'];
+    $mailboxdata['quota_used'] = intval($row['bytes']);
+    $mailboxdata['percent_in_use'] = round((intval($row['bytes']) / intval($row['quota'])) * 100);
+    $mailboxdata['messages'] = $row['messages'];
+    $mailboxdata['spam_aliases'] = $SpamaliasUsage['sa_count'];
+    if ($mailboxdata['percent_in_use'] >= 90) {
+      $mailboxdata['percent_class'] = "danger";
+    }
+    elseif ($mailboxdata['percent_in_use'] >= 75) {
+      $mailboxdata['percent_class'] = "warning";
+    }
+    else {
+      $mailboxdata['percent_class'] = "success";
+    }
+  }
+  catch (PDOException $e) {
+    $_SESSION['return'] = array(
+      'type' => 'danger',
+      'msg' => 'MySQL: '.$e
+    );
+    return false;
+  }
+  return $mailboxdata;
+}
+function mailbox_get_resource_details($resource) {
+	global $lang;
+	global $pdo;
+  $resourcedata = array();
+  if (!hasMailboxObjectAccess($_SESSION['mailcow_cc_username'], $_SESSION['mailcow_cc_role'], $resource)) {
+    $_SESSION['return'] = array(
+      'type' => 'danger',
+      'msg' => sprintf($lang['danger']['access_denied'])
+    );
+    return false;
+  }
+  try {
+    $stmt = $pdo->prepare("SELECT
+        `username`,
+        `name`,
+        `kind`,
+        `multiple_bookings` AS `multiple_bookings_int`,
+        `local_part`,
+        `active` AS `active_int`,
+        CASE `multiple_bookings` WHEN 1 THEN '".$lang['mailbox']['yes']."' ELSE '".$lang['mailbox']['no']."' END AS `multiple_bookings`,
+        CASE `active` WHEN 1 THEN '".$lang['mailbox']['yes']."' ELSE '".$lang['mailbox']['no']."' END AS `active`,
+        `domain`
+          FROM `mailbox` WHERE `kind` REGEXP 'location|thing|group' AND `username` = :resource");
+    $stmt->execute(array(
+      ':resource' => $resource,
+    ));
+    $row = $stmt->fetch(PDO::FETCH_ASSOC);
+    $resourcedata['name'] = $row['username'];
+    $resourcedata['kind'] = $row['kind'];
+    $resourcedata['multiple_bookings'] = $row['multiple_bookings'];
+    $resourcedata['multiple_bookings_int'] = $row['multiple_bookings_int'];
+    $resourcedata['description'] = $row['name'];
+    $resourcedata['active'] = $row['active'];
+    $resourcedata['active_int'] = $row['active_int'];
+    $resourcedata['domain'] = $row['domain'];
+    $resourcedata['local_part'] = $row['local_part'];
+  }
+  catch (PDOException $e) {
+    $_SESSION['return'] = array(
+      'type' => 'danger',
+      'msg' => 'MySQL: '.$e
+    );
+    return false;
+  }
+  if (!isset($resourcedata['domain']) ||
+    (isset($resourcedata['domain']) && !hasDomainAccess($_SESSION['mailcow_cc_username'], $_SESSION['mailcow_cc_role'], $resourcedata['domain']))) {
+    $_SESSION['return'] = array(
+      'type' => 'danger',
+      'msg' => sprintf($lang['danger']['access_denied'])
+    );
+    return false;
+  }
+  
+  return $resourcedata;
+}
+function mailbox_delete_domain($postarray) {
+	global $lang;
+	global $pdo;
+	$domain = $postarray['domain'];
+	if ($_SESSION['mailcow_cc_role'] != "admin") {
+		$_SESSION['return'] = array(
+			'type' => 'danger',
+			'msg' => sprintf($lang['danger']['access_denied'])
+		);
+		return false;
+	}
+	if (!is_valid_domain_name($domain)) {
+		$_SESSION['return'] = array(
+			'type' => 'danger',
+			'msg' => sprintf($lang['danger']['domain_invalid'])
+		);
+		return false;
+	}
+	$domain	= idn_to_ascii(strtolower(trim($domain)));
+
+	try {
+		$stmt = $pdo->prepare("SELECT `username` FROM `mailbox`
+			WHERE `domain` = :domain");
+		$stmt->execute(array(':domain' => $domain));
+		$num_results = count($stmt->fetchAll(PDO::FETCH_ASSOC));
+	}
+	catch(PDOException $e) {
+		$_SESSION['return'] = array(
+			'type' => 'danger',
+			'msg' => 'MySQL: '.$e
+		);
+		return false;
+	}
+	if ($num_results != 0 || !empty($num_results)) {
+		$_SESSION['return'] = array(
+			'type' => 'danger',
+			'msg' => sprintf($lang['danger']['domain_not_empty'])
+		);
+		return false;
+	}
+
+	try {
+		$stmt = $pdo->prepare("DELETE FROM `domain` WHERE `domain` = :domain");
+		$stmt->execute(array(
+			':domain' => $domain,
+		));
+		$stmt = $pdo->prepare("DELETE FROM `domain_admins` WHERE `domain` = :domain");
+		$stmt->execute(array(
+			':domain' => $domain,
+		));
+		$stmt = $pdo->prepare("DELETE FROM `alias` WHERE `domain` = :domain");
+		$stmt->execute(array(
+			':domain' => $domain,
+		));
+		$stmt = $pdo->prepare("DELETE FROM `alias_domain` WHERE `target_domain` = :domain");
+		$stmt->execute(array(
+			':domain' => $domain,
+		));
+		$stmt = $pdo->prepare("DELETE FROM `mailbox` WHERE `domain` = :domain");
+		$stmt->execute(array(
+			':domain' => $domain,
+		));
+		$stmt = $pdo->prepare("DELETE FROM `sender_acl` WHERE `logged_in_as` LIKE :domain");
+		$stmt->execute(array(
+			':domain' => '%@'.$domain,
+		));
+		$stmt = $pdo->prepare("DELETE FROM `quota2` WHERE `username` = :domain");
+		$stmt->execute(array(
+			':domain' => '%@'.$domain,
+		));
+		$stmt = $pdo->prepare("DELETE FROM `spamalias` WHERE `address` = :domain");
+		$stmt->execute(array(
+			':domain' => '%@'.$domain,
+		));
+		$stmt = $pdo->prepare("DELETE FROM `filterconf` WHERE `object` = :domain");
+		$stmt->execute(array(
+			':domain' => '%@'.$domain,
+		));
+	}
+	catch (PDOException $e) {
+		$_SESSION['return'] = array(
+			'type' => 'danger',
+			'msg' => 'MySQL: '.$e
+		);
+		return false;
+	}
+	$_SESSION['return'] = array(
+		'type' => 'success',
+		'msg' => sprintf($lang['success']['domain_removed'], htmlspecialchars($domain))
+	);
+	return true;
+}
+function mailbox_delete_alias($postarray) {
+	global $lang;
+	global $pdo;
+	$address		= $postarray['address'];
+	$local_part		= strstr($address, '@', true);
+  $domain = mailbox_get_alias_details($address)['domain'];
+	try {
+		$stmt = $pdo->prepare("SELECT `goto` FROM `alias` WHERE `address` = :address");
+		$stmt->execute(array(':address' => $address));
+		$gotos = $stmt->fetch(PDO::FETCH_ASSOC);
+	}
+	catch(PDOException $e) {
+		$_SESSION['return'] = array(
+			'type' => 'danger',
+			'msg' => 'MySQL: '.$e
+		);
+		return false;
+	}
+	$goto_array = explode(',', $gotos['goto']);
+
+	if (!hasDomainAccess($_SESSION['mailcow_cc_username'], $_SESSION['mailcow_cc_role'], $domain)) {
+		$_SESSION['return'] = array(
+			'type' => 'danger',
+			'msg' => sprintf($lang['danger']['access_denied'])
+		);
+		return false;
+	}
+	try {
+		$stmt = $pdo->prepare("DELETE FROM `alias` WHERE `address` = :address AND `address` NOT IN (SELECT `username` FROM `mailbox`)");
+		$stmt->execute(array(
+			':address' => $address
+		));
+	}
+	catch (PDOException $e) {
+		$_SESSION['return'] = array(
+			'type' => 'danger',
+			'msg' => 'MySQL: '.$e
+		);
+		return false;
+	}
+	$_SESSION['return'] = array(
+		'type' => 'success',
+		'msg' => sprintf($lang['success']['alias_removed'], htmlspecialchars($address))
+	);
+
+}
+function mailbox_delete_alias_domain($postarray) {
+	global $lang;
+	global $pdo;
+  $alias_domain = $postarray['alias_domain'];
+	if (!is_valid_domain_name($postarray['alias_domain'])) {
+		$_SESSION['return'] = array(
+			'type' => 'danger',
+			'msg' => sprintf($lang['danger']['domain_invalid'])
+		);
+		return false;
+	}
+	try {
+		$stmt = $pdo->prepare("SELECT `target_domain` FROM `alias_domain`
+			WHERE `alias_domain`= :alias_domain");
+		$stmt->execute(array(':alias_domain' => $alias_domain));
+		$DomainData = $stmt->fetch(PDO::FETCH_ASSOC);
+	}
+	catch(PDOException $e) {
+		$_SESSION['return'] = array(
+			'type' => 'danger',
+			'msg' => 'MySQL: '.$e
+		);
+		return false;
+	}
+
+	if (!hasDomainAccess($_SESSION['mailcow_cc_username'], $_SESSION['mailcow_cc_role'], $DomainData['target_domain'])) {
+		$_SESSION['return'] = array(
+			'type' => 'danger',
+			'msg' => sprintf($lang['danger']['access_denied'])
+		);
+		return false;
+	}
+
+	try {
+		$stmt = $pdo->prepare("DELETE FROM `alias_domain` WHERE `alias_domain` = :alias_domain");
+		$stmt->execute(array(
+			':alias_domain' => $alias_domain,
+		));
+		$stmt = $pdo->prepare("DELETE FROM `alias` WHERE `domain` = :alias_domain");
+		$stmt->execute(array(
+			':alias_domain' => $alias_domain,
+		));
+	}
+	catch (PDOException $e) {
+		$_SESSION['return'] = array(
+			'type' => 'danger',
+			'msg' => 'MySQL: '.$e
+		);
+		return false;
+	}
+	$_SESSION['return'] = array(
+		'type' => 'success',
+		'msg' => sprintf($lang['success']['alias_domain_removed'], htmlspecialchars($alias_domain))
+	);
+}
+function mailbox_delete_mailbox($postarray) {
+	global $lang;
+	global $pdo;
+	$username	= $postarray['username'];
+
+	if (!filter_var($postarray['username'], FILTER_VALIDATE_EMAIL)) {
+		$_SESSION['return'] = array(
+			'type' => 'danger',
+			'msg' => sprintf($lang['danger']['access_denied'])
+		);
+		return false;
+	}
+
+	if (!hasMailboxObjectAccess($_SESSION['mailcow_cc_username'], $_SESSION['mailcow_cc_role'], $username)) {
+		$_SESSION['return'] = array(
+			'type' => 'danger',
+			'msg' => sprintf($lang['danger']['access_denied'])
+		);
+		return false;
+	}
+
+	try {
+		$stmt = $pdo->prepare("DELETE FROM `alias` WHERE `goto` = :username");
+		$stmt->execute(array(
+			':username' => $username
+		));
+		$stmt = $pdo->prepare("DELETE FROM `quota2` WHERE `username` = :username");
+		$stmt->execute(array(
+			':username' => $username
+		));
+		$stmt = $pdo->prepare("DELETE FROM `mailbox` WHERE `username` = :username");
+		$stmt->execute(array(
+			':username' => $username
+		));
+		$stmt = $pdo->prepare("DELETE FROM `sender_acl` WHERE `logged_in_as` = :username");
+		$stmt->execute(array(
+			':username' => $username
+		));
+		$stmt = $pdo->prepare("DELETE FROM `spamalias` WHERE `goto` = :username");
+		$stmt->execute(array(
+			':username' => $username
+		));
+		$stmt = $pdo->prepare("DELETE FROM `imapsync` WHERE `user2` = :username");
+		$stmt->execute(array(
+			':username' => $username
+		));
+		$stmt = $pdo->prepare("DELETE FROM `filterconf` WHERE `object` = :username");
+		$stmt->execute(array(
+			':username' => $username
+		));
+    $stmt = $pdo->prepare("DELETE FROM `sogo_user_profile` WHERE `c_uid` = :username");
+    $stmt->execute(array(
+      ':username' => $username
+    ));
+    $stmt = $pdo->prepare("DELETE FROM `sogo_cache_folder` WHERE `c_uid` = :username");
+    $stmt->execute(array(
+      ':username' => $username
+    ));
+    $stmt = $pdo->prepare("DELETE FROM `sogo_acl` WHERE `c_object` LIKE '%/" . $username . "/%' OR `c_uid` = :username");
+    $stmt->execute(array(
+      ':username' => $username
+    ));
+    $stmt = $pdo->prepare("DELETE FROM `sogo_store` WHERE `c_folder_id` IN (SELECT `c_folder_id` FROM `sogo_folder_info` WHERE `c_path2` = :username)");
+    $stmt->execute(array(
+      ':username' => $username
+    ));
+    $stmt = $pdo->prepare("DELETE FROM `sogo_quick_contact` WHERE `c_folder_id` IN (SELECT `c_folder_id` FROM `sogo_folder_info` WHERE `c_path2` = :username)");
+    $stmt->execute(array(
+      ':username' => $username
+    ));
+    $stmt = $pdo->prepare("DELETE FROM `sogo_quick_appointment` WHERE `c_folder_id` IN (SELECT `c_folder_id` FROM `sogo_folder_info` WHERE `c_path2` = :username)");
+    $stmt->execute(array(
+      ':username' => $username
+    ));
+    $stmt = $pdo->prepare("DELETE FROM `sogo_folder_info` WHERE `c_path2` = :username");
+    $stmt->execute(array(
+      ':username' => $username
+    ));
+		$stmt = $pdo->prepare("SELECT `address`, `goto` FROM `alias`
+				WHERE `goto` REGEXP :username");
+		$stmt->execute(array(':username' => '(^|,)'.$username.'($|,)'));
+		$GotoData = $stmt->fetchAll(PDO::FETCH_ASSOC);
+		foreach ($GotoData as $gotos) {
+			$goto_exploded = explode(',', $gotos['goto']);
+			if (($key = array_search($username, $goto_exploded)) !== false) {
+				unset($goto_exploded[$key]);
+			}
+			$gotos_rebuild = implode(',', $goto_exploded);
+			$stmt = $pdo->prepare("UPDATE `alias` SET
+        `goto` = :goto
+          WHERE `address` = :address");
+			$stmt->execute(array(
+				':goto' => $gotos_rebuild,
+				':address' => $gotos['address']
+			));
+		}
+	}
+	catch (PDOException $e) {
+		$_SESSION['return'] = array(
+			'type' => 'danger',
+			'msg' => 'MySQL: '.$e
+		);
+		return false;
+	}
+	$_SESSION['return'] = array(
+		'type' => 'success',
+		'msg' => sprintf($lang['success']['mailbox_removed'], htmlspecialchars($username))
+	);
+}
+function mailbox_reset_eas($username) {
+	global $lang;
+	global $pdo;
+
+  (isset($postarray['username'])) ? $username = $postarray['username'] : $username = $_SESSION['mailcow_cc_username'];
+
+	if (!filter_var($username, FILTER_VALIDATE_EMAIL)) {
+		$_SESSION['return'] = array(
+			'type' => 'danger',
+			'msg' => sprintf($lang['danger']['access_denied'])
+		);
+		return false;
+	}
+
+	if (!hasMailboxObjectAccess($_SESSION['mailcow_cc_username'], $_SESSION['mailcow_cc_role'], $username)) {
+		$_SESSION['return'] = array(
+			'type' => 'danger',
+			'msg' => sprintf($lang['danger']['access_denied'])
+		);
+		return false;
+	}
+
+	try {
+    $stmt = $pdo->prepare("DELETE FROM `sogo_cache_folder` WHERE `c_uid` = :username");
+    $stmt->execute(array(
+      ':username' => $username
+    ));
+	}
+	catch (PDOException $e) {
+		$_SESSION['return'] = array(
+			'type' => 'danger',
+			'msg' => 'MySQL: '.$e
+		);
+		return false;
+	}
+	$_SESSION['return'] = array(
+		'type' => 'success',
+		'msg' => sprintf($lang['success']['eas_reset'], htmlspecialchars($username))
+	);
+}
+function mailbox_delete_resource($postarray) {
+	global $lang;
+	global $pdo;
+	$name	= $postarray['name'];
+	if (!filter_var($postarray['name'], FILTER_VALIDATE_EMAIL)) {
+		$_SESSION['return'] = array(
+			'type' => 'danger',
+			'msg' => sprintf($lang['danger']['access_denied'])
+		);
+		return false;
+	}
+
+	if (!hasMailboxObjectAccess($_SESSION['mailcow_cc_username'], $_SESSION['mailcow_cc_role'], $name)) {
+		$_SESSION['return'] = array(
+			'type' => 'danger',
+			'msg' => sprintf($lang['danger']['access_denied'])
+		);
+		return false;
+	}
+
+	try {
+		$stmt = $pdo->prepare("DELETE FROM `mailbox` WHERE `username` = :username");
+		$stmt->execute(array(
+			':username' => $name
+		));
+    $stmt = $pdo->prepare("DELETE FROM `sogo_user_profile` WHERE `c_uid` = :username");
+    $stmt->execute(array(
+      ':username' => $name
+    ));
+    $stmt = $pdo->prepare("DELETE FROM `sogo_cache_folder` WHERE `c_uid` = :username");
+    $stmt->execute(array(
+      ':username' => $name
+    ));
+    $stmt = $pdo->prepare("DELETE FROM `sogo_acl` WHERE `c_object` LIKE '%/" . $name . "/%' OR `c_uid` = :username");
+    $stmt->execute(array(
+      ':username' => $name
+    ));
+    $stmt = $pdo->prepare("DELETE FROM `sogo_store` WHERE `c_folder_id` IN (SELECT `c_folder_id` FROM `sogo_folder_info` WHERE `c_path2` = :username)");
+    $stmt->execute(array(
+      ':username' => $name
+    ));
+    $stmt = $pdo->prepare("DELETE FROM `sogo_quick_contact` WHERE `c_folder_id` IN (SELECT `c_folder_id` FROM `sogo_folder_info` WHERE `c_path2` = :username)");
+    $stmt->execute(array(
+      ':username' => $name
+    ));
+    $stmt = $pdo->prepare("DELETE FROM `sogo_quick_appointment` WHERE `c_folder_id` IN (SELECT `c_folder_id` FROM `sogo_folder_info` WHERE `c_path2` = :username)");
+    $stmt->execute(array(
+      ':username' => $name
+    ));
+    $stmt = $pdo->prepare("DELETE FROM `sogo_folder_info` WHERE `c_path2` = :username");
+    $stmt->execute(array(
+      ':username' => $name
+    ));
+	}
+	catch (PDOException $e) {
+		$_SESSION['return'] = array(
+			'type' => 'danger',
+			'msg' => 'MySQL: '.$e
+		);
+		return false;
+	}
+	$_SESSION['return'] = array(
+		'type' => 'success',
+		'msg' => sprintf($lang['success']['resource_removed'], htmlspecialchars($name))
+	);
+}
+function mailbox_get_sender_acl_handles($mailbox) {
+	global $pdo;
+	global $lang;
+	if ($_SESSION['mailcow_cc_role'] != "admin" && $_SESSION['mailcow_cc_role'] != "domainadmin") {
+    $_SESSION['return'] = array(
+      'type' => 'danger',
+      'msg' => sprintf($lang['danger']['access_denied'])
+    );
+    return false;
+	}
+
+  $data['sender_acl_domains']['ro']               = array();
+  $data['sender_acl_domains']['rw']               = array();
+  $data['sender_acl_domains']['selectable']       = array();
+  $data['sender_acl_addresses']['ro']             = array();
+  $data['sender_acl_addresses']['rw']             = array();
+  $data['sender_acl_addresses']['selectable']     = array();
+  $data['fixed_sender_aliases']                   = array();
+  
+  try {
+    // Fixed addresses
+    $stmt = $pdo->prepare("SELECT `address` FROM `alias` WHERE `goto` REGEXP :goto AND `address` NOT LIKE '@%'");
+    $stmt->execute(array(':goto' => '(^|,)'.$mailbox.'($|,)'));
+    $rows = $stmt->fetchAll(PDO::FETCH_ASSOC);
+    while ($row = array_shift($rows)) {
+      $data['fixed_sender_aliases'][] = $row['address'];
+    }
+    $stmt = $pdo->prepare("SELECT CONCAT(`local_part`, '@', `alias_domain`.`alias_domain`) AS `alias_domain_alias` FROM `mailbox`, `alias_domain`
+      WHERE `alias_domain`.`target_domain` = `mailbox`.`domain`
+      AND `mailbox`.`username` = :username");
+    $stmt->execute(array(':username' => $mailbox));
+    $rows = $stmt->fetchAll(PDO::FETCH_ASSOC);
+    while ($row = array_shift($rows)) {
+      if (!empty($row['alias_domain_alias'])) {
+        $data['fixed_sender_aliases'][] = $row['alias_domain_alias'];
+      }
+    }
+
+    // Return array $data['sender_acl_domains/addresses']['ro'] with read-only objects
+    // Return array $data['sender_acl_domains/addresses']['rw'] with read-write objects (can be deleted)
+    $stmt = $pdo->prepare("SELECT REPLACE(`send_as`, '@', '') AS `send_as` FROM `sender_acl` WHERE `logged_in_as` = :logged_in_as AND `send_as` LIKE '@%'");
+    $stmt->execute(array(':logged_in_as' => $mailbox));
+    $domain_rows = $stmt->fetchAll(PDO::FETCH_ASSOC);
+    while ($domain_row = array_shift($domain_rows)) {
+      if (is_valid_domain_name($domain_row['send_as']) && !hasDomainAccess($_SESSION['mailcow_cc_username'], $_SESSION['mailcow_cc_role'], $domain_row['send_as'])) {
+        $data['sender_acl_domains']['ro'][] = $domain_row['send_as'];
+        continue;
+      }
+      if (is_valid_domain_name($domain_row['send_as']) && hasDomainAccess($_SESSION['mailcow_cc_username'], $_SESSION['mailcow_cc_role'], $domain_row['send_as'])) {
+        $data['sender_acl_domains']['rw'][] = $domain_row['send_as'];
+        continue;
+      }
+    }
+
+    $stmt = $pdo->prepare("SELECT `send_as` FROM `sender_acl` WHERE `logged_in_as` = :logged_in_as AND `send_as` NOT LIKE '@%'");
+    $stmt->execute(array(':logged_in_as' => $mailbox));
+    $address_rows = $stmt->fetchAll(PDO::FETCH_ASSOC);
+    while ($address_row = array_shift($address_rows)) {
+      if (filter_var($address_row['send_as'], FILTER_VALIDATE_EMAIL) && !hasMailboxObjectAccess($_SESSION['mailcow_cc_username'], $_SESSION['mailcow_cc_role'], $address_row['send_as'])) {
+        $data['sender_acl_addresses']['ro'][] = $address_row['send_as'];
+        continue;
+      }
+      if (filter_var($address_row['send_as'], FILTER_VALIDATE_EMAIL) && hasMailboxObjectAccess($_SESSION['mailcow_cc_username'], $_SESSION['mailcow_cc_role'], $address_row['send_as'])) {
+        $data['sender_acl_addresses']['rw'][] = $address_row['send_as'];
+        continue;
+      }
+    }
+
+    $stmt = $pdo->prepare("SELECT `domain` FROM `domain`
+      WHERE `domain` NOT IN (
+        SELECT REPLACE(`send_as`, '@', '') FROM `sender_acl` 
+          WHERE `logged_in_as` = :logged_in_as
+            AND `send_as` LIKE '@%')");
+    $stmt->execute(array(
+      ':logged_in_as' => $mailbox,
+    ));
+    $rows_domain = $stmt->fetchAll(PDO::FETCH_ASSOC);
+    while ($row_domain = array_shift($rows_domain)) {
+      if (is_valid_domain_name($row_domain['domain']) && hasDomainAccess($_SESSION['mailcow_cc_username'], $_SESSION['mailcow_cc_role'], $row_domain['domain'])) {
+        $data['sender_acl_domains']['selectable'][] = $row_domain['domain'];
+      }
+    }
+
+    $stmt = $pdo->prepare("SELECT `address` FROM `alias`
+      WHERE `goto` != :goto
+        AND `address` NOT IN (
+          SELECT `send_as` FROM `sender_acl` 
+            WHERE `logged_in_as` = :logged_in_as
+              AND `send_as` NOT LIKE '@%')");
+    $stmt->execute(array(
+      ':logged_in_as' => $mailbox,
+      ':goto' => $mailbox
+    ));
+    $rows_mbox = $stmt->fetchAll(PDO::FETCH_ASSOC);
+    while ($row = array_shift($rows_mbox)) {
+      if (filter_var($row['address'], FILTER_VALIDATE_EMAIL) && hasMailboxObjectAccess($_SESSION['mailcow_cc_username'], $_SESSION['mailcow_cc_role'], $row['address'])) {
+        $data['sender_acl_addresses']['selectable'][] = $row['address'];
+      }
+    }
+  }
+  catch(PDOException $e) {
+    $_SESSION['return'] = array(
+      'type' => 'danger',
+      'msg' => 'MySQL: '.$e
+    );
+    return false;
+  }
+  return $data;
+}
+function get_u2f_registrations($username) {
+  global $pdo;
+  $sel = $pdo->prepare("SELECT * FROM `tfa` WHERE `authmech` = 'u2f' AND `username` = ? AND `active` = '1'");
+  $sel->execute(array($username));
+  return $sel->fetchAll(PDO::FETCH_OBJ);
+}
+function get_forwarding_hosts() {
+	global $pdo;
+  $sel = $pdo->prepare("SELECT host, source FROM `forwarding_hosts`");
+  $sel->execute();
+  return $sel->fetchAll(PDO::FETCH_OBJ);
+}
+function add_forwarding_host($postarray) {
+	require_once 'spf.inc.php';
+	global $pdo;
+	global $lang;
+	if ($_SESSION['mailcow_cc_role'] != "admin") {
+		$_SESSION['return'] = array(
+			'type' => 'danger',
+			'msg' => sprintf($lang['danger']['access_denied'])
+		);
+		return false;
+	}
+	$source = $postarray['hostname'];
+	$host = $postarray['hostname'];
+	$hosts = array();
+	if (preg_match('/^[0-9a-fA-F:\/]+$/', $host)) { // IPv6 address
+		$hosts = array($host);
+	}
+	elseif (preg_match('/^[0-9\.\/]+$/', $host)) { // IPv4 address
+		$hosts = array($host);
+	}
+	else {
+		$hosts = get_outgoing_hosts_best_guess($host);
+	}
+	if (!$hosts)
+	{
+		$_SESSION['return'] = array(
+			'type' => 'danger',
+			'msg' => 'Invalid host specified: '. htmlspecialchars($host)
+		);
+		return false;
+	}
+	foreach ($hosts as $host) {
+		if ($source == $host)
+			$source = '';
+		try {
+			$stmt = $pdo->prepare("INSERT IGNORE INTO `forwarding_hosts` (`host`, `source`) VALUES (:host, :source)");
+			$stmt->execute(array(
+				':host' => $host,
+				':source' => $source,
+			));
+		}
+		catch (PDOException $e) {
+			$_SESSION['return'] = array(
+				'type' => 'danger',
+				'msg' => 'MySQL: '.$e
+			);
+			return false;
+		}
+	}
+	$_SESSION['return'] = array(
+		'type' => 'success',
+		'msg' => sprintf($lang['success']['forwarding_host_added'], htmlspecialchars(implode(', ', $hosts)))
+	);
+}
+function delete_forwarding_host($postarray) {
+	global $pdo;
+	global $lang;
+	if ($_SESSION['mailcow_cc_role'] != "admin") {
+		$_SESSION['return'] = array(
+			'type' => 'danger',
+			'msg' => sprintf($lang['danger']['access_denied'])
+		);
+		return false;
+	}
+	$host = $postarray['forwardinghost'];
+	try {
+		$stmt = $pdo->prepare("DELETE FROM `forwarding_hosts` WHERE `host` = :host");
+		$stmt->execute(array(
+			':host' => $host,
+		));
+	}
+	catch (PDOException $e) {
+		$_SESSION['return'] = array(
+			'type' => 'danger',
+			'msg' => 'MySQL: '.$e
+		);
+		return false;
+	}
+	$_SESSION['return'] = array(
+		'type' => 'success',
+		'msg' => sprintf($lang['success']['forwarding_host_removed'], htmlspecialchars($host))
+	);
+}
+?>