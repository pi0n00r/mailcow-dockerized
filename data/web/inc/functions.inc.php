--- conflicted
+++ resolved
@@ -1,903 +1,892 @@
-<?php
-function hash_password($password) {
-	$salt_str = bin2hex(openssl_random_pseudo_bytes(8));
-	return "{SSHA256}".base64_encode(hash('sha256', $password . $salt_str, true) . $salt_str);
-}
-function hasDomainAccess($username, $role, $domain) {
-	global $pdo;
-	if (!filter_var($username, FILTER_VALIDATE_EMAIL) && !ctype_alnum(str_replace(array('_', '.', '-'), '', $username))) {
-		return false;
-	}
-	if (empty($domain) || !is_valid_domain_name($domain)) {
-		return false;
-	}
-	if ($role != 'admin' && $role != 'domainadmin' && $role != 'user') {
-		return false;
-	}
-	try {
-		$stmt = $pdo->prepare("SELECT `domain` FROM `domain_admins`
-		WHERE (
-			`active`='1'
-			AND `username` = :username
-			AND (`domain` = :domain1 OR `domain` = (SELECT `target_domain` FROM `alias_domain` WHERE `alias_domain` = :domain2))
-		)
-    OR 'admin' = :role");
-		$stmt->execute(array(':username' => $username, ':domain1' => $domain, ':domain2' => $domain, ':role' => $role));
-		$num_results = count($stmt->fetchAll(PDO::FETCH_ASSOC));
-	}
-  catch(PDOException $e) {
-    $_SESSION['return'] = array(
-      'type' => 'danger',
-      'msg' => 'MySQL: '.$e
-    );
-    return false;
-  }
-	if (!empty($num_results)) {
-		return true;
-	}
-	return false;
-}
-function hasMailboxObjectAccess($username, $role, $object) {
-	global $pdo;
-	if (!filter_var($username, FILTER_VALIDATE_EMAIL) && !ctype_alnum(str_replace(array('_', '.', '-'), '', $username))) {
-		return false;
-	}
-	if ($role != 'admin' && $role != 'domainadmin' && $role != 'user') {
-		return false;
-	}
-	if ($username == $object) {
-		return true;
-	}
-	try {
-		$stmt = $pdo->prepare("SELECT `domain` FROM `mailbox` WHERE `username` = :object");
-		$stmt->execute(array(':object' => $object));
-		$row = $stmt->fetch(PDO::FETCH_ASSOC);
-    if (isset($row['domain']) && hasDomainAccess($username, $role, $row['domain'])) {
-      return true;
-    }
-	}
-  catch(PDOException $e) {
-		error_log($e);
-		return false;
-	}
-	return false;
-}
-function pem_to_der($pem_key) {
-  // Need to remove BEGIN/END PUBLIC KEY
-  $lines = explode("\n", trim($pem_key));
-  unset($lines[count($lines)-1]);
-  unset($lines[0]);
-  return base64_decode(implode('', $lines));
-}
-function generate_tlsa_digest($hostname, $port, $starttls = null) {
-  if (!is_valid_domain_name($hostname)) {
-    return "Not a valid hostname";
-  }
-<<<<<<< HEAD
-
-=======
-  function pem_to_der($pem_key) {
-    // Need to remove BEGIN/END PUBLIC KEY
-    $lines = explode("\n", trim($pem_key));
-    unset($lines[count($lines)-1]);
-    unset($lines[0]);
-    return base64_decode(implode('', $lines));
-  }
->>>>>>> 83d485dd
-  if (empty($starttls)) {
-    $context = stream_context_create(array("ssl" => array("capture_peer_cert" => true, 'verify_peer' => false, 'allow_self_signed' => true)));
-    $stream = stream_socket_client('tls://' . $hostname . ':' . $port, $error_nr, $error_msg, 5, STREAM_CLIENT_CONNECT, $context);
-    // error_nr can be 0, so checking against error_msg
-    if ($error_msg) {
-      return $error_nr . ': ' . $error_msg;
-    }
-  }
-  else {
-    $stream = stream_socket_client('tcp://' . $hostname . ':' . $port, $error_nr, $error_msg, 5);
-    if ($error_msg) {
-      return $error_nr . ': ' . $error_msg;
-    }
-    $banner = fread($stream, 512 );
-    if (preg_match("/^220/i", $banner)) { // SMTP
-      fwrite($stream,"HELO tlsa.generator.local\r\n");
-      fread($stream, 512);
-      fwrite($stream,"STARTTLS\r\n");
-      fread($stream, 512);
-    }
-    elseif (preg_match("/imap.+starttls/i", $banner)) { // IMAP
-      fwrite($stream,"A1 STARTTLS\r\n");
-      fread($stream, 512);
-    }
-    elseif (preg_match("/^\+OK/", $banner)) { // POP3
-      fwrite($stream,"STLS\r\n");
-      fread($stream, 512);
-    }
-    elseif (preg_match("/^OK/m", $banner)) { // Sieve
-      fwrite($stream,"STARTTLS\r\n");
-      fread($stream, 512);
-    }
-    else {
-      return 'Unknown banner: "' . htmlspecialchars(trim($banner)) . '"';
-    }
-    // Upgrade connection
-    stream_set_blocking($stream, true);
-    stream_context_set_option($stream, 'ssl', 'capture_peer_cert', true);
-    stream_context_set_option($stream, 'ssl', 'verify_peer', false);
-    stream_context_set_option($stream, 'ssl', 'allow_self_signed', true);
-    stream_socket_enable_crypto($stream, true, STREAM_CRYPTO_METHOD_ANY_CLIENT);
-    stream_set_blocking($stream, false);
-  }
-  $params = stream_context_get_params($stream);
-  if (!empty($params['options']['ssl']['peer_certificate'])) {
-    $key_resource = openssl_pkey_get_public($params['options']['ssl']['peer_certificate']);
-    // We cannot get ['rsa']['n'], the binary data would contain BEGIN/END PUBLIC KEY
-    $key_data = openssl_pkey_get_details($key_resource)['key'];
-    return '3 1 1 ' . openssl_digest(pem_to_der($key_data), 'sha256');
-  }
-  else {
-    return 'Error: Cannot read peer certificate';
-  }
-}
-function verify_ssha256($hash, $password) {
-	// Remove tag if any
-	$hash = ltrim($hash, '{SSHA256}');
-	// Decode hash
-	$dhash = base64_decode($hash);
-	// Get first 32 bytes of binary which equals a SHA256 hash
-	$ohash = substr($dhash, 0, 32);
-	// Remove SHA256 hash from decoded hash to get original salt string
-	$osalt = str_replace($ohash, '', $dhash);
-	// Check single salted SHA256 hash against extracted hash
-	if (hash('sha256', $password . $osalt, true) == $ohash) {
-		return true;
-	}
-	else {
-		return false;
-	}
-}
-function check_login($user, $pass) {
-	global $pdo;
-	global $redis;
-	if (!filter_var($user, FILTER_VALIDATE_EMAIL) && !ctype_alnum(str_replace(array('_', '.', '-'), '', $user))) {
-		return false;
-	}
-	$user = strtolower(trim($user));
-	$stmt = $pdo->prepare("SELECT `password` FROM `admin`
-			WHERE `superadmin` = '1'
-			AND `username` = :user");
-	$stmt->execute(array(':user' => $user));
-	$rows = $stmt->fetchAll(PDO::FETCH_ASSOC);
-	foreach ($rows as $row) {
-		if (verify_ssha256($row['password'], $pass)) {
-      if (get_tfa($user)['name'] != "none") {
-        $_SESSION['pending_mailcow_cc_username'] = $user;
-        $_SESSION['pending_mailcow_cc_role'] = "admin";
-        $_SESSION['pending_tfa_method'] = get_tfa($user)['name'];
-        unset($_SESSION['ldelay']);
-        return "pending";
-      }
-      else {
-        unset($_SESSION['ldelay']);
-        return "admin";
-      }
-		}
-	}
-	$stmt = $pdo->prepare("SELECT `password` FROM `admin`
-			WHERE `superadmin` = '0'
-			AND `active`='1'
-			AND `username` = :user");
-	$stmt->execute(array(':user' => $user));
-	$rows = $stmt->fetchAll(PDO::FETCH_ASSOC);
-	foreach ($rows as $row) {
-		if (verify_ssha256($row['password'], $pass) !== false) {
-      if (get_tfa($user)['name'] != "none") {
-        $_SESSION['pending_mailcow_cc_username'] = $user;
-        $_SESSION['pending_mailcow_cc_role'] = "domainadmin";
-        $_SESSION['pending_tfa_method'] = get_tfa($user)['name'];
-        unset($_SESSION['ldelay']);
-        return "pending";
-      }
-      else {
-        unset($_SESSION['ldelay']);
-        $stmt = $pdo->prepare("UPDATE `tfa` SET `active`='1' WHERE `username` = :user");
-        $stmt->execute(array(':user' => $user));
-        return "domainadmin";
-      }
-		}
-	}
-	$stmt = $pdo->prepare("SELECT `password` FROM `mailbox`
-			WHERE `kind` NOT REGEXP 'location|thing|group'
-        AND `active`='1'
-        AND `username` = :user");
-	$stmt->execute(array(':user' => $user));
-	$rows = $stmt->fetchAll(PDO::FETCH_ASSOC);
-	foreach ($rows as $row) {
-		if (verify_ssha256($row['password'], $pass) !== false) {
-			unset($_SESSION['ldelay']);
-			return "user";
-		}
-	}
-	if (!isset($_SESSION['ldelay'])) {
-		$_SESSION['ldelay'] = "0";
-    $redis->publish("F2B_CHANNEL", "mailcow UI: Invalid password for " . $user . " by " . $_SERVER['REMOTE_ADDR']);
-    error_log("mailcow UI: Invalid password for " . $user . " by " . $_SERVER['REMOTE_ADDR']);
-	}
-	elseif (!isset($_SESSION['mailcow_cc_username'])) {
-		$_SESSION['ldelay'] = $_SESSION['ldelay']+0.5;
-    $redis->publish("F2B_CHANNEL", "mailcow UI: Invalid password for " . $user . " by " . $_SERVER['REMOTE_ADDR']);
-		error_log("mailcow UI: Invalid password for " . $user . " by " . $_SERVER['REMOTE_ADDR']);
-	}
-	sleep($_SESSION['ldelay']);
-}
-function formatBytes($size, $precision = 2) {
-	if(!is_numeric($size)) {
-		return "0";
-	}
-	$base = log($size, 1024);
-	$suffixes = array(' Byte', ' KiB', ' MiB', ' GiB', ' TiB');
-	if ($size == "0") {
-		return "0";
-	}
-	return round(pow(1024, $base - floor($base)), $precision) . $suffixes[floor($base)];
-}
-function edit_admin_account($postarray) {
-	global $lang;
-	global $pdo;
-	if ($_SESSION['mailcow_cc_role'] != "admin") {
-		$_SESSION['return'] = array(
-			'type' => 'danger',
-			'msg' => sprintf($lang['danger']['access_denied'])
-		);
-		return false;
-	}
-	$username_now   = $_SESSION['mailcow_cc_username'];
-	$username       = $postarray['admin_user'];
-  $password       = $postarray['admin_pass'];
-  $password2      = $postarray['admin_pass2'];
-	if (!ctype_alnum(str_replace(array('_', '.', '-'), '', $username)) || empty ($username)) {
-		$_SESSION['return'] = array(
-			'type' => 'danger',
-			'msg' => sprintf($lang['danger']['username_invalid'])
-		);
-		return false;
-	}
-	if (!empty($password) && !empty($password2)) {
-    if (!preg_match('/' . $GLOBALS['PASSWD_REGEP'] . '/', $password)) {
-      $_SESSION['return'] = array(
-        'type' => 'danger',
-        'msg' => sprintf($lang['danger']['password_complexity'])
-      );
-      return false;
-    }
-		if ($password != $password2) {
-			$_SESSION['return'] = array(
-				'type' => 'danger',
-				'msg' => sprintf($lang['danger']['password_mismatch'])
-			);
-			return false;
-		}
-		$password_hashed = hash_password($password);
-		try {
-			$stmt = $pdo->prepare("UPDATE `admin` SET 
-				`password` = :password_hashed,
-				`username` = :username1
-					WHERE `username` = :username2");
-			$stmt->execute(array(
-				':password_hashed' => $password_hashed,
-				':username1' => $username,
-				':username2' => $username_now
-			));
-		}
-		catch (PDOException $e) {
-			$_SESSION['return'] = array(
-				'type' => 'danger',
-				'msg' => 'MySQL: '.$e
-			);
-			return false;
-		}
-	}
-	else {
-		try {
-			$stmt = $pdo->prepare("UPDATE `admin` SET 
-				`username` = :username1
-					WHERE `username` = :username2");
-			$stmt->execute(array(
-				':username1' => $username,
-				':username2' => $username_now
-			));
-		}
-		catch (PDOException $e) {
-			$_SESSION['return'] = array(
-				'type' => 'danger',
-				'msg' => 'MySQL: '.$e
-			);
-			return false;
-		}
-	}
-	try {
-		$stmt = $pdo->prepare("UPDATE `domain_admins` SET `domain` = 'ALL', `username` = :username1 WHERE `username` = :username2");
-		$stmt->execute(array(':username1' => $username, ':username2' => $username_now));
-		$stmt = $pdo->prepare("UPDATE `tfa` SET `username` = :username1 WHERE `username` = :username2");
-		$stmt->execute(array(':username1' => $username, ':username2' => $username_now));
-	}
-	catch (PDOException $e) {
-		$_SESSION['return'] = array(
-			'type' => 'danger',
-			'msg' => 'MySQL: '.$e
-		);
-		return false;
-	}
-  $_SESSION['mailcow_cc_username'] = $username;
-	$_SESSION['return'] = array(
-		'type' => 'success',
-		'msg' => sprintf($lang['success']['admin_modified'])
-	);
-}
-function edit_user_account($postarray) {
-	global $lang;
-	global $pdo;
-  $username = $_SESSION['mailcow_cc_username'];
-  $role = $_SESSION['mailcow_cc_role'];
-	$password_old = $postarray['user_old_pass'];
-  if (filter_var($username, FILTER_VALIDATE_EMAIL === false) || $role != 'user') {
-    $_SESSION['return'] = array(
-      'type' => 'danger',
-      'msg' => sprintf($lang['danger']['access_denied'])
-    );
-    return false;
-  }
-	if (isset($postarray['user_new_pass']) && isset($postarray['user_new_pass2'])) {
-		$password_new	= $postarray['user_new_pass'];
-		$password_new2	= $postarray['user_new_pass2'];
-	}
-	$stmt = $pdo->prepare("SELECT `password` FROM `mailbox`
-			WHERE `kind` NOT REGEXP 'location|thing|group'
-        AND `username` = :user");
-	$stmt->execute(array(':user' => $username));
-	$row = $stmt->fetch(PDO::FETCH_ASSOC);
-  if (!verify_ssha256($row['password'], $password_old)) {
-    $_SESSION['return'] = array(
-      'type' => 'danger',
-      'msg' => sprintf($lang['danger']['access_denied'])
-    );
-    return false;
-  }
-	if (isset($password_new) && isset($password_new2)) {
-		if (!empty($password_new2) && !empty($password_new)) {
-			if ($password_new2 != $password_new) {
-				$_SESSION['return'] = array(
-					'type' => 'danger',
-					'msg' => sprintf($lang['danger']['password_mismatch'])
-				);
-				return false;
-			}
-			if (!preg_match('/' . $GLOBALS['PASSWD_REGEP'] . '/', $password_new)) {
-					$_SESSION['return'] = array(
-						'type' => 'danger',
-						'msg' => sprintf($lang['danger']['password_complexity'])
-					);
-					return false;
-			}
-			$password_hashed = hash_password($password_new);
-			try {
-				$stmt = $pdo->prepare("UPDATE `mailbox` SET `password` = :password_hashed WHERE `username` = :username");
-				$stmt->execute(array(
-					':password_hashed' => $password_hashed,
-					':username' => $username
-				));
-			}
-			catch (PDOException $e) {
-				$_SESSION['return'] = array(
-					'type' => 'danger',
-					'msg' => 'MySQL: '.$e
-				);
-				return false;
-			}
-		}
-	}
-	$_SESSION['return'] = array(
-		'type' => 'success',
-		'msg' => sprintf($lang['success']['mailbox_modified'], htmlspecialchars($username))
-	);
-}
-function user_get_alias_details($username) {
-	global $lang;
-	global $pdo;
-  if ($_SESSION['mailcow_cc_role'] == "user") {
-    $username	= $_SESSION['mailcow_cc_username'];
-  }
-  if (!filter_var($username, FILTER_VALIDATE_EMAIL)) {
-    return false;
-  }
-  try {
-    $data['address'] = $username;
-    $stmt = $pdo->prepare("SELECT IFNULL(GROUP_CONCAT(`address` SEPARATOR ', '), '&#10008;') AS `aliases` FROM `alias`
-      WHERE `goto` REGEXP :username_goto
-      AND `address` NOT LIKE '@%'
-      AND `address` != :username_address");
-    $stmt->execute(array(':username_goto' => '(^|,)'.$username.'($|,)', ':username_address' => $username));
-    $run = $stmt->fetchAll(PDO::FETCH_ASSOC);
-    while ($row = array_shift($run)) {
-      $data['aliases'] = $row['aliases'];
-    }
-    $stmt = $pdo->prepare("SELECT IFNULL(GROUP_CONCAT(local_part, '@', alias_domain SEPARATOR ', '), '&#10008;') AS `ad_alias` FROM `mailbox`
-      LEFT OUTER JOIN `alias_domain` on `target_domain` = `domain`
-        WHERE `username` = :username ;");
-    $stmt->execute(array(':username' => $username));
-    $run = $stmt->fetchAll(PDO::FETCH_ASSOC);
-    while ($row = array_shift($run)) {
-      $data['ad_alias'] = $row['ad_alias'];
-    }
-    $stmt = $pdo->prepare("SELECT IFNULL(GROUP_CONCAT(`send_as` SEPARATOR ', '), '&#10008;') AS `send_as` FROM `sender_acl` WHERE `logged_in_as` = :username AND `send_as` NOT LIKE '@%';");
-    $stmt->execute(array(':username' => $username));
-    $run = $stmt->fetchAll(PDO::FETCH_ASSOC);
-    while ($row = array_shift($run)) {
-      $data['aliases_also_send_as'] = $row['send_as'];
-    }
-    $stmt = $pdo->prepare("SELECT IFNULL(GROUP_CONCAT(`send_as` SEPARATOR ', '), '&#10008;') AS `send_as` FROM `sender_acl` WHERE `logged_in_as` = :username AND `send_as` LIKE '@%';");
-    $stmt->execute(array(':username' => $username));
-    $run = $stmt->fetchAll(PDO::FETCH_ASSOC);
-    while ($row = array_shift($run)) {
-      $data['aliases_send_as_all'] = $row['send_as'];
-    }
-    $stmt = $pdo->prepare("SELECT IFNULL(GROUP_CONCAT(`address` SEPARATOR ', '), '&#10008;') as `address` FROM `alias` WHERE `goto` REGEXP :username AND `address` LIKE '@%';");
-    $stmt->execute(array(':username' => '(^|,)'.$username.'($|,)'));
-    $run = $stmt->fetchAll(PDO::FETCH_ASSOC);
-    while ($row = array_shift($run)) {
-      $data['is_catch_all'] = $row['address'];
-    }
-    return $data;
-  }
-  catch(PDOException $e) {
-    $_SESSION['return'] = array(
-      'type' => 'danger',
-      'msg' => 'MySQL: '.$e
-    );
-    return false;
-  }
-}
-function is_valid_domain_name($domain_name) { 
-	if (empty($domain_name)) {
-		return false;
-	}
-	$domain_name = idn_to_ascii($domain_name);
-	return (preg_match("/^([a-z\d](-*[a-z\d])*)(\.([a-z\d](-*[a-z\d])*))*$/i", $domain_name)
-		   && preg_match("/^.{1,253}$/", $domain_name)
-		   && preg_match("/^[^\.]{1,63}(\.[^\.]{1,63})*$/", $domain_name));
-}
-function set_tfa($postarray) {
-	global $lang;
-	global $pdo;
-	global $yubi;
-	global $u2f;
-	global $tfa;
-  if ($_SESSION['mailcow_cc_role'] != "domainadmin" &&
-    $_SESSION['mailcow_cc_role'] != "admin") {
-      $_SESSION['return'] = array(
-        'type' => 'danger',
-        'msg' => sprintf($lang['danger']['access_denied'])
-      );
-      return false;
-  }
-  $username = $_SESSION['mailcow_cc_username'];
-  
-  $stmt = $pdo->prepare("SELECT `password` FROM `admin`
-      WHERE `username` = :user");
-  $stmt->execute(array(':user' => $username));
-  $row = $stmt->fetch(PDO::FETCH_ASSOC);
-  if (!verify_ssha256($row['password'], $postarray["confirm_password"])) {
-    $_SESSION['return'] = array(
-      'type' => 'danger',
-      'msg' => sprintf($lang['danger']['access_denied'])
-    );
-    return false;
-  }
-  
-	switch ($postarray["tfa_method"]) {
-		case "yubi_otp":
-      $key_id = (!isset($postarray["key_id"])) ? 'unidentified' : $postarray["key_id"];
-      $yubico_id = $postarray['yubico_id'];
-      $yubico_key = $postarray['yubico_key'];
-      $yubi = new Auth_Yubico($yubico_id, $yubico_key);
-      if (!$yubi) {
-        $_SESSION['return'] = array(
-          'type' => 'danger',
-          'msg' => sprintf($lang['danger']['access_denied'])
-        );
-        return false;
-      }
-			if (!ctype_alnum($postarray["otp_token"]) || strlen($postarray["otp_token"]) != 44) {
-				$_SESSION['return'] = array(
-					'type' => 'danger',
-					'msg' => sprintf($lang['danger']['tfa_token_invalid'])
-				);
-				return false;
-			}
-      $yauth = $yubi->verify($postarray["otp_token"]);
-      if (PEAR::isError($yauth)) {
-				$_SESSION['return'] = array(
-					'type' => 'danger',
-					'msg' => 'Yubico API: ' . $yauth->getMessage()
-				);
-				return false;
-      }
-			try {
-        // We could also do a modhex translation here
-        $yubico_modhex_id = substr($postarray["otp_token"], 0, 12);
-        $stmt = $pdo->prepare("DELETE FROM `tfa` 
-          WHERE `username` = :username
-            AND (`authmech` != 'yubi_otp')
-            OR (`authmech` = 'yubi_otp' AND `secret` LIKE :modhex)");
-				$stmt->execute(array(':username' => $username, ':modhex' => '%' . $yubico_modhex_id));
-				$stmt = $pdo->prepare("INSERT INTO `tfa` (`key_id`, `username`, `authmech`, `active`, `secret`) VALUES
-					(:key_id, :username, 'yubi_otp', '1', :secret)");
-				$stmt->execute(array(':key_id' => $key_id, ':username' => $username, ':secret' => $yubico_id . ':' . $yubico_key . ':' . $yubico_modhex_id));
-			}
-			catch (PDOException $e) {
-				$_SESSION['return'] = array(
-					'type' => 'danger',
-					'msg' => 'MySQL: '.$e
-				);
-				return false;
-			}
-			$_SESSION['return'] = array(
-				'type' => 'success',
-				'msg' => sprintf($lang['success']['object_modified'], htmlspecialchars($username))
-			);
-		break;
-		case "u2f":
-      $key_id = (!isset($postarray["key_id"])) ? 'unidentified' : $postarray["key_id"];
-      try {
-        $reg = $u2f->doRegister(json_decode($_SESSION['regReq']), json_decode($postarray['token']));
-        $stmt = $pdo->prepare("DELETE FROM `tfa` WHERE `username` = :username AND `authmech` != 'u2f'");
-				$stmt->execute(array(':username' => $username));
-        $stmt = $pdo->prepare("INSERT INTO `tfa` (`username`, `key_id`, `authmech`, `keyHandle`, `publicKey`, `certificate`, `counter`, `active`) VALUES (?, ?, 'u2f', ?, ?, ?, ?, '1')");
-        $stmt->execute(array($username, $key_id, $reg->keyHandle, $reg->publicKey, $reg->certificate, $reg->counter));
-        $_SESSION['return'] = array(
-          'type' => 'success',
-          'msg' => sprintf($lang['success']['object_modified'], $username)
-        );
-        $_SESSION['regReq'] = null;
-      }
-      catch (Exception $e) {
-        $_SESSION['return'] = array(
-          'type' => 'danger',
-          'msg' => "U2F: " . $e->getMessage()
-        );
-        $_SESSION['regReq'] = null;
-        return false;
-      }
-		break;
-		case "totp":
-      $key_id = (!isset($postarray["key_id"])) ? 'unidentified' : $postarray["key_id"];
-      if ($tfa->verifyCode($_POST['totp_secret'], $_POST['totp_confirm_token']) === true) {
-        try {
-        $stmt = $pdo->prepare("DELETE FROM `tfa` WHERE `username` = :username");
-        $stmt->execute(array(':username' => $username));
-        $stmt = $pdo->prepare("INSERT INTO `tfa` (`username`, `key_id`, `authmech`, `secret`, `active`) VALUES (?, ?, 'totp', ?, '1')");
-        $stmt->execute(array($username, $key_id, $_POST['totp_secret']));
-        }
-        catch (PDOException $e) {
-          $_SESSION['return'] = array(
-            'type' => 'danger',
-            'msg' => 'MySQL: '.$e
-          );
-          return false;
-        }
-        $_SESSION['return'] = array(
-          'type' => 'success',
-          'msg' => sprintf($lang['success']['object_modified'], $username)
-        );
-      }
-      else {
-        $_SESSION['return'] = array(
-          'type' => 'danger',
-          'msg' => 'TOTP verification failed'
-        );
-      }
-		break;
-		case "none":
-			try {
-				$stmt = $pdo->prepare("DELETE FROM `tfa` WHERE `username` = :username");
-				$stmt->execute(array(':username' => $username));
-			}
-			catch (PDOException $e) {
-				$_SESSION['return'] = array(
-					'type' => 'danger',
-					'msg' => 'MySQL: '.$e
-				);
-				return false;
-			}
-			$_SESSION['return'] = array(
-				'type' => 'success',
-				'msg' => sprintf($lang['success']['object_modified'], htmlspecialchars($username))
-			);
-		break;
-	}
-}
-function unset_tfa_key($postarray) {
-  // Can only unset own keys
-  // Needs at least one key left
-  global $pdo;
-  global $lang;
-  $id = intval($postarray['unset_tfa_key']);
-  if ($_SESSION['mailcow_cc_role'] != "domainadmin" &&
-    $_SESSION['mailcow_cc_role'] != "admin") {
-      $_SESSION['return'] = array(
-        'type' => 'danger',
-        'msg' => sprintf($lang['danger']['access_denied'])
-      );
-      return false;
-  }
-  $username = $_SESSION['mailcow_cc_username'];
-  try {
-    if (!is_numeric($id)) {
-      $_SESSION['return'] = array(
-        'type' => 'danger',
-        'msg' => sprintf($lang['danger']['access_denied'])
-      );
-      return false;
-    }
-    $stmt = $pdo->prepare("SELECT COUNT(*) AS `keys` FROM `tfa`
-      WHERE `username` = :username AND `active` = '1'");
-    $stmt->execute(array(':username' => $username));
-    $row = $stmt->fetch(PDO::FETCH_ASSOC);
-    if ($row['keys'] == "1") {
-      $_SESSION['return'] = array(
-        'type' => 'danger',
-        'msg' => sprintf($lang['danger']['last_key'])
-      );
-      return false;
-    }
-    $stmt = $pdo->prepare("DELETE FROM `tfa` WHERE `username` = :username AND `id` = :id");
-    $stmt->execute(array(':username' => $username, ':id' => $id));
-    $_SESSION['return'] = array(
-      'type' => 'success',
-      'msg' => sprintf($lang['success']['object_modified'], $username)
-    );
-  }
-  catch (PDOException $e) {
-    $_SESSION['return'] = array(
-      'type' => 'danger',
-      'msg' => 'MySQL: '.$e
-    );
-    return false;
-  }
-}
-function get_tfa($username = null) {
-	global $pdo;
-  if (isset($_SESSION['mailcow_cc_username'])) {
-    $username = $_SESSION['mailcow_cc_username'];
-  }
-  elseif (empty($username)) {
-    return false;
-  }
-  $stmt = $pdo->prepare("SELECT * FROM `tfa`
-      WHERE `username` = :username AND `active` = '1'");
-  $stmt->execute(array(':username' => $username));
-  $row = $stmt->fetch(PDO::FETCH_ASSOC);
-  
-	switch ($row["authmech"]) {
-		case "yubi_otp":
-      $data['name'] = "yubi_otp";
-      $data['pretty'] = "Yubico OTP";
-      $stmt = $pdo->prepare("SELECT `id`, `key_id`, RIGHT(`secret`, 12) AS 'modhex' FROM `tfa` WHERE `authmech` = 'yubi_otp' AND `username` = :username");
-      $stmt->execute(array(
-        ':username' => $username,
-      ));
-      $rows = $stmt->fetchAll(PDO::FETCH_ASSOC);
-      while($row = array_shift($rows)) {
-        $data['additional'][] = $row;
-      }
-      return $data;
-    break;
-		case "u2f":
-      $data['name'] = "u2f";
-      $data['pretty'] = "Fido U2F";
-      $stmt = $pdo->prepare("SELECT `id`, `key_id` FROM `tfa` WHERE `authmech` = 'u2f' AND `username` = :username");
-      $stmt->execute(array(
-        ':username' => $username,
-      ));
-      $rows = $stmt->fetchAll(PDO::FETCH_ASSOC);
-      while($row = array_shift($rows)) {
-        $data['additional'][] = $row;
-      }
-      return $data;
-    break;
-		case "hotp":
-      $data['name'] = "hotp";
-      $data['pretty'] = "HMAC-based OTP";
-      return $data;
-		break;
- 		case "totp":
-      $data['name'] = "totp";
-      $data['pretty'] = "Time-based OTP";
-      $stmt = $pdo->prepare("SELECT `id`, `key_id`, `secret` FROM `tfa` WHERE `authmech` = 'totp' AND `username` = :username");
-      $stmt->execute(array(
-        ':username' => $username,
-      ));
-      $rows = $stmt->fetchAll(PDO::FETCH_ASSOC);
-      while($row = array_shift($rows)) {
-        $data['additional'][] = $row;
-      }
-      return $data;
-      break;
-    default:
-      $data['name'] = 'none';
-      $data['pretty'] = "-";
-      return $data;
-    break;
-	}
-}
-function verify_tfa_login($username, $token) {
-	global $pdo;
-	global $lang;
-	global $yubi;
-	global $u2f;
-	global $tfa;
-  $stmt = $pdo->prepare("SELECT `authmech` FROM `tfa`
-      WHERE `username` = :username AND `active` = '1'");
-  $stmt->execute(array(':username' => $username));
-  $row = $stmt->fetch(PDO::FETCH_ASSOC);
-  
-	switch ($row["authmech"]) {
-		case "yubi_otp":
-			if (!ctype_alnum($token) || strlen($token) != 44) {
-        return false;
-      }
-      $yubico_modhex_id = substr($token, 0, 12);
-      $stmt = $pdo->prepare("SELECT `id`, `secret` FROM `tfa`
-          WHERE `username` = :username
-          AND `authmech` = 'yubi_otp'
-          AND `active`='1'
-          AND `secret` LIKE :modhex");
-      $stmt->execute(array(':username' => $username, ':modhex' => '%' . $yubico_modhex_id));
-      $row = $stmt->fetch(PDO::FETCH_ASSOC);
-      $yubico_auth = explode(':', $row['secret']);
-      $yubi = new Auth_Yubico($yubico_auth[0], $yubico_auth[1]);
-      $yauth = $yubi->verify($token);
-      if (PEAR::isError($yauth)) {
-				$_SESSION['return'] = array(
-					'type' => 'danger',
-					'msg' => 'Yubico Authentication error: ' . $yauth->getMessage()
-				);
-				return false;
-      }
-      else {
-        $_SESSION['tfa_id'] = $row['id'];
-        return true;
-      }
-    return false;
-  break;
-  case "u2f":
-    try {
-      $reg = $u2f->doAuthenticate(json_decode($_SESSION['authReq']), get_u2f_registrations($username), json_decode($token));
-      $stmt = $pdo->prepare("UPDATE `tfa` SET `counter` = ? WHERE `id` = ?");
-      $stmt->execute(array($reg->counter, $reg->id));
-      $_SESSION['tfa_id'] = $reg->id;
-      $_SESSION['authReq'] = null;
-      return true;
-    }
-    catch (Exception $e) {
-      $_SESSION['return'] = array(
-        'type' => 'danger',
-        'msg' => "U2F: " . $e->getMessage()
-      );
-      $_SESSION['regReq'] = null;
-      return false;
-    }
-    return false;
-  break;
-  case "hotp":
-      return false;
-  break;
-  case "totp":
-    try {
-      $stmt = $pdo->prepare("SELECT `id`, `secret` FROM `tfa`
-          WHERE `username` = :username
-          AND `authmech` = 'totp'
-          AND `active`='1'");
-      $stmt->execute(array(':username' => $username));
-      $row = $stmt->fetch(PDO::FETCH_ASSOC);
-      if ($tfa->verifyCode($row['secret'], $_POST['token']) === true) {
-        $_SESSION['tfa_id'] = $row['id'];
-        return true;
-      }
-      return false;
-    }
-    catch (PDOException $e) {
-      $_SESSION['return'] = array(
-        'type' => 'danger',
-        'msg' => 'MySQL: '.$e
-      );
-      return false;
-    }
-  break;
-  default:
-      return false;
-  break;
-	}
-  return false;
-}
-function get_admin_details() {
-  // No parameter to be given, only one admin should exist
-	global $pdo;
-	global $lang;
-  $data = array();
-  if ($_SESSION['mailcow_cc_role'] != 'admin') {
-    return false;
-  }
-  try {
-    $stmt = $pdo->prepare("SELECT `username`, `modified`, `created` FROM `admin` WHERE `superadmin`='1' AND active='1'");
-    $stmt->execute();
-    $data = $stmt->fetch(PDO::FETCH_ASSOC);
-  }
-  catch(PDOException $e) {
-    $_SESSION['return'] = array(
-      'type' => 'danger',
-      'msg' => 'MySQL: '.$e
-    );
-  }
-  return $data;
-}
-function get_u2f_registrations($username) {
-  global $pdo;
-  $sel = $pdo->prepare("SELECT * FROM `tfa` WHERE `authmech` = 'u2f' AND `username` = ? AND `active` = '1'");
-  $sel->execute(array($username));
-  return $sel->fetchAll(PDO::FETCH_OBJ);
-}
-function get_logs($container, $lines = 100) {
-	global $lang;
-	global $redis;
-	if ($_SESSION['mailcow_cc_role'] != "admin") {
-		return false;
-	}
-  $lines = intval($lines);
-  if ($container == "dovecot-mailcow") {
-    if ($data = $redis->lRange('DOVECOT_MAILLOG', 0, $lines)) {
-      foreach ($data as $json_line) {
-        $data_array[] = json_decode($json_line, true);
-      }
-      return $data_array;
-    }
-  }
-  if ($container == "postfix-mailcow") {
-    if ($data = $redis->lRange('POSTFIX_MAILLOG', 0, $lines)) {
-      foreach ($data as $json_line) {
-        $data_array[] = json_decode($json_line, true);
-      }
-      return $data_array;
-    }
-  }
-  if ($container == "sogo-mailcow") {
-    if ($data = $redis->lRange('SOGO_LOG', 0, $lines)) {
-      foreach ($data as $json_line) {
-        $data_array[] = json_decode($json_line, true);
-      }
-      return $data_array;
-    }
-  }
-  if ($container == "fail2ban-mailcow") {
-    if ($data = $redis->lRange('F2B_LOG', 0, $lines)) {
-      foreach ($data as $json_line) {
-        $data_array[] = json_decode($json_line, true);
-      }
-      return $data_array;
-    }
-  }
-  if ($container == "rspamd-history") {
-    $curl = curl_init();
-    curl_setopt($curl, CURLOPT_URL,"http://rspamd-mailcow:11334/history");
-    curl_setopt($curl, CURLOPT_RETURNTRANSFER, true);
-    $history = curl_exec($curl);
-    if (!curl_errno($ch)) {
-      $data_array = json_decode($history, true);
-      curl_close($curl);
-      return $data_array['rows'];
-    }
-    curl_close($curl);
-    return false;
-  }
-  return false;
-}
+<?php
+function hash_password($password) {
+	$salt_str = bin2hex(openssl_random_pseudo_bytes(8));
+	return "{SSHA256}".base64_encode(hash('sha256', $password . $salt_str, true) . $salt_str);
+}
+function hasDomainAccess($username, $role, $domain) {
+	global $pdo;
+	if (!filter_var($username, FILTER_VALIDATE_EMAIL) && !ctype_alnum(str_replace(array('_', '.', '-'), '', $username))) {
+		return false;
+	}
+	if (empty($domain) || !is_valid_domain_name($domain)) {
+		return false;
+	}
+	if ($role != 'admin' && $role != 'domainadmin' && $role != 'user') {
+		return false;
+	}
+	try {
+		$stmt = $pdo->prepare("SELECT `domain` FROM `domain_admins`
+		WHERE (
+			`active`='1'
+			AND `username` = :username
+			AND (`domain` = :domain1 OR `domain` = (SELECT `target_domain` FROM `alias_domain` WHERE `alias_domain` = :domain2))
+		)
+    OR 'admin' = :role");
+		$stmt->execute(array(':username' => $username, ':domain1' => $domain, ':domain2' => $domain, ':role' => $role));
+		$num_results = count($stmt->fetchAll(PDO::FETCH_ASSOC));
+	}
+  catch(PDOException $e) {
+    $_SESSION['return'] = array(
+      'type' => 'danger',
+      'msg' => 'MySQL: '.$e
+    );
+    return false;
+  }
+	if (!empty($num_results)) {
+		return true;
+	}
+	return false;
+}
+function hasMailboxObjectAccess($username, $role, $object) {
+	global $pdo;
+	if (!filter_var($username, FILTER_VALIDATE_EMAIL) && !ctype_alnum(str_replace(array('_', '.', '-'), '', $username))) {
+		return false;
+	}
+	if ($role != 'admin' && $role != 'domainadmin' && $role != 'user') {
+		return false;
+	}
+	if ($username == $object) {
+		return true;
+	}
+	try {
+		$stmt = $pdo->prepare("SELECT `domain` FROM `mailbox` WHERE `username` = :object");
+		$stmt->execute(array(':object' => $object));
+		$row = $stmt->fetch(PDO::FETCH_ASSOC);
+    if (isset($row['domain']) && hasDomainAccess($username, $role, $row['domain'])) {
+      return true;
+    }
+	}
+  catch(PDOException $e) {
+		error_log($e);
+		return false;
+	}
+	return false;
+}
+function pem_to_der($pem_key) {
+  // Need to remove BEGIN/END PUBLIC KEY
+  $lines = explode("\n", trim($pem_key));
+  unset($lines[count($lines)-1]);
+  unset($lines[0]);
+  return base64_decode(implode('', $lines));
+}
+function generate_tlsa_digest($hostname, $port, $starttls = null) {
+  if (!is_valid_domain_name($hostname)) {
+    return "Not a valid hostname";
+  }
+  if (empty($starttls)) {
+    $context = stream_context_create(array("ssl" => array("capture_peer_cert" => true, 'verify_peer' => false, 'allow_self_signed' => true)));
+    $stream = stream_socket_client('tls://' . $hostname . ':' . $port, $error_nr, $error_msg, 5, STREAM_CLIENT_CONNECT, $context);
+    // error_nr can be 0, so checking against error_msg
+    if ($error_msg) {
+      return $error_nr . ': ' . $error_msg;
+    }
+  }
+  else {
+    $stream = stream_socket_client('tcp://' . $hostname . ':' . $port, $error_nr, $error_msg, 5);
+    if ($error_msg) {
+      return $error_nr . ': ' . $error_msg;
+    }
+    $banner = fread($stream, 512 );
+    if (preg_match("/^220/i", $banner)) { // SMTP
+      fwrite($stream,"HELO tlsa.generator.local\r\n");
+      fread($stream, 512);
+      fwrite($stream,"STARTTLS\r\n");
+      fread($stream, 512);
+    }
+    elseif (preg_match("/imap.+starttls/i", $banner)) { // IMAP
+      fwrite($stream,"A1 STARTTLS\r\n");
+      fread($stream, 512);
+    }
+    elseif (preg_match("/^\+OK/", $banner)) { // POP3
+      fwrite($stream,"STLS\r\n");
+      fread($stream, 512);
+    }
+    elseif (preg_match("/^OK/m", $banner)) { // Sieve
+      fwrite($stream,"STARTTLS\r\n");
+      fread($stream, 512);
+    }
+    else {
+      return 'Unknown banner: "' . htmlspecialchars(trim($banner)) . '"';
+    }
+    // Upgrade connection
+    stream_set_blocking($stream, true);
+    stream_context_set_option($stream, 'ssl', 'capture_peer_cert', true);
+    stream_context_set_option($stream, 'ssl', 'verify_peer', false);
+    stream_context_set_option($stream, 'ssl', 'allow_self_signed', true);
+    stream_socket_enable_crypto($stream, true, STREAM_CRYPTO_METHOD_ANY_CLIENT);
+    stream_set_blocking($stream, false);
+  }
+  $params = stream_context_get_params($stream);
+  if (!empty($params['options']['ssl']['peer_certificate'])) {
+    $key_resource = openssl_pkey_get_public($params['options']['ssl']['peer_certificate']);
+    // We cannot get ['rsa']['n'], the binary data would contain BEGIN/END PUBLIC KEY
+    $key_data = openssl_pkey_get_details($key_resource)['key'];
+    return '3 1 1 ' . openssl_digest(pem_to_der($key_data), 'sha256');
+  }
+  else {
+    return 'Error: Cannot read peer certificate';
+  }
+}
+function verify_ssha256($hash, $password) {
+	// Remove tag if any
+	$hash = ltrim($hash, '{SSHA256}');
+	// Decode hash
+	$dhash = base64_decode($hash);
+	// Get first 32 bytes of binary which equals a SHA256 hash
+	$ohash = substr($dhash, 0, 32);
+	// Remove SHA256 hash from decoded hash to get original salt string
+	$osalt = str_replace($ohash, '', $dhash);
+	// Check single salted SHA256 hash against extracted hash
+	if (hash('sha256', $password . $osalt, true) == $ohash) {
+		return true;
+	}
+	else {
+		return false;
+	}
+}
+function check_login($user, $pass) {
+	global $pdo;
+	global $redis;
+	if (!filter_var($user, FILTER_VALIDATE_EMAIL) && !ctype_alnum(str_replace(array('_', '.', '-'), '', $user))) {
+		return false;
+	}
+	$user = strtolower(trim($user));
+	$stmt = $pdo->prepare("SELECT `password` FROM `admin`
+			WHERE `superadmin` = '1'
+			AND `username` = :user");
+	$stmt->execute(array(':user' => $user));
+	$rows = $stmt->fetchAll(PDO::FETCH_ASSOC);
+	foreach ($rows as $row) {
+		if (verify_ssha256($row['password'], $pass)) {
+      if (get_tfa($user)['name'] != "none") {
+        $_SESSION['pending_mailcow_cc_username'] = $user;
+        $_SESSION['pending_mailcow_cc_role'] = "admin";
+        $_SESSION['pending_tfa_method'] = get_tfa($user)['name'];
+        unset($_SESSION['ldelay']);
+        return "pending";
+      }
+      else {
+        unset($_SESSION['ldelay']);
+        return "admin";
+      }
+		}
+	}
+	$stmt = $pdo->prepare("SELECT `password` FROM `admin`
+			WHERE `superadmin` = '0'
+			AND `active`='1'
+			AND `username` = :user");
+	$stmt->execute(array(':user' => $user));
+	$rows = $stmt->fetchAll(PDO::FETCH_ASSOC);
+	foreach ($rows as $row) {
+		if (verify_ssha256($row['password'], $pass) !== false) {
+      if (get_tfa($user)['name'] != "none") {
+        $_SESSION['pending_mailcow_cc_username'] = $user;
+        $_SESSION['pending_mailcow_cc_role'] = "domainadmin";
+        $_SESSION['pending_tfa_method'] = get_tfa($user)['name'];
+        unset($_SESSION['ldelay']);
+        return "pending";
+      }
+      else {
+        unset($_SESSION['ldelay']);
+        $stmt = $pdo->prepare("UPDATE `tfa` SET `active`='1' WHERE `username` = :user");
+        $stmt->execute(array(':user' => $user));
+        return "domainadmin";
+      }
+		}
+	}
+	$stmt = $pdo->prepare("SELECT `password` FROM `mailbox`
+			WHERE `kind` NOT REGEXP 'location|thing|group'
+        AND `active`='1'
+        AND `username` = :user");
+	$stmt->execute(array(':user' => $user));
+	$rows = $stmt->fetchAll(PDO::FETCH_ASSOC);
+	foreach ($rows as $row) {
+		if (verify_ssha256($row['password'], $pass) !== false) {
+			unset($_SESSION['ldelay']);
+			return "user";
+		}
+	}
+	if (!isset($_SESSION['ldelay'])) {
+		$_SESSION['ldelay'] = "0";
+    $redis->publish("F2B_CHANNEL", "mailcow UI: Invalid password for " . $user . " by " . $_SERVER['REMOTE_ADDR']);
+    error_log("mailcow UI: Invalid password for " . $user . " by " . $_SERVER['REMOTE_ADDR']);
+	}
+	elseif (!isset($_SESSION['mailcow_cc_username'])) {
+		$_SESSION['ldelay'] = $_SESSION['ldelay']+0.5;
+    $redis->publish("F2B_CHANNEL", "mailcow UI: Invalid password for " . $user . " by " . $_SERVER['REMOTE_ADDR']);
+		error_log("mailcow UI: Invalid password for " . $user . " by " . $_SERVER['REMOTE_ADDR']);
+	}
+	sleep($_SESSION['ldelay']);
+}
+function formatBytes($size, $precision = 2) {
+	if(!is_numeric($size)) {
+		return "0";
+	}
+	$base = log($size, 1024);
+	$suffixes = array(' Byte', ' KiB', ' MiB', ' GiB', ' TiB');
+	if ($size == "0") {
+		return "0";
+	}
+	return round(pow(1024, $base - floor($base)), $precision) . $suffixes[floor($base)];
+}
+function edit_admin_account($postarray) {
+	global $lang;
+	global $pdo;
+	if ($_SESSION['mailcow_cc_role'] != "admin") {
+		$_SESSION['return'] = array(
+			'type' => 'danger',
+			'msg' => sprintf($lang['danger']['access_denied'])
+		);
+		return false;
+	}
+	$username_now   = $_SESSION['mailcow_cc_username'];
+	$username       = $postarray['admin_user'];
+  $password       = $postarray['admin_pass'];
+  $password2      = $postarray['admin_pass2'];
+	if (!ctype_alnum(str_replace(array('_', '.', '-'), '', $username)) || empty ($username)) {
+		$_SESSION['return'] = array(
+			'type' => 'danger',
+			'msg' => sprintf($lang['danger']['username_invalid'])
+		);
+		return false;
+	}
+	if (!empty($password) && !empty($password2)) {
+    if (!preg_match('/' . $GLOBALS['PASSWD_REGEP'] . '/', $password)) {
+      $_SESSION['return'] = array(
+        'type' => 'danger',
+        'msg' => sprintf($lang['danger']['password_complexity'])
+      );
+      return false;
+    }
+		if ($password != $password2) {
+			$_SESSION['return'] = array(
+				'type' => 'danger',
+				'msg' => sprintf($lang['danger']['password_mismatch'])
+			);
+			return false;
+		}
+		$password_hashed = hash_password($password);
+		try {
+			$stmt = $pdo->prepare("UPDATE `admin` SET 
+				`password` = :password_hashed,
+				`username` = :username1
+					WHERE `username` = :username2");
+			$stmt->execute(array(
+				':password_hashed' => $password_hashed,
+				':username1' => $username,
+				':username2' => $username_now
+			));
+		}
+		catch (PDOException $e) {
+			$_SESSION['return'] = array(
+				'type' => 'danger',
+				'msg' => 'MySQL: '.$e
+			);
+			return false;
+		}
+	}
+	else {
+		try {
+			$stmt = $pdo->prepare("UPDATE `admin` SET 
+				`username` = :username1
+					WHERE `username` = :username2");
+			$stmt->execute(array(
+				':username1' => $username,
+				':username2' => $username_now
+			));
+		}
+		catch (PDOException $e) {
+			$_SESSION['return'] = array(
+				'type' => 'danger',
+				'msg' => 'MySQL: '.$e
+			);
+			return false;
+		}
+	}
+	try {
+		$stmt = $pdo->prepare("UPDATE `domain_admins` SET `domain` = 'ALL', `username` = :username1 WHERE `username` = :username2");
+		$stmt->execute(array(':username1' => $username, ':username2' => $username_now));
+		$stmt = $pdo->prepare("UPDATE `tfa` SET `username` = :username1 WHERE `username` = :username2");
+		$stmt->execute(array(':username1' => $username, ':username2' => $username_now));
+	}
+	catch (PDOException $e) {
+		$_SESSION['return'] = array(
+			'type' => 'danger',
+			'msg' => 'MySQL: '.$e
+		);
+		return false;
+	}
+  $_SESSION['mailcow_cc_username'] = $username;
+	$_SESSION['return'] = array(
+		'type' => 'success',
+		'msg' => sprintf($lang['success']['admin_modified'])
+	);
+}
+function edit_user_account($postarray) {
+	global $lang;
+	global $pdo;
+  $username = $_SESSION['mailcow_cc_username'];
+  $role = $_SESSION['mailcow_cc_role'];
+	$password_old = $postarray['user_old_pass'];
+  if (filter_var($username, FILTER_VALIDATE_EMAIL === false) || $role != 'user') {
+    $_SESSION['return'] = array(
+      'type' => 'danger',
+      'msg' => sprintf($lang['danger']['access_denied'])
+    );
+    return false;
+  }
+	if (isset($postarray['user_new_pass']) && isset($postarray['user_new_pass2'])) {
+		$password_new	= $postarray['user_new_pass'];
+		$password_new2	= $postarray['user_new_pass2'];
+	}
+	$stmt = $pdo->prepare("SELECT `password` FROM `mailbox`
+			WHERE `kind` NOT REGEXP 'location|thing|group'
+        AND `username` = :user");
+	$stmt->execute(array(':user' => $username));
+	$row = $stmt->fetch(PDO::FETCH_ASSOC);
+  if (!verify_ssha256($row['password'], $password_old)) {
+    $_SESSION['return'] = array(
+      'type' => 'danger',
+      'msg' => sprintf($lang['danger']['access_denied'])
+    );
+    return false;
+  }
+	if (isset($password_new) && isset($password_new2)) {
+		if (!empty($password_new2) && !empty($password_new)) {
+			if ($password_new2 != $password_new) {
+				$_SESSION['return'] = array(
+					'type' => 'danger',
+					'msg' => sprintf($lang['danger']['password_mismatch'])
+				);
+				return false;
+			}
+			if (!preg_match('/' . $GLOBALS['PASSWD_REGEP'] . '/', $password_new)) {
+					$_SESSION['return'] = array(
+						'type' => 'danger',
+						'msg' => sprintf($lang['danger']['password_complexity'])
+					);
+					return false;
+			}
+			$password_hashed = hash_password($password_new);
+			try {
+				$stmt = $pdo->prepare("UPDATE `mailbox` SET `password` = :password_hashed WHERE `username` = :username");
+				$stmt->execute(array(
+					':password_hashed' => $password_hashed,
+					':username' => $username
+				));
+			}
+			catch (PDOException $e) {
+				$_SESSION['return'] = array(
+					'type' => 'danger',
+					'msg' => 'MySQL: '.$e
+				);
+				return false;
+			}
+		}
+	}
+	$_SESSION['return'] = array(
+		'type' => 'success',
+		'msg' => sprintf($lang['success']['mailbox_modified'], htmlspecialchars($username))
+	);
+}
+function user_get_alias_details($username) {
+	global $lang;
+	global $pdo;
+  if ($_SESSION['mailcow_cc_role'] == "user") {
+    $username	= $_SESSION['mailcow_cc_username'];
+  }
+  if (!filter_var($username, FILTER_VALIDATE_EMAIL)) {
+    return false;
+  }
+  try {
+    $data['address'] = $username;
+    $stmt = $pdo->prepare("SELECT IFNULL(GROUP_CONCAT(`address` SEPARATOR ', '), '&#10008;') AS `aliases` FROM `alias`
+      WHERE `goto` REGEXP :username_goto
+      AND `address` NOT LIKE '@%'
+      AND `address` != :username_address");
+    $stmt->execute(array(':username_goto' => '(^|,)'.$username.'($|,)', ':username_address' => $username));
+    $run = $stmt->fetchAll(PDO::FETCH_ASSOC);
+    while ($row = array_shift($run)) {
+      $data['aliases'] = $row['aliases'];
+    }
+    $stmt = $pdo->prepare("SELECT IFNULL(GROUP_CONCAT(local_part, '@', alias_domain SEPARATOR ', '), '&#10008;') AS `ad_alias` FROM `mailbox`
+      LEFT OUTER JOIN `alias_domain` on `target_domain` = `domain`
+        WHERE `username` = :username ;");
+    $stmt->execute(array(':username' => $username));
+    $run = $stmt->fetchAll(PDO::FETCH_ASSOC);
+    while ($row = array_shift($run)) {
+      $data['ad_alias'] = $row['ad_alias'];
+    }
+    $stmt = $pdo->prepare("SELECT IFNULL(GROUP_CONCAT(`send_as` SEPARATOR ', '), '&#10008;') AS `send_as` FROM `sender_acl` WHERE `logged_in_as` = :username AND `send_as` NOT LIKE '@%';");
+    $stmt->execute(array(':username' => $username));
+    $run = $stmt->fetchAll(PDO::FETCH_ASSOC);
+    while ($row = array_shift($run)) {
+      $data['aliases_also_send_as'] = $row['send_as'];
+    }
+    $stmt = $pdo->prepare("SELECT IFNULL(GROUP_CONCAT(`send_as` SEPARATOR ', '), '&#10008;') AS `send_as` FROM `sender_acl` WHERE `logged_in_as` = :username AND `send_as` LIKE '@%';");
+    $stmt->execute(array(':username' => $username));
+    $run = $stmt->fetchAll(PDO::FETCH_ASSOC);
+    while ($row = array_shift($run)) {
+      $data['aliases_send_as_all'] = $row['send_as'];
+    }
+    $stmt = $pdo->prepare("SELECT IFNULL(GROUP_CONCAT(`address` SEPARATOR ', '), '&#10008;') as `address` FROM `alias` WHERE `goto` REGEXP :username AND `address` LIKE '@%';");
+    $stmt->execute(array(':username' => '(^|,)'.$username.'($|,)'));
+    $run = $stmt->fetchAll(PDO::FETCH_ASSOC);
+    while ($row = array_shift($run)) {
+      $data['is_catch_all'] = $row['address'];
+    }
+    return $data;
+  }
+  catch(PDOException $e) {
+    $_SESSION['return'] = array(
+      'type' => 'danger',
+      'msg' => 'MySQL: '.$e
+    );
+    return false;
+  }
+}
+function is_valid_domain_name($domain_name) { 
+	if (empty($domain_name)) {
+		return false;
+	}
+	$domain_name = idn_to_ascii($domain_name);
+	return (preg_match("/^([a-z\d](-*[a-z\d])*)(\.([a-z\d](-*[a-z\d])*))*$/i", $domain_name)
+		   && preg_match("/^.{1,253}$/", $domain_name)
+		   && preg_match("/^[^\.]{1,63}(\.[^\.]{1,63})*$/", $domain_name));
+}
+function set_tfa($postarray) {
+	global $lang;
+	global $pdo;
+	global $yubi;
+	global $u2f;
+	global $tfa;
+  if ($_SESSION['mailcow_cc_role'] != "domainadmin" &&
+    $_SESSION['mailcow_cc_role'] != "admin") {
+      $_SESSION['return'] = array(
+        'type' => 'danger',
+        'msg' => sprintf($lang['danger']['access_denied'])
+      );
+      return false;
+  }
+  $username = $_SESSION['mailcow_cc_username'];
+  
+  $stmt = $pdo->prepare("SELECT `password` FROM `admin`
+      WHERE `username` = :user");
+  $stmt->execute(array(':user' => $username));
+  $row = $stmt->fetch(PDO::FETCH_ASSOC);
+  if (!verify_ssha256($row['password'], $postarray["confirm_password"])) {
+    $_SESSION['return'] = array(
+      'type' => 'danger',
+      'msg' => sprintf($lang['danger']['access_denied'])
+    );
+    return false;
+  }
+  
+	switch ($postarray["tfa_method"]) {
+		case "yubi_otp":
+      $key_id = (!isset($postarray["key_id"])) ? 'unidentified' : $postarray["key_id"];
+      $yubico_id = $postarray['yubico_id'];
+      $yubico_key = $postarray['yubico_key'];
+      $yubi = new Auth_Yubico($yubico_id, $yubico_key);
+      if (!$yubi) {
+        $_SESSION['return'] = array(
+          'type' => 'danger',
+          'msg' => sprintf($lang['danger']['access_denied'])
+        );
+        return false;
+      }
+			if (!ctype_alnum($postarray["otp_token"]) || strlen($postarray["otp_token"]) != 44) {
+				$_SESSION['return'] = array(
+					'type' => 'danger',
+					'msg' => sprintf($lang['danger']['tfa_token_invalid'])
+				);
+				return false;
+			}
+      $yauth = $yubi->verify($postarray["otp_token"]);
+      if (PEAR::isError($yauth)) {
+				$_SESSION['return'] = array(
+					'type' => 'danger',
+					'msg' => 'Yubico API: ' . $yauth->getMessage()
+				);
+				return false;
+      }
+			try {
+        // We could also do a modhex translation here
+        $yubico_modhex_id = substr($postarray["otp_token"], 0, 12);
+        $stmt = $pdo->prepare("DELETE FROM `tfa` 
+          WHERE `username` = :username
+            AND (`authmech` != 'yubi_otp')
+            OR (`authmech` = 'yubi_otp' AND `secret` LIKE :modhex)");
+				$stmt->execute(array(':username' => $username, ':modhex' => '%' . $yubico_modhex_id));
+				$stmt = $pdo->prepare("INSERT INTO `tfa` (`key_id`, `username`, `authmech`, `active`, `secret`) VALUES
+					(:key_id, :username, 'yubi_otp', '1', :secret)");
+				$stmt->execute(array(':key_id' => $key_id, ':username' => $username, ':secret' => $yubico_id . ':' . $yubico_key . ':' . $yubico_modhex_id));
+			}
+			catch (PDOException $e) {
+				$_SESSION['return'] = array(
+					'type' => 'danger',
+					'msg' => 'MySQL: '.$e
+				);
+				return false;
+			}
+			$_SESSION['return'] = array(
+				'type' => 'success',
+				'msg' => sprintf($lang['success']['object_modified'], htmlspecialchars($username))
+			);
+		break;
+		case "u2f":
+      $key_id = (!isset($postarray["key_id"])) ? 'unidentified' : $postarray["key_id"];
+      try {
+        $reg = $u2f->doRegister(json_decode($_SESSION['regReq']), json_decode($postarray['token']));
+        $stmt = $pdo->prepare("DELETE FROM `tfa` WHERE `username` = :username AND `authmech` != 'u2f'");
+				$stmt->execute(array(':username' => $username));
+        $stmt = $pdo->prepare("INSERT INTO `tfa` (`username`, `key_id`, `authmech`, `keyHandle`, `publicKey`, `certificate`, `counter`, `active`) VALUES (?, ?, 'u2f', ?, ?, ?, ?, '1')");
+        $stmt->execute(array($username, $key_id, $reg->keyHandle, $reg->publicKey, $reg->certificate, $reg->counter));
+        $_SESSION['return'] = array(
+          'type' => 'success',
+          'msg' => sprintf($lang['success']['object_modified'], $username)
+        );
+        $_SESSION['regReq'] = null;
+      }
+      catch (Exception $e) {
+        $_SESSION['return'] = array(
+          'type' => 'danger',
+          'msg' => "U2F: " . $e->getMessage()
+        );
+        $_SESSION['regReq'] = null;
+        return false;
+      }
+		break;
+		case "totp":
+      $key_id = (!isset($postarray["key_id"])) ? 'unidentified' : $postarray["key_id"];
+      if ($tfa->verifyCode($_POST['totp_secret'], $_POST['totp_confirm_token']) === true) {
+        try {
+        $stmt = $pdo->prepare("DELETE FROM `tfa` WHERE `username` = :username");
+        $stmt->execute(array(':username' => $username));
+        $stmt = $pdo->prepare("INSERT INTO `tfa` (`username`, `key_id`, `authmech`, `secret`, `active`) VALUES (?, ?, 'totp', ?, '1')");
+        $stmt->execute(array($username, $key_id, $_POST['totp_secret']));
+        }
+        catch (PDOException $e) {
+          $_SESSION['return'] = array(
+            'type' => 'danger',
+            'msg' => 'MySQL: '.$e
+          );
+          return false;
+        }
+        $_SESSION['return'] = array(
+          'type' => 'success',
+          'msg' => sprintf($lang['success']['object_modified'], $username)
+        );
+      }
+      else {
+        $_SESSION['return'] = array(
+          'type' => 'danger',
+          'msg' => 'TOTP verification failed'
+        );
+      }
+		break;
+		case "none":
+			try {
+				$stmt = $pdo->prepare("DELETE FROM `tfa` WHERE `username` = :username");
+				$stmt->execute(array(':username' => $username));
+			}
+			catch (PDOException $e) {
+				$_SESSION['return'] = array(
+					'type' => 'danger',
+					'msg' => 'MySQL: '.$e
+				);
+				return false;
+			}
+			$_SESSION['return'] = array(
+				'type' => 'success',
+				'msg' => sprintf($lang['success']['object_modified'], htmlspecialchars($username))
+			);
+		break;
+	}
+}
+function unset_tfa_key($postarray) {
+  // Can only unset own keys
+  // Needs at least one key left
+  global $pdo;
+  global $lang;
+  $id = intval($postarray['unset_tfa_key']);
+  if ($_SESSION['mailcow_cc_role'] != "domainadmin" &&
+    $_SESSION['mailcow_cc_role'] != "admin") {
+      $_SESSION['return'] = array(
+        'type' => 'danger',
+        'msg' => sprintf($lang['danger']['access_denied'])
+      );
+      return false;
+  }
+  $username = $_SESSION['mailcow_cc_username'];
+  try {
+    if (!is_numeric($id)) {
+      $_SESSION['return'] = array(
+        'type' => 'danger',
+        'msg' => sprintf($lang['danger']['access_denied'])
+      );
+      return false;
+    }
+    $stmt = $pdo->prepare("SELECT COUNT(*) AS `keys` FROM `tfa`
+      WHERE `username` = :username AND `active` = '1'");
+    $stmt->execute(array(':username' => $username));
+    $row = $stmt->fetch(PDO::FETCH_ASSOC);
+    if ($row['keys'] == "1") {
+      $_SESSION['return'] = array(
+        'type' => 'danger',
+        'msg' => sprintf($lang['danger']['last_key'])
+      );
+      return false;
+    }
+    $stmt = $pdo->prepare("DELETE FROM `tfa` WHERE `username` = :username AND `id` = :id");
+    $stmt->execute(array(':username' => $username, ':id' => $id));
+    $_SESSION['return'] = array(
+      'type' => 'success',
+      'msg' => sprintf($lang['success']['object_modified'], $username)
+    );
+  }
+  catch (PDOException $e) {
+    $_SESSION['return'] = array(
+      'type' => 'danger',
+      'msg' => 'MySQL: '.$e
+    );
+    return false;
+  }
+}
+function get_tfa($username = null) {
+	global $pdo;
+  if (isset($_SESSION['mailcow_cc_username'])) {
+    $username = $_SESSION['mailcow_cc_username'];
+  }
+  elseif (empty($username)) {
+    return false;
+  }
+  $stmt = $pdo->prepare("SELECT * FROM `tfa`
+      WHERE `username` = :username AND `active` = '1'");
+  $stmt->execute(array(':username' => $username));
+  $row = $stmt->fetch(PDO::FETCH_ASSOC);
+  
+	switch ($row["authmech"]) {
+		case "yubi_otp":
+      $data['name'] = "yubi_otp";
+      $data['pretty'] = "Yubico OTP";
+      $stmt = $pdo->prepare("SELECT `id`, `key_id`, RIGHT(`secret`, 12) AS 'modhex' FROM `tfa` WHERE `authmech` = 'yubi_otp' AND `username` = :username");
+      $stmt->execute(array(
+        ':username' => $username,
+      ));
+      $rows = $stmt->fetchAll(PDO::FETCH_ASSOC);
+      while($row = array_shift($rows)) {
+        $data['additional'][] = $row;
+      }
+      return $data;
+    break;
+		case "u2f":
+      $data['name'] = "u2f";
+      $data['pretty'] = "Fido U2F";
+      $stmt = $pdo->prepare("SELECT `id`, `key_id` FROM `tfa` WHERE `authmech` = 'u2f' AND `username` = :username");
+      $stmt->execute(array(
+        ':username' => $username,
+      ));
+      $rows = $stmt->fetchAll(PDO::FETCH_ASSOC);
+      while($row = array_shift($rows)) {
+        $data['additional'][] = $row;
+      }
+      return $data;
+    break;
+		case "hotp":
+      $data['name'] = "hotp";
+      $data['pretty'] = "HMAC-based OTP";
+      return $data;
+		break;
+ 		case "totp":
+      $data['name'] = "totp";
+      $data['pretty'] = "Time-based OTP";
+      $stmt = $pdo->prepare("SELECT `id`, `key_id`, `secret` FROM `tfa` WHERE `authmech` = 'totp' AND `username` = :username");
+      $stmt->execute(array(
+        ':username' => $username,
+      ));
+      $rows = $stmt->fetchAll(PDO::FETCH_ASSOC);
+      while($row = array_shift($rows)) {
+        $data['additional'][] = $row;
+      }
+      return $data;
+      break;
+    default:
+      $data['name'] = 'none';
+      $data['pretty'] = "-";
+      return $data;
+    break;
+	}
+}
+function verify_tfa_login($username, $token) {
+	global $pdo;
+	global $lang;
+	global $yubi;
+	global $u2f;
+	global $tfa;
+  $stmt = $pdo->prepare("SELECT `authmech` FROM `tfa`
+      WHERE `username` = :username AND `active` = '1'");
+  $stmt->execute(array(':username' => $username));
+  $row = $stmt->fetch(PDO::FETCH_ASSOC);
+  
+	switch ($row["authmech"]) {
+		case "yubi_otp":
+			if (!ctype_alnum($token) || strlen($token) != 44) {
+        return false;
+      }
+      $yubico_modhex_id = substr($token, 0, 12);
+      $stmt = $pdo->prepare("SELECT `id`, `secret` FROM `tfa`
+          WHERE `username` = :username
+          AND `authmech` = 'yubi_otp'
+          AND `active`='1'
+          AND `secret` LIKE :modhex");
+      $stmt->execute(array(':username' => $username, ':modhex' => '%' . $yubico_modhex_id));
+      $row = $stmt->fetch(PDO::FETCH_ASSOC);
+      $yubico_auth = explode(':', $row['secret']);
+      $yubi = new Auth_Yubico($yubico_auth[0], $yubico_auth[1]);
+      $yauth = $yubi->verify($token);
+      if (PEAR::isError($yauth)) {
+				$_SESSION['return'] = array(
+					'type' => 'danger',
+					'msg' => 'Yubico Authentication error: ' . $yauth->getMessage()
+				);
+				return false;
+      }
+      else {
+        $_SESSION['tfa_id'] = $row['id'];
+        return true;
+      }
+    return false;
+  break;
+  case "u2f":
+    try {
+      $reg = $u2f->doAuthenticate(json_decode($_SESSION['authReq']), get_u2f_registrations($username), json_decode($token));
+      $stmt = $pdo->prepare("UPDATE `tfa` SET `counter` = ? WHERE `id` = ?");
+      $stmt->execute(array($reg->counter, $reg->id));
+      $_SESSION['tfa_id'] = $reg->id;
+      $_SESSION['authReq'] = null;
+      return true;
+    }
+    catch (Exception $e) {
+      $_SESSION['return'] = array(
+        'type' => 'danger',
+        'msg' => "U2F: " . $e->getMessage()
+      );
+      $_SESSION['regReq'] = null;
+      return false;
+    }
+    return false;
+  break;
+  case "hotp":
+      return false;
+  break;
+  case "totp":
+    try {
+      $stmt = $pdo->prepare("SELECT `id`, `secret` FROM `tfa`
+          WHERE `username` = :username
+          AND `authmech` = 'totp'
+          AND `active`='1'");
+      $stmt->execute(array(':username' => $username));
+      $row = $stmt->fetch(PDO::FETCH_ASSOC);
+      if ($tfa->verifyCode($row['secret'], $_POST['token']) === true) {
+        $_SESSION['tfa_id'] = $row['id'];
+        return true;
+      }
+      return false;
+    }
+    catch (PDOException $e) {
+      $_SESSION['return'] = array(
+        'type' => 'danger',
+        'msg' => 'MySQL: '.$e
+      );
+      return false;
+    }
+  break;
+  default:
+      return false;
+  break;
+	}
+  return false;
+}
+function get_admin_details() {
+  // No parameter to be given, only one admin should exist
+	global $pdo;
+	global $lang;
+  $data = array();
+  if ($_SESSION['mailcow_cc_role'] != 'admin') {
+    return false;
+  }
+  try {
+    $stmt = $pdo->prepare("SELECT `username`, `modified`, `created` FROM `admin` WHERE `superadmin`='1' AND active='1'");
+    $stmt->execute();
+    $data = $stmt->fetch(PDO::FETCH_ASSOC);
+  }
+  catch(PDOException $e) {
+    $_SESSION['return'] = array(
+      'type' => 'danger',
+      'msg' => 'MySQL: '.$e
+    );
+  }
+  return $data;
+}
+function get_u2f_registrations($username) {
+  global $pdo;
+  $sel = $pdo->prepare("SELECT * FROM `tfa` WHERE `authmech` = 'u2f' AND `username` = ? AND `active` = '1'");
+  $sel->execute(array($username));
+  return $sel->fetchAll(PDO::FETCH_OBJ);
+}
+function get_logs($container, $lines = 100) {
+	global $lang;
+	global $redis;
+	if ($_SESSION['mailcow_cc_role'] != "admin") {
+		return false;
+	}
+  $lines = intval($lines);
+  if ($container == "dovecot-mailcow") {
+    if ($data = $redis->lRange('DOVECOT_MAILLOG', 0, $lines)) {
+      foreach ($data as $json_line) {
+        $data_array[] = json_decode($json_line, true);
+      }
+      return $data_array;
+    }
+  }
+  if ($container == "postfix-mailcow") {
+    if ($data = $redis->lRange('POSTFIX_MAILLOG', 0, $lines)) {
+      foreach ($data as $json_line) {
+        $data_array[] = json_decode($json_line, true);
+      }
+      return $data_array;
+    }
+  }
+  if ($container == "sogo-mailcow") {
+    if ($data = $redis->lRange('SOGO_LOG', 0, $lines)) {
+      foreach ($data as $json_line) {
+        $data_array[] = json_decode($json_line, true);
+      }
+      return $data_array;
+    }
+  }
+  if ($container == "fail2ban-mailcow") {
+    if ($data = $redis->lRange('F2B_LOG', 0, $lines)) {
+      foreach ($data as $json_line) {
+        $data_array[] = json_decode($json_line, true);
+      }
+      return $data_array;
+    }
+  }
+  if ($container == "rspamd-history") {
+    $curl = curl_init();
+    curl_setopt($curl, CURLOPT_URL,"http://rspamd-mailcow:11334/history");
+    curl_setopt($curl, CURLOPT_RETURNTRANSFER, true);
+    $history = curl_exec($curl);
+    if (!curl_errno($ch)) {
+      $data_array = json_decode($history, true);
+      curl_close($curl);
+      return $data_array['rows'];
+    }
+    curl_close($curl);
+    return false;
+  }
+  return false;
+}
 ?>