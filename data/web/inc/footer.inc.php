<?php
logger();

$hash = $js_minifier->getDataHash();
$JSPath = '/tmp/' . $hash . '.js';
if(!file_exists($JSPath)) {
  $js_minifier->minify($JSPath);
  cleanupJS($hash);
}

$alertbox_log_parser = alertbox_log_parser($_SESSION);
$alerts = [];
if (is_array($alertbox_log_parser)) {
  foreach ($alertbox_log_parser as $log) {
    $message = strtr($log['msg'], ["\n" => '', "\r" => '', "\t" => '<br>']);
    $alerts[trim($log['type'], '"')][] = trim($message, '"');
  }
  $alert = array_filter(array_unique($alerts));
  foreach($alert as $alert_type => $alert_msg) {
    // html breaks from mysql alerts, replace ` with '
    $alerts[$alert_type] = implode('<hr class="alert-hr">', str_replace("`", "'", $alert_msg));
  }
  unset($_SESSION['return']);
}

// map tfa details for twig
$pending_tfa_authmechs = [];
foreach($_SESSION['pending_tfa_methods'] as $authdata){
  $pending_tfa_authmechs[$authdata['authmech']] = false;
}
if (isset($pending_tfa_authmechs['webauthn'])) {
  $pending_tfa_authmechs['webauthn'] = true;
}
if (!isset($pending_tfa_authmechs['webauthn']) 
    && isset($pending_tfa_authmechs['yubi_otp'])) {
  $pending_tfa_authmechs['yubi_otp'] = true;
}
if (!isset($pending_tfa_authmechs['webauthn']) 
    && !isset($pending_tfa_authmechs['yubi_otp'])
    && isset($pending_tfa_authmechs['totp'])) {
  $pending_tfa_authmechs['totp'] = true;
}
if (isset($pending_tfa_authmechs['u2f'])) {
  $pending_tfa_authmechs['u2f'] = true;
}

// globals
$globalVariables = [
  'mailcow_info' => array(
    'version_tag' => $GLOBALS['MAILCOW_GIT_VERSION'],
    'last_version_tag' => $GLOBALS['MAILCOW_LAST_GIT_VERSION'],
<<<<<<< HEAD
    'project_url' => $GLOBALS['MAILCOW_GIT_URL'],
    'project_owner' => $GLOBALS['MAILCOW_GIT_OWNER'],
    'project_repo' => $GLOBALS['MAILCOW_GIT_REPO'],
    'updatedAt' => $GLOBALS['MAILCOW_UPDATEDAT']
=======
    'git_owner' => $GLOBALS['MAILCOW_GIT_OWNER'],
    'git_repo' => $GLOBALS['MAILCOW_GIT_REPO'],
    'git_project_url' => $GLOBALS['MAILCOW_GIT_URL'],
    'git_commit' => $GLOBALS['MAILCOW_GIT_COMMIT'],
    'git_commit_date' => $GLOBALS['MAILCOW_GIT_COMMIT_DATE'],
    'mailcow_branch' => $GLOBALS['MAILCOW_BRANCH'],
    'updated_at' => $GLOBALS['MAILCOW_UPDATEDAT']
>>>>>>> 6d36475e
  ),
  'js_path' => '/cache/'.basename($JSPath),
  'pending_tfa_methods' => @$_SESSION['pending_tfa_methods'],
  'pending_tfa_authmechs' => $pending_tfa_authmechs,
  'pending_mailcow_cc_username' => @$_SESSION['pending_mailcow_cc_username'],
  'lang_footer' => json_encode($lang['footer']),
  'lang_acl' => json_encode($lang['acl']),
  'lang_tfa' => json_encode($lang['tfa']),
  'lang_fido2' => json_encode($lang['fido2']),
  'docker_timeout' => $DOCKER_TIMEOUT,
  'session_lifetime' => (int)$SESSION_LIFETIME,
  'csrf_token' => $_SESSION['CSRF']['TOKEN'],
  'pagination_size' => $PAGINATION_SIZE,
  'log_pagination_size' => $LOG_PAGINATION_SIZE,
  'alerts' => $alerts,
  'totp_secret' => $tfa->createSecret(),
];

foreach ($globalVariables as $globalVariableName => $globalVariableValue) {
  $twig->addGlobal($globalVariableName, $globalVariableValue);
}

if (is_array($template_data)) {
  echo $twig->render($template, $template_data);
}

if (isset($_SESSION['mailcow_cc_api'])) {
  session_regenerate_id(true);
  session_unset();
  session_destroy();
  session_write_close();
  header("Location: /");
}
$stmt = null;
$pdo = null;<|MERGE_RESOLUTION|>--- conflicted
+++ resolved
@@ -49,12 +49,6 @@
   'mailcow_info' => array(
     'version_tag' => $GLOBALS['MAILCOW_GIT_VERSION'],
     'last_version_tag' => $GLOBALS['MAILCOW_LAST_GIT_VERSION'],
-<<<<<<< HEAD
-    'project_url' => $GLOBALS['MAILCOW_GIT_URL'],
-    'project_owner' => $GLOBALS['MAILCOW_GIT_OWNER'],
-    'project_repo' => $GLOBALS['MAILCOW_GIT_REPO'],
-    'updatedAt' => $GLOBALS['MAILCOW_UPDATEDAT']
-=======
     'git_owner' => $GLOBALS['MAILCOW_GIT_OWNER'],
     'git_repo' => $GLOBALS['MAILCOW_GIT_REPO'],
     'git_project_url' => $GLOBALS['MAILCOW_GIT_URL'],
@@ -62,7 +56,6 @@
     'git_commit_date' => $GLOBALS['MAILCOW_GIT_COMMIT_DATE'],
     'mailcow_branch' => $GLOBALS['MAILCOW_BRANCH'],
     'updated_at' => $GLOBALS['MAILCOW_UPDATEDAT']
->>>>>>> 6d36475e
   ),
   'js_path' => '/cache/'.basename($JSPath),
   'pending_tfa_methods' => @$_SESSION['pending_tfa_methods'],
