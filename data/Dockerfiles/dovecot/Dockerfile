FROM alpine:3.20

LABEL maintainer="The Infrastructure Company GmbH <info@servercow.de>"

# renovate: datasource=github-releases depName=tianon/gosu versioning=semver-coerced extractVersion=^(?<version>.*)$
ARG GOSU_VERSION=1.16
ENV LC_ALL C

<<<<<<< HEAD
=======
ENV LANG=C.UTF-8
ENV LC_ALL=C.UTF-8
>>>>>>> 6d4fcacd

# Add groups and users before installing Dovecot to not break compatibility
RUN addgroup -g 5000 vmail \
  && addgroup -g 401 dovecot \
  && addgroup -g 402 dovenull \
  && sed -i "s/999/99/" /etc/group \
  && addgroup -g 999 sogo \
  && addgroup nobody sogo \
  && adduser -D -u 5000 -G vmail -h /var/vmail vmail \
  && adduser -D -G dovecot -u 401 -h /dev/null -s /sbin/nologin dovecot \
  && adduser -D -G dovenull -u 402 -h /dev/null -s /sbin/nologin dovenull \
  && apk add --no-cache --update \
  bash \
  bind-tools \
  findutils \
  envsubst \
  ca-certificates \
  curl \
  coreutils \
  jq \
  lua \
  lua-cjson \
  lua-socket \
  lua-sql-mysql \
  lua5.3-sql-mysql \
  icu-data-full \
  mariadb-connector-c \
  lua-sec \
  mariadb-dev \
  glib-dev \
  gcompat \
  mariadb-client \
  perl \
  perl-dev \
  perl-ntlm \
  perl-cgi \
  perl-crypt-openssl-rsa \
  perl-utils \
  perl-crypt-ssleay \
  perl-data-uniqid \
  perl-dbd-mysql \
  perl-dbi \
  perl-digest-hmac \
  perl-dist-checkconflicts \
  perl-encode-imaputf7 \
  perl-file-copy-recursive \
  perl-file-tail \
  perl-io-socket-inet6 \
  perl-io-gzip \
  perl-io-socket-ssl \
  perl-io-tee \
  perl-ipc-run \
  perl-json-webtoken \
  perl-mail-imapclient \
  perl-module-implementation \
  perl-module-scandeps \
  perl-net-ssleay \
  perl-package-stash \
  perl-package-stash-xs \
  perl-par-packer \
  perl-parse-recdescent \
  perl-lockfile-simple \
  libproc \
  perl-readonly \
  perl-regexp-common \
  perl-sys-meminfo \
  perl-term-readkey \
  perl-test-deep \
  perl-test-fatal \
  perl-test-mockobject \
  perl-test-mock-guard \
  perl-test-pod \
  perl-test-requires \
  perl-test-simple \
  perl-test-warn \
  perl-try-tiny \
  perl-unicode-string \
  perl-proc-processtable \
  perl-app-cpanminus \
  procps \
  python3 \
  py3-mysqlclient \
  py3-html2text \
  py3-jinja2 \
  py3-redis \
  redis \
  syslog-ng \
  syslog-ng-redis \
  syslog-ng-json \
  supervisor \
  tzdata \
  wget \
  dovecot \
  dovecot-dev \
  dovecot-lmtpd \
  dovecot-lua \
  dovecot-ldap \
  dovecot-mysql \
  dovecot-sql \
  dovecot-submissiond \
  dovecot-pigeonhole-plugin \
  dovecot-pop3d \
  dovecot-fts-solr \
  dovecot-fts-flatcurve \
  && arch=$(arch | sed s/aarch64/arm64/ | sed s/x86_64/amd64/) \
  && wget -O /usr/local/bin/gosu "https://github.com/tianon/gosu/releases/download/$GOSU_VERSION/gosu-$arch" \
  && chmod +x /usr/local/bin/gosu \
  && gosu nobody true

COPY trim_logs.sh /usr/local/bin/trim_logs.sh
COPY clean_q_aged.sh /usr/local/bin/clean_q_aged.sh
COPY syslog-ng.conf /etc/syslog-ng/syslog-ng.conf
COPY syslog-ng-redis_slave.conf /etc/syslog-ng/syslog-ng-redis_slave.conf
COPY imapsync /usr/local/bin/imapsync
COPY imapsync_runner.pl /usr/local/bin/imapsync_runner.pl
COPY report-spam.sieve /usr/lib/dovecot/sieve/report-spam.sieve
COPY report-ham.sieve /usr/lib/dovecot/sieve/report-ham.sieve
COPY rspamd-pipe-ham /usr/lib/dovecot/sieve/rspamd-pipe-ham
COPY rspamd-pipe-spam /usr/lib/dovecot/sieve/rspamd-pipe-spam
COPY sa-rules.sh /usr/local/bin/sa-rules.sh
COPY maildir_gc.sh /usr/local/bin/maildir_gc.sh
COPY docker-entrypoint.sh /
COPY supervisord.conf /etc/supervisor/supervisord.conf
COPY stop-supervisor.sh /usr/local/sbin/stop-supervisor.sh
COPY quarantine_notify.py /usr/local/bin/quarantine_notify.py
COPY quota_notify.py /usr/local/bin/quota_notify.py
COPY repl_health.sh /usr/local/bin/repl_health.sh
COPY optimize-fts.sh /usr/local/bin/optimize-fts.sh

ENTRYPOINT ["/docker-entrypoint.sh"]
CMD ["/usr/bin/supervisord", "-c", "/etc/supervisor/supervisord.conf"]<|MERGE_RESOLUTION|>--- conflicted
+++ resolved
@@ -4,13 +4,9 @@
 
 # renovate: datasource=github-releases depName=tianon/gosu versioning=semver-coerced extractVersion=^(?<version>.*)$
 ARG GOSU_VERSION=1.16
-ENV LC_ALL C
 
-<<<<<<< HEAD
-=======
 ENV LANG=C.UTF-8
 ENV LC_ALL=C.UTF-8
->>>>>>> 6d4fcacd
 
 # Add groups and users before installing Dovecot to not break compatibility
 RUN addgroup -g 5000 vmail \
