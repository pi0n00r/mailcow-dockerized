<<<<<<< HEAD
FROM debian:bookworm-slim
LABEL maintainer "The Infrastructure Company GmbH <info@servercow.de>"

ARG DEBIAN_FRONTEND=noninteractive
ARG CODENAME=bookworm
=======
FROM debian:bullseye-slim
LABEL maintainer "The Infrastructure Company GmbH <info@servercow.de>"

ARG DEBIAN_FRONTEND=noninteractive
ARG RSPAMD_VER=rspamd_3.7.5-2~8c86c1676   
ARG CODENAME=bullseye
>>>>>>> 03fccb28
ENV LC_ALL C

RUN apt-get update && apt-get install -y --no-install-recommends \
  tzdata \
  ca-certificates \
  gnupg2 \
  apt-transport-https \
  dnsutils \
<<<<<<< HEAD
  netcat-traditional \
  && apt-key adv --fetch-keys https://rspamd.com/apt-stable/gpg.key \
  && echo "deb https://rspamd.com/apt-stable/ $CODENAME main" > /etc/apt/sources.list.d/rspamd.list \
  && apt-get update \
  && apt-get --no-install-recommends -y install rspamd redis-tools procps nano \
  && rm -rf /var/lib/apt/lists/* \
=======
  netcat \
  wget \
  redis-tools \ 
  procps \ 
  nano \
  && arch=$(arch | sed s/aarch64/arm64/ | sed s/x86_64/amd64/) \
  && wget -P /tmp https://rspamd.com/apt-stable/pool/main/r/rspamd/${RSPAMD_VER}~${CODENAME}_${arch}.deb\
  && apt install -y /tmp/${RSPAMD_VER}~${CODENAME}_${arch}.deb \
  && rm -rf /var/lib/apt/lists/* /tmp/*\
>>>>>>> 03fccb28
  && apt-get autoremove --purge \
  && apt-get clean \
  && mkdir -p /run/rspamd \
  && chown _rspamd:_rspamd /run/rspamd \
  && echo 'alias ll="ls -la --color"' >> ~/.bashrc \
  && sed -i 's/#analysis_keyword_table > 0/analysis_cat_table.macro_exist == "M"/g' /usr/share/rspamd/lualib/lua_scanners/oletools.lua

COPY settings.conf /etc/rspamd/settings.conf
COPY set_worker_password.sh /set_worker_password.sh
COPY docker-entrypoint.sh /docker-entrypoint.sh

ENTRYPOINT ["/docker-entrypoint.sh"]

STOPSIGNAL SIGTERM

CMD ["/usr/bin/rspamd", "-f", "-u", "_rspamd", "-g", "_rspamd"]<|MERGE_RESOLUTION|>--- conflicted
+++ resolved
@@ -1,17 +1,9 @@
-<<<<<<< HEAD
-FROM debian:bookworm-slim
-LABEL maintainer "The Infrastructure Company GmbH <info@servercow.de>"
-
-ARG DEBIAN_FRONTEND=noninteractive
-ARG CODENAME=bookworm
-=======
 FROM debian:bullseye-slim
 LABEL maintainer "The Infrastructure Company GmbH <info@servercow.de>"
 
 ARG DEBIAN_FRONTEND=noninteractive
 ARG RSPAMD_VER=rspamd_3.7.5-2~8c86c1676   
 ARG CODENAME=bullseye
->>>>>>> 03fccb28
 ENV LC_ALL C
 
 RUN apt-get update && apt-get install -y --no-install-recommends \
@@ -20,14 +12,6 @@
   gnupg2 \
   apt-transport-https \
   dnsutils \
-<<<<<<< HEAD
-  netcat-traditional \
-  && apt-key adv --fetch-keys https://rspamd.com/apt-stable/gpg.key \
-  && echo "deb https://rspamd.com/apt-stable/ $CODENAME main" > /etc/apt/sources.list.d/rspamd.list \
-  && apt-get update \
-  && apt-get --no-install-recommends -y install rspamd redis-tools procps nano \
-  && rm -rf /var/lib/apt/lists/* \
-=======
   netcat \
   wget \
   redis-tools \ 
@@ -37,7 +21,6 @@
   && wget -P /tmp https://rspamd.com/apt-stable/pool/main/r/rspamd/${RSPAMD_VER}~${CODENAME}_${arch}.deb\
   && apt install -y /tmp/${RSPAMD_VER}~${CODENAME}_${arch}.deb \
   && rm -rf /var/lib/apt/lists/* /tmp/*\
->>>>>>> 03fccb28
   && apt-get autoremove --purge \
   && apt-get clean \
   && mkdir -p /run/rspamd \
