--- conflicted
+++ resolved
@@ -293,11 +293,7 @@
     acme-mailcow:
       depends_on:
         - nginx-mailcow
-<<<<<<< HEAD
-      image: mailcow/acme:1.8
-=======
       image: mailcow/acme:1.9
->>>>>>> b7cb4ac9
       build: ./data/Dockerfiles/acme
       dns:
         - 172.22.1.254
