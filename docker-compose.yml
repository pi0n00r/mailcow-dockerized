--- conflicted
+++ resolved
@@ -199,11 +199,7 @@
             - phpfpm
 
     sogo-mailcow:
-<<<<<<< HEAD
-      image: mailcow/sogo:nightly-20250115
-=======
-      image: mailcow/sogo:1.129
->>>>>>> 6ec5e887
+      image: mailcow/sogo:nightly-20250224
       environment:
         - DBNAME=${DBNAME}
         - DBUSER=${DBUSER}
@@ -254,11 +250,7 @@
             - sogo
 
     dovecot-mailcow:
-<<<<<<< HEAD
-      image: mailcow/dovecot:nightly-20250211
-=======
-      image: mailcow/dovecot:2.31
->>>>>>> 6ec5e887
+      image: mailcow/dovecot:nightly-20250224
       depends_on:
         - mysql-mailcow
         - netfilter-mailcow
