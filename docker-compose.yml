--- conflicted
+++ resolved
@@ -245,11 +245,7 @@
             - sogo
 
     dovecot-mailcow:
-<<<<<<< HEAD
-      image: mailcow/dovecot:nightly-20241205
-=======
-      image: mailcow/dovecot:2.3
->>>>>>> 1fca3282
+      image: mailcow/dovecot:nightly-20250123
       depends_on:
         - mysql-mailcow
         - netfilter-mailcow
