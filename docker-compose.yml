version: '2.1'
services:

    unbound-mailcow:
      image: mailcow/unbound:1.6
      build: ./data/Dockerfiles/unbound
      command: /usr/sbin/unbound
      environment:
        - TZ=${TZ}
      volumes:
        - ./data/conf/unbound/unbound.conf:/etc/unbound/unbound.conf:ro
      restart: always
      tty: true
      networks:
        mailcow-network:
          ipv4_address: ${IPV4_NETWORK:-172.22.1}.254
          aliases:
            - unbound

    mysql-mailcow:
      image: mariadb:10.2
      volumes:
        - mysql-vol-1:/var/lib/mysql/
        - mysql-socket-vol-1:/var/run/mysqld/
        - ./data/conf/mysql/:/etc/mysql/conf.d/:ro
      environment:
        - TZ=${TZ}
        - MYSQL_ROOT_PASSWORD=${DBROOT}
        - MYSQL_DATABASE=${DBNAME}
        - MYSQL_USER=${DBUSER}
        - MYSQL_PASSWORD=${DBPASS}
      restart: always
      dns:
        - ${IPV4_NETWORK:-172.22.1}.254
      ports:
        - "${SQL_PORT:-127.0.0.1:13306}:3306"
      networks:
        mailcow-network:
          aliases:
            - mysql

    redis-mailcow:
      image: redis:5-alpine
      volumes:
        - redis-vol-1:/data/
      restart: always
      environment:
        - TZ=${TZ}
      dns:
        - ${IPV4_NETWORK:-172.22.1}.254
      networks:
        mailcow-network:
          ipv4_address: ${IPV4_NETWORK:-172.22.1}.249
          aliases:
            - redis

    clamd-mailcow:
      image: mailcow/clamd:1.22
      build: ./data/Dockerfiles/clamd
      restart: always
      environment:
        - TZ=${TZ}
        - SKIP_CLAMD=${SKIP_CLAMD:-n}
      volumes:
        - ./data/conf/clamav/:/etc/clamav/
      dns:
        - ${IPV4_NETWORK:-172.22.1}.254
      networks:
        mailcow-network:
          aliases:
            - clamd

    rspamd-mailcow:
      image: mailcow/rspamd:1.36
      build: ./data/Dockerfiles/rspamd
      stop_grace_period: 30s
      depends_on:
        - nginx-mailcow
      environment:
        - TZ=${TZ}
      volumes:
        - ./data/conf/rspamd/custom/:/etc/rspamd/custom
        - ./data/conf/rspamd/override.d/:/etc/rspamd/override.d
        - ./data/conf/rspamd/local.d/:/etc/rspamd/local.d
        - ./data/conf/rspamd/lua/:/etc/rspamd/lua/:ro
        - rspamd-vol-1:/var/lib/rspamd
      restart: always
      dns:
        - ${IPV4_NETWORK:-172.22.1}.254
      hostname: rspamd
      networks:
        mailcow-network:
          aliases:
            - rspamd

    php-fpm-mailcow:
      image: mailcow/phpfpm:1.34
      build: ./data/Dockerfiles/phpfpm
      command: "php-fpm -d date.timezone=${TZ} -d expose_php=0"
      depends_on:
        - redis-mailcow
      volumes:
        - ./data/web:/web:rw
        - ./data/conf/rspamd/dynmaps:/dynmaps:ro
        - rspamd-vol-1:/var/lib/rspamd
        - mysql-socket-vol-1:/var/run/mysqld/
        - ./data/conf/sogo/:/etc/sogo/
        - ./data/conf/rspamd/meta_exporter:/meta_exporter:ro
        - ./data/conf/phpfpm/sogo-sso/:/etc/sogo-sso/
        - ./data/conf/phpfpm/php-fpm.d/pools.conf:/usr/local/etc/php-fpm.d/z-pools.conf
        - ./data/conf/phpfpm/php-conf.d/opcache-recommended.ini:/usr/local/etc/php/conf.d/opcache-recommended.ini
        - ./data/conf/phpfpm/php-conf.d/upload.ini:/usr/local/etc/php/conf.d/upload.ini
        - ./data/conf/phpfpm/php-conf.d/other.ini:/usr/local/etc/php/conf.d/zzz-other.ini
        - ./data/assets/templates:/tpls
      environment:
        - LOG_LINES=${LOG_LINES:-9999}
        - TZ=${TZ}
        - DBNAME=${DBNAME}
        - DBUSER=${DBUSER}
        - DBPASS=${DBPASS}
        - MAILCOW_HOSTNAME=${MAILCOW_HOSTNAME}
        - IMAP_PORT=${IMAP_PORT:-143}
        - IMAPS_PORT=${IMAPS_PORT:-993}
        - POP_PORT=${POP_PORT:-110}
        - POPS_PORT=${POPS_PORT:-995}
        - SIEVE_PORT=${SIEVE_PORT:-4190}
        - SUBMISSION_PORT=${SUBMISSION_PORT:-587}
        - SMTPS_PORT=${SMTPS_PORT:-465}
        - SMTP_PORT=${SMTP_PORT:-25}
        - API_KEY=${API_KEY:-invalid}
        - API_ALLOW_FROM=${API_ALLOW_FROM:-invalid}
        - COMPOSE_PROJECT_NAME=${COMPOSE_PROJECT_NAME:-mailcow-dockerized}
        - SKIP_SOLR=${SKIP_SOLR:-y}
        - ALLOW_ADMIN_EMAIL_LOGIN=${ALLOW_ADMIN_EMAIL_LOGIN:-n}
      restart: always
      dns:
        - ${IPV4_NETWORK:-172.22.1}.254
      networks:
        mailcow-network:
          aliases:
            - phpfpm

    sogo-mailcow:
<<<<<<< HEAD
      image: mailcow/sogo:1.54
=======
      image: mailcow/sogo:1.53
>>>>>>> 9879ad9f
      build: ./data/Dockerfiles/sogo
      environment:
        - DBNAME=${DBNAME}
        - DBUSER=${DBUSER}
        - DBPASS=${DBPASS}
        - TZ=${TZ}
        - LOG_LINES=${LOG_LINES:-9999}
        - MAILCOW_HOSTNAME=${MAILCOW_HOSTNAME}
        - ACL_ANYONE=${ACL_ANYONE:-disallow}
        - ALLOW_ADMIN_EMAIL_LOGIN=${ALLOW_ADMIN_EMAIL_LOGIN:-n}
        - IPV4_NETWORK=${IPV4_NETWORK:-172.22.1}
      volumes:
        - ./data/conf/sogo/:/etc/sogo/
        - ./data/web/inc/init_db.inc.php:/init_db.inc.php
        - ./data/conf/sogo/custom-sogo.js:/usr/lib/GNUstep/SOGo/WebServerResources/js/custom-sogo.js
        - mysql-socket-vol-1:/var/run/mysqld/
      restart: always
      dns:
        - ${IPV4_NETWORK:-172.22.1}.254
      networks:
        mailcow-network:
          ipv4_address: ${IPV4_NETWORK:-172.22.1}.248
          aliases:
            - sogo

    dovecot-mailcow:
      image: mailcow/dovecot:1.65
      build: ./data/Dockerfiles/dovecot
      cap_add:
        - NET_BIND_SERVICE
      volumes:
        - ./data/conf/dovecot:/usr/local/etc/dovecot
        - ./data/assets/ssl:/etc/ssl/mail/:ro
        - ./data/conf/sogo/:/etc/sogo/
        - ./data/conf/phpfpm/sogo-sso/:/etc/phpfpm/
        - vmail-vol-1:/var/vmail
        - vmail-attachments-vol-1:/var/attachments
        - crypt-vol-1:/mail_crypt/
        - ./data/conf/rspamd/custom/:/etc/rspamd/custom
        - ./data/assets/templates:/templates
        - rspamd-vol-1:/var/lib/rspamd
        - mysql-socket-vol-1:/var/run/mysqld/
      environment:
        - LOG_LINES=${LOG_LINES:-9999}
        - DBNAME=${DBNAME}
        - DBUSER=${DBUSER}
        - DBPASS=${DBPASS}
        - TZ=${TZ}
        - IPV4_NETWORK=${IPV4_NETWORK:-172.22.1}
        - ALLOW_ADMIN_EMAIL_LOGIN=${ALLOW_ADMIN_EMAIL_LOGIN:-n}
        - MAILDIR_GC_TIME=${MAILDIR_GC_TIME:-1440}
        - ACL_ANYONE=${ACL_ANYONE:-disallow}
        - SKIP_SOLR=${SKIP_SOLR:-y}
      ports:
        - "${DOVEADM_PORT:-127.0.0.1:19991}:12345"
        - "${IMAP_PORT:-143}:143"
        - "${IMAPS_PORT:-993}:993"
        - "${POP_PORT:-110}:110"
        - "${POPS_PORT:-995}:995"
        - "${SIEVE_PORT:-4190}:4190"
      restart: always
      tty: true
      ulimits:
        nproc: 65535
        nofile:
          soft: 20000
          hard: 40000
      dns:
        - ${IPV4_NETWORK:-172.22.1}.254
      hostname: ${MAILCOW_HOSTNAME}
      networks:
        mailcow-network:
          ipv4_address: ${IPV4_NETWORK:-172.22.1}.250
          aliases:
            - dovecot

    postfix-mailcow:
      image: mailcow/postfix:1.31
      build: ./data/Dockerfiles/postfix
      volumes:
        - ./data/conf/postfix:/opt/postfix/conf
        - ./data/assets/ssl:/etc/ssl/mail/:ro
        - postfix-vol-1:/var/spool/postfix
        - crypt-vol-1:/var/lib/zeyple
        - rspamd-vol-1:/var/lib/rspamd
        - mysql-socket-vol-1:/var/run/mysqld/
      environment:
        - LOG_LINES=${LOG_LINES:-9999}
        - TZ=${TZ}
        - DBNAME=${DBNAME}
        - DBUSER=${DBUSER}
        - DBPASS=${DBPASS}
      cap_add:
        - NET_BIND_SERVICE
      ports:
        - "${SMTP_PORT:-25}:25"
        - "${SMTPS_PORT:-465}:465"
        - "${SUBMISSION_PORT:-587}:587"
      restart: always
      dns:
        - ${IPV4_NETWORK:-172.22.1}.254
      hostname: ${MAILCOW_HOSTNAME}
      networks:
        mailcow-network:
          aliases:
            - postfix

    memcached-mailcow:
      image: memcached:alpine
      restart: always
      dns:
        - ${IPV4_NETWORK:-172.22.1}.254
      networks:
        mailcow-network:
          aliases:
            - memcached

    nginx-mailcow:
      depends_on:
        - sogo-mailcow
        - php-fpm-mailcow
        - redis-mailcow
      image: nginx:mainline-alpine
      command: /bin/sh -c "envsubst < /etc/nginx/conf.d/templates/listen_plain.template > /etc/nginx/conf.d/listen_plain.active &&
        envsubst < /etc/nginx/conf.d/templates/listen_ssl.template > /etc/nginx/conf.d/listen_ssl.active &&
        envsubst < /etc/nginx/conf.d/templates/server_name.template > /etc/nginx/conf.d/server_name.active &&
        envsubst < /etc/nginx/conf.d/templates/sogo.template > /etc/nginx/conf.d/sogo.active &&
        envsubst < /etc/nginx/conf.d/templates/sogo_eas.template > /etc/nginx/conf.d/sogo_eas.active &&
        . /etc/nginx/conf.d/templates/sogo.auth_request.template.sh > /etc/nginx/conf.d/sogo_proxy_auth.active &&
        nginx -qt &&
        until ping phpfpm -c1 > /dev/null; do sleep 1; done &&
        until ping sogo -c1 > /dev/null; do sleep 1; done &&
        until ping redis -c1 > /dev/null; do sleep 1; done &&
        until ping rspamd -c1 > /dev/null; do sleep 1; done &&
        exec nginx -g 'daemon off;'"
      environment:
        - HTTPS_PORT=${HTTPS_PORT:-443}
        - HTTP_PORT=${HTTP_PORT:-80}
        - MAILCOW_HOSTNAME=${MAILCOW_HOSTNAME}
        - IPV4_NETWORK=${IPV4_NETWORK:-172.22.1}
        - TZ=${TZ}
        - ALLOW_ADMIN_EMAIL_LOGIN=${ALLOW_ADMIN_EMAIL_LOGIN:-n}
      volumes:
        - ./data/web:/web:ro
        - ./data/conf/rspamd/dynmaps:/dynmaps:ro
        - ./data/assets/ssl/:/etc/ssl/mail/:ro
        - ./data/conf/nginx/:/etc/nginx/conf.d/:rw
        - ./data/conf/rspamd/meta_exporter:/meta_exporter:ro
      volumes_from:
        - sogo-mailcow
      ports:
        - "${HTTPS_BIND:-0.0.0.0}:${HTTPS_PORT:-443}:${HTTPS_PORT:-443}"
        - "${HTTP_BIND:-0.0.0.0}:${HTTP_PORT:-80}:${HTTP_PORT:-80}"
      restart: always
      dns:
        - ${IPV4_NETWORK:-172.22.1}.254
      networks:
        mailcow-network:
          aliases:
            - nginx

    acme-mailcow:
      depends_on:
        - nginx-mailcow
      image: mailcow/acme:1.48
      build: ./data/Dockerfiles/acme
      dns:
        - ${IPV4_NETWORK:-172.22.1}.254
      environment:
        - LOG_LINES=${LOG_LINES:-9999}
        - ADDITIONAL_SAN=${ADDITIONAL_SAN}
        - MAILCOW_HOSTNAME=${MAILCOW_HOSTNAME}
        - DBNAME=${DBNAME}
        - DBUSER=${DBUSER}
        - DBPASS=${DBPASS}
        - SKIP_LETS_ENCRYPT=${SKIP_LETS_ENCRYPT:-n}
        - SKIP_IP_CHECK=${SKIP_IP_CHECK:-n}
        - LE_STAGING=${LE_STAGING:-n}
        - TZ=${TZ}
      volumes:
        - ./data/web/.well-known/acme-challenge:/var/www/acme:rw
        - ./data/assets/ssl:/var/lib/acme/:rw
        - ./data/assets/ssl-example:/var/lib/ssl-example/:ro
        - mysql-socket-vol-1:/var/run/mysqld/
      restart: always
      networks:
        mailcow-network:
          aliases:
            - acme

    netfilter-mailcow:
      image: mailcow/netfilter:1.23
      build: ./data/Dockerfiles/netfilter
      stop_grace_period: 30s
      depends_on:
        - dovecot-mailcow
        - postfix-mailcow
        - sogo-mailcow
        - php-fpm-mailcow
        - redis-mailcow
      restart: always
      privileged: true
      environment:
        - TZ=${TZ}
        - IPV4_NETWORK=${IPV4_NETWORK:-172.22.1}
        - IPV6_NETWORK=${IPV6_NETWORK:-fd4d:6169:6c63:6f77::/64}
        - SNAT_TO_SOURCE=${SNAT_TO_SOURCE:-n}
        - SNAT6_TO_SOURCE=${SNAT6_TO_SOURCE:-n}
      network_mode: "host"
      dns:
        - ${IPV4_NETWORK:-172.22.1}.254
      volumes:
        - /lib/modules:/lib/modules:ro

    watchdog-mailcow:
      image: mailcow/watchdog:1.37
      # Debug
      #command: /watchdog.sh
      build: ./data/Dockerfiles/watchdog
      oom_kill_disable: true
      volumes:
        - rspamd-vol-1:/var/lib/rspamd
        - mysql-socket-vol-1:/var/run/mysqld/
      restart: always
      environment:
        - LOG_LINES=${LOG_LINES:-9999}
        - TZ=${TZ}
        - DBNAME=${DBNAME}
        - DBUSER=${DBUSER}
        - DBPASS=${DBPASS}
        - USE_WATCHDOG=${USE_WATCHDOG:-n}
        - WATCHDOG_NOTIFY_EMAIL=${WATCHDOG_NOTIFY_EMAIL}
        - MAILCOW_HOSTNAME=${MAILCOW_HOSTNAME}
        - IPV4_NETWORK=${IPV4_NETWORK:-172.22.1}
        - IP_BY_DOCKER_API=${IP_BY_DOCKER_API:-0}
        - CHECK_UNBOUND=${CHECK_UNBOUND:-1}
        - SKIP_CLAMD=${SKIP_CLAMD:-n}
        - SKIP_LETS_ENCRYPT=${SKIP_LETS_ENCRYPT:-n}
        - HTTPS_PORT=${HTTPS_PORT:-443}
      dns:
        - ${IPV4_NETWORK:-172.22.1}.254
      networks:
        mailcow-network:
          aliases:
            - watchdog

    dockerapi-mailcow:
      image: mailcow/dockerapi:1.26
      restart: always
      build: ./data/Dockerfiles/dockerapi
      oom_kill_disable: true
      environment:
        - DBROOT=${DBROOT}
        - TZ=${TZ}
      volumes:
        - /var/run/docker.sock:/var/run/docker.sock:ro
        - ./data/conf/rspamd/override.d/worker-controller-password.inc:/access.inc:rw
      networks:
        mailcow-network:
          aliases:
            - dockerapi

    solr-mailcow:
      image: mailcow/solr:1.2
      build: ./data/Dockerfiles/solr
      restart: always
      volumes:
        - solr-vol-1:/opt/solr/server/solr/dovecot/data
      dns:
        - ${IPV4_NETWORK:-172.22.1}.254
      environment:
        - TZ=${TZ}
        - SOLR_HEAP=${SOLR_HEAP:-1024}
        - SKIP_SOLR=${SKIP_SOLR:-y}
      networks:
        mailcow-network:
          aliases:
            - solr

    ipv6nat-mailcow:
      depends_on:
        - unbound-mailcow
        - mysql-mailcow
        - redis-mailcow
        - clamd-mailcow
        - rspamd-mailcow
        - php-fpm-mailcow
        - sogo-mailcow
        - dovecot-mailcow
        - postfix-mailcow
        - memcached-mailcow
        - nginx-mailcow
        - acme-mailcow
        - netfilter-mailcow
        - watchdog-mailcow
        - dockerapi-mailcow
        - solr-mailcow
      image: robbertkl/ipv6nat
      restart: always
      privileged: true
      network_mode: "host"
      volumes:
        - /var/run/docker.sock:/var/run/docker.sock:ro
        - /lib/modules:/lib/modules:ro

networks:
  mailcow-network:
    driver: bridge
    enable_ipv6: true
    ipam:
      driver: default
      config:
        - subnet: ${IPV4_NETWORK:-172.22.1}.0/24
        - subnet: ${IPV6_NETWORK:-fd4d:6169:6c63:6f77::/64}

volumes:
  # Storage for email files
  vmail-vol-1:
  # Storage for attachments (deduplicated)
  vmail-attachments-vol-1:
  mysql-vol-1:
  mysql-socket-vol-1:
  redis-vol-1:
  rspamd-vol-1:
  solr-vol-1:
  postfix-vol-1:
  crypt-vol-1:<|MERGE_RESOLUTION|>--- conflicted
+++ resolved
@@ -141,11 +141,7 @@
             - phpfpm
 
     sogo-mailcow:
-<<<<<<< HEAD
       image: mailcow/sogo:1.54
-=======
-      image: mailcow/sogo:1.53
->>>>>>> 9879ad9f
       build: ./data/Dockerfiles/sogo
       environment:
         - DBNAME=${DBNAME}
@@ -243,7 +239,6 @@
       ports:
         - "${SMTP_PORT:-25}:25"
         - "${SMTPS_PORT:-465}:465"
-        - "${SUBMISSION_PORT:-587}:587"
       restart: always
       dns:
         - ${IPV4_NETWORK:-172.22.1}.254
