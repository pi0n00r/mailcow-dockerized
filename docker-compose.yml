--- conflicted
+++ resolved
@@ -165,11 +165,7 @@
             - sogo
 
     dovecot-mailcow:
-<<<<<<< HEAD
-      image: mailcow/dovecot:1.22
-=======
       image: mailcow/dovecot:1.23
->>>>>>> 5106eea8
       build: ./data/Dockerfiles/dovecot
       cap_add:
         - NET_BIND_SERVICE
