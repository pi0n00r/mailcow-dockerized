version: '2.1'
services:

    unbound-mailcow:
      image: mailcow/unbound:1.18
      environment:
        - TZ=${TZ}
      volumes:
        - ./data/hooks/unbound:/hooks:Z
        - ./data/conf/unbound/unbound.conf:/etc/unbound/unbound.conf:ro,Z
      restart: always
      tty: true
      networks:
        mailcow-network:
          ipv4_address: ${IPV4_NETWORK:-172.22.1}.254
          aliases:
            - unbound

    mysql-mailcow:
      image: mariadb:10.5
      depends_on:
        - unbound-mailcow
      stop_grace_period: 45s
      volumes:
        - mysql-vol-1:/var/lib/mysql/
        - mysql-socket-vol-1:/var/run/mysqld/
        - ./data/conf/mysql/:/etc/mysql/conf.d/:ro,Z
      environment:
        - TZ=${TZ}
        - MYSQL_ROOT_PASSWORD=${DBROOT}
        - MYSQL_DATABASE=${DBNAME}
        - MYSQL_USER=${DBUSER}
        - MYSQL_PASSWORD=${DBPASS}
        - MYSQL_INITDB_SKIP_TZINFO=1
      restart: always
      ports:
        - "${SQL_PORT:-127.0.0.1:13306}:3306"
      networks:
        mailcow-network:
          aliases:
            - mysql

    redis-mailcow:
      image: redis:7-alpine
      volumes:
        - redis-vol-1:/data/
      restart: always
      ports:
        - "${REDIS_PORT:-127.0.0.1:7654}:6379"
      environment:
        - TZ=${TZ}
      sysctls:
        - net.core.somaxconn=4096
      networks:
        mailcow-network:
          ipv4_address: ${IPV4_NETWORK:-172.22.1}.249
          aliases:
            - redis

    clamd-mailcow:
      image: mailcow/clamd:1.63
      restart: always
      depends_on:
        unbound-mailcow:
          condition: service_healthy
      dns:
        - ${IPV4_NETWORK:-172.22.1}.254
      environment:
        - TZ=${TZ}
        - SKIP_CLAMD=${SKIP_CLAMD:-n}
      volumes:
        - ./data/conf/clamav/:/etc/clamav/:Z
        - clamd-db-vol-1:/var/lib/clamav
      networks:
        mailcow-network:
          aliases:
            - clamd

    rspamd-mailcow:
      image: mailcow/rspamd:1.94
      stop_grace_period: 30s
      depends_on:
        - dovecot-mailcow
      environment:
        - TZ=${TZ}
        - IPV4_NETWORK=${IPV4_NETWORK:-172.22.1}
        - IPV6_NETWORK=${IPV6_NETWORK:-fd4d:6169:6c63:6f77::/64}
        - REDIS_SLAVEOF_IP=${REDIS_SLAVEOF_IP:-}
        - REDIS_SLAVEOF_PORT=${REDIS_SLAVEOF_PORT:-}
      volumes:
        - ./data/hooks/rspamd:/hooks:Z
        - ./data/conf/rspamd/custom/:/etc/rspamd/custom:z
        - ./data/conf/rspamd/override.d/:/etc/rspamd/override.d:Z
        - ./data/conf/rspamd/local.d/:/etc/rspamd/local.d:Z
        - ./data/conf/rspamd/plugins.d/:/etc/rspamd/plugins.d:Z
        - ./data/conf/rspamd/lua/:/etc/rspamd/lua/:ro,Z
        - ./data/conf/rspamd/rspamd.conf.local:/etc/rspamd/rspamd.conf.local:Z
        - ./data/conf/rspamd/rspamd.conf.override:/etc/rspamd/rspamd.conf.override:Z
        - rspamd-vol-1:/var/lib/rspamd
      restart: always
      hostname: rspamd
      dns:
        - ${IPV4_NETWORK:-172.22.1}.254
      networks:
        mailcow-network:
          aliases:
            - rspamd

    php-fpm-mailcow:
      image: mailcow/phpfpm:1.85
      command: "php-fpm -d date.timezone=${TZ} -d expose_php=0"
      depends_on:
        - redis-mailcow
      volumes:
        - ./data/hooks/phpfpm:/hooks:Z
        - ./data/web:/web:z
        - ./data/conf/rspamd/dynmaps:/dynmaps:ro,z
        - ./data/conf/rspamd/custom/:/rspamd_custom_maps:z
        - rspamd-vol-1:/var/lib/rspamd
        - mysql-socket-vol-1:/var/run/mysqld/
        - ./data/conf/sogo/:/etc/sogo/:z
        - ./data/conf/rspamd/meta_exporter:/meta_exporter:ro,z
        - ./data/conf/phpfpm/sogo-sso/:/etc/sogo-sso/:z
        - ./data/conf/phpfpm/php-fpm.d/pools.conf:/usr/local/etc/php-fpm.d/z-pools.conf:Z
        - ./data/conf/phpfpm/php-conf.d/opcache-recommended.ini:/usr/local/etc/php/conf.d/opcache-recommended.ini:Z
        - ./data/conf/phpfpm/php-conf.d/upload.ini:/usr/local/etc/php/conf.d/upload.ini:Z
        - ./data/conf/phpfpm/php-conf.d/other.ini:/usr/local/etc/php/conf.d/zzz-other.ini:Z
        - ./data/conf/dovecot/global_sieve_before:/global_sieve/before:z
        - ./data/conf/dovecot/global_sieve_after:/global_sieve/after:z
        - ./data/assets/templates:/tpls:z
        - ./data/conf/nginx/:/etc/nginx/conf.d/:z
      dns:
        - ${IPV4_NETWORK:-172.22.1}.254
      environment:
        - REDIS_SLAVEOF_IP=${REDIS_SLAVEOF_IP:-}
        - REDIS_SLAVEOF_PORT=${REDIS_SLAVEOF_PORT:-}
        - LOG_LINES=${LOG_LINES:-9999}
        - TZ=${TZ}
        - DBNAME=${DBNAME}
        - DBUSER=${DBUSER}
        - DBPASS=${DBPASS}
        - MAILCOW_HOSTNAME=${MAILCOW_HOSTNAME}
        - MAILCOW_PASS_SCHEME=${MAILCOW_PASS_SCHEME:-BLF-CRYPT}
        - IMAP_PORT=${IMAP_PORT:-143}
        - IMAPS_PORT=${IMAPS_PORT:-993}
        - POP_PORT=${POP_PORT:-110}
        - POPS_PORT=${POPS_PORT:-995}
        - SIEVE_PORT=${SIEVE_PORT:-4190}
        - IPV4_NETWORK=${IPV4_NETWORK:-172.22.1}
        - IPV6_NETWORK=${IPV6_NETWORK:-fd4d:6169:6c63:6f77::/64}
        - SUBMISSION_PORT=${SUBMISSION_PORT:-587}
        - SMTPS_PORT=${SMTPS_PORT:-465}
        - SMTP_PORT=${SMTP_PORT:-25}
        - API_KEY=${API_KEY:-invalid}
        - API_KEY_READ_ONLY=${API_KEY_READ_ONLY:-invalid}
        - API_ALLOW_FROM=${API_ALLOW_FROM:-invalid}
        - COMPOSE_PROJECT_NAME=${COMPOSE_PROJECT_NAME:-mailcow-dockerized}
        - SKIP_SOLR=${SKIP_SOLR:-y}
        - SKIP_CLAMD=${SKIP_CLAMD:-n}
        - SKIP_SOGO=${SKIP_SOGO:-n}
        - ALLOW_ADMIN_EMAIL_LOGIN=${ALLOW_ADMIN_EMAIL_LOGIN:-n}
        - MASTER=${MASTER:-y}
        - DEV_MODE=${DEV_MODE:-n}
        - DEMO_MODE=${DEMO_MODE:-n}
        - WEBAUTHN_ONLY_TRUSTED_VENDORS=${WEBAUTHN_ONLY_TRUSTED_VENDORS:-n}
        - CLUSTERMODE=${CLUSTERMODE:-}
      restart: always
      networks:
        mailcow-network:
          aliases:
            - phpfpm

    sogo-mailcow:
      image: mailcow/sogo:1.119
      environment:
        - DBNAME=${DBNAME}
        - DBUSER=${DBUSER}
        - DBPASS=${DBPASS}
        - TZ=${TZ}
        - LOG_LINES=${LOG_LINES:-9999}
        - MAILCOW_HOSTNAME=${MAILCOW_HOSTNAME}
        - MAILCOW_PASS_SCHEME=${MAILCOW_PASS_SCHEME:-BLF-CRYPT}
        - ACL_ANYONE=${ACL_ANYONE:-disallow}
        - ALLOW_ADMIN_EMAIL_LOGIN=${ALLOW_ADMIN_EMAIL_LOGIN:-n}
        - IPV4_NETWORK=${IPV4_NETWORK:-172.22.1}
        - SOGO_EXPIRE_SESSION=${SOGO_EXPIRE_SESSION:-480}
        - SKIP_SOGO=${SKIP_SOGO:-n}
        - MASTER=${MASTER:-y}
        - REDIS_SLAVEOF_IP=${REDIS_SLAVEOF_IP:-}
        - REDIS_SLAVEOF_PORT=${REDIS_SLAVEOF_PORT:-}
      dns:
        - ${IPV4_NETWORK:-172.22.1}.254
      volumes:
        - ./data/hooks/sogo:/hooks:Z
        - ./data/conf/sogo/:/etc/sogo/:z
        - ./data/web/inc/init_db.inc.php:/init_db.inc.php:z
        - ./data/conf/sogo/custom-favicon.ico:/usr/lib/GNUstep/SOGo/WebServerResources/img/sogo.ico:z
        - ./data/conf/sogo/custom-theme.js:/usr/lib/GNUstep/SOGo/WebServerResources/js/theme.js:z
        - ./data/conf/sogo/custom-sogo.js:/usr/lib/GNUstep/SOGo/WebServerResources/js/custom-sogo.js:z
        - mysql-socket-vol-1:/var/run/mysqld/
        - sogo-web-vol-1:/sogo_web
        - sogo-userdata-backup-vol-1:/sogo_backup
      labels:
        ofelia.enabled: "true"
        ofelia.job-exec.sogo_sessions.schedule: "@every 1m"
        ofelia.job-exec.sogo_sessions.command: "/bin/bash -c \"[[ $${MASTER} == y ]] && /usr/local/bin/gosu sogo /usr/sbin/sogo-tool expire-sessions $${SOGO_EXPIRE_SESSION} || exit 0\""
        ofelia.job-exec.sogo_ealarms.schedule: "@every 1m"
        ofelia.job-exec.sogo_ealarms.command: "/bin/bash -c \"[[ $${MASTER} == y ]] && /usr/local/bin/gosu sogo /usr/sbin/sogo-ealarms-notify -p /etc/sogo/sieve.creds || exit 0\""
        ofelia.job-exec.sogo_eautoreply.schedule: "@every 5m"
        ofelia.job-exec.sogo_eautoreply.command: "/bin/bash -c \"[[ $${MASTER} == y ]] && /usr/local/bin/gosu sogo /usr/sbin/sogo-tool update-autoreply -p /etc/sogo/sieve.creds || exit 0\""
        ofelia.job-exec.sogo_backup.schedule: "@every 24h"
        ofelia.job-exec.sogo_backup.command: "/bin/bash -c \"[[ $${MASTER} == y ]] && /usr/local/bin/gosu sogo /usr/sbin/sogo-tool backup /sogo_backup ALL || exit 0\""
      restart: always
      networks:
        mailcow-network:
          ipv4_address: ${IPV4_NETWORK:-172.22.1}.248
          aliases:
            - sogo

    dovecot-mailcow:
      image: mailcow/dovecot:1.26
      depends_on:
        - mysql-mailcow
      dns:
        - ${IPV4_NETWORK:-172.22.1}.254
      cap_add:
        - NET_BIND_SERVICE
      volumes:
        - ./data/hooks/dovecot:/hooks:Z
        - ./data/conf/dovecot:/etc/dovecot:z
        - ./data/assets/ssl:/etc/ssl/mail/:ro,z
        - ./data/conf/sogo/:/etc/sogo/:z
        - ./data/conf/phpfpm/sogo-sso/:/etc/phpfpm/:z
        - vmail-vol-1:/var/vmail
        - vmail-index-vol-1:/var/vmail_index
        - crypt-vol-1:/mail_crypt/
        - ./data/conf/rspamd/custom/:/etc/rspamd/custom:z
        - ./data/assets/templates:/templates:z
        - rspamd-vol-1:/var/lib/rspamd
        - mysql-socket-vol-1:/var/run/mysqld/
      environment:
        - DOVECOT_MASTER_USER=${DOVECOT_MASTER_USER:-}
        - DOVECOT_MASTER_PASS=${DOVECOT_MASTER_PASS:-}
        - LOG_LINES=${LOG_LINES:-9999}
        - DBNAME=${DBNAME}
        - DBUSER=${DBUSER}
        - DBPASS=${DBPASS}
        - TZ=${TZ}
        - MAILCOW_HOSTNAME=${MAILCOW_HOSTNAME}
        - MAILCOW_PASS_SCHEME=${MAILCOW_PASS_SCHEME:-BLF-CRYPT}
        - IPV4_NETWORK=${IPV4_NETWORK:-172.22.1}
        - ALLOW_ADMIN_EMAIL_LOGIN=${ALLOW_ADMIN_EMAIL_LOGIN:-n}
        - MAILDIR_GC_TIME=${MAILDIR_GC_TIME:-7200}
        - ACL_ANYONE=${ACL_ANYONE:-disallow}
        - SKIP_SOLR=${SKIP_SOLR:-y}
        - MAILDIR_SUB=${MAILDIR_SUB:-}
        - MASTER=${MASTER:-y}
        - REDIS_SLAVEOF_IP=${REDIS_SLAVEOF_IP:-}
        - REDIS_SLAVEOF_PORT=${REDIS_SLAVEOF_PORT:-}
        - COMPOSE_PROJECT_NAME=${COMPOSE_PROJECT_NAME:-mailcow-dockerized}
      ports:
        - "${DOVEADM_PORT:-127.0.0.1:19991}:12345"
        - "${IMAP_PORT:-143}:143"
        - "${IMAPS_PORT:-993}:993"
        - "${POP_PORT:-110}:110"
        - "${POPS_PORT:-995}:995"
        - "${SIEVE_PORT:-4190}:4190"
      restart: always
      tty: true
      labels:
        ofelia.enabled: "true"
        ofelia.job-exec.dovecot_imapsync_runner.schedule: "@every 1m"
        ofelia.job-exec.dovecot_imapsync_runner.no-overlap: "true"
        ofelia.job-exec.dovecot_imapsync_runner.command: "/bin/bash -c \"[[ $${MASTER} == y ]] && /usr/local/bin/gosu nobody /usr/local/bin/imapsync_runner.pl || exit 0\""
        ofelia.job-exec.dovecot_trim_logs.schedule: "@every 1m"
        ofelia.job-exec.dovecot_trim_logs.command: "/bin/bash -c \"[[ $${MASTER} == y ]] && /usr/local/bin/gosu vmail /usr/local/bin/trim_logs.sh || exit 0\""
        ofelia.job-exec.dovecot_quarantine.schedule: "@every 20m"
        ofelia.job-exec.dovecot_quarantine.command: "/bin/bash -c \"[[ $${MASTER} == y ]] && /usr/local/bin/gosu vmail /usr/local/bin/quarantine_notify.py || exit 0\""
        ofelia.job-exec.dovecot_clean_q_aged.schedule: "@every 24h"
        ofelia.job-exec.dovecot_clean_q_aged.command: "/bin/bash -c \"[[ $${MASTER} == y ]] && /usr/local/bin/gosu vmail /usr/local/bin/clean_q_aged.sh || exit 0\""
        ofelia.job-exec.dovecot_maildir_gc.schedule: "@every 30m"
        ofelia.job-exec.dovecot_maildir_gc.command: "/bin/bash -c \"source /source_env.sh ; /usr/local/bin/gosu vmail /usr/local/bin/maildir_gc.sh\""
        ofelia.job-exec.dovecot_sarules.schedule: "@every 24h"
        ofelia.job-exec.dovecot_sarules.command: "/bin/bash -c \"/usr/local/bin/sa-rules.sh\""
        ofelia.job-exec.dovecot_fts.schedule: "@every 24h"
        ofelia.job-exec.dovecot_fts.command: "/usr/bin/curl http://solr:8983/solr/dovecot-fts/update?optimize=true"
        ofelia.job-exec.dovecot_repl_health.schedule: "@every 5m"
        ofelia.job-exec.dovecot_repl_health.command: "/bin/bash -c \"/usr/local/bin/gosu vmail /usr/local/bin/repl_health.sh\""
      ulimits:
        nproc: 65535
        nofile:
          soft: 20000
          hard: 40000
      networks:
        mailcow-network:
          ipv4_address: ${IPV4_NETWORK:-172.22.1}.250
          aliases:
            - dovecot

    postfix-mailcow:
      image: mailcow/postfix:1.72
      depends_on:
        mysql-mailcow:
          condition: service_started
        unbound-mailcow:
          condition: service_healthy
      volumes:
        - ./data/hooks/postfix:/hooks:Z
        - ./data/conf/postfix:/opt/postfix/conf:z
        - ./data/assets/ssl:/etc/ssl/mail/:ro,z
        - postfix-vol-1:/var/spool/postfix
        - crypt-vol-1:/var/lib/zeyple
        - rspamd-vol-1:/var/lib/rspamd
        - mysql-socket-vol-1:/var/run/mysqld/
      environment:
        - LOG_LINES=${LOG_LINES:-9999}
        - TZ=${TZ}
        - DBNAME=${DBNAME}
        - DBUSER=${DBUSER}
        - DBPASS=${DBPASS}
        - REDIS_SLAVEOF_IP=${REDIS_SLAVEOF_IP:-}
        - REDIS_SLAVEOF_PORT=${REDIS_SLAVEOF_PORT:-}
        - MAILCOW_HOSTNAME=${MAILCOW_HOSTNAME}
        - SPAMHAUS_DQS_KEY=${SPAMHAUS_DQS_KEY:-}
      cap_add:
        - NET_BIND_SERVICE
      ports:
        - "${SMTP_PORT:-25}:25"
        - "${SMTPS_PORT:-465}:465"
        - "${SUBMISSION_PORT:-587}:587"
      restart: always
      dns:
        - ${IPV4_NETWORK:-172.22.1}.254
      networks:
        mailcow-network:
          ipv4_address: ${IPV4_NETWORK:-172.22.1}.253
          aliases:
            - postfix

    memcached-mailcow:
      image: memcached:alpine
      restart: always
      environment:
        - TZ=${TZ}
      networks:
        mailcow-network:
          aliases:
            - memcached

    nginx-mailcow:
      depends_on:
        - sogo-mailcow
        - php-fpm-mailcow
        - redis-mailcow
      image: nginx:mainline-alpine
      dns:
        - ${IPV4_NETWORK:-172.22.1}.254
      command: /bin/sh -c "envsubst < /etc/nginx/conf.d/templates/listen_plain.template > /etc/nginx/conf.d/listen_plain.active &&
        envsubst < /etc/nginx/conf.d/templates/listen_ssl.template > /etc/nginx/conf.d/listen_ssl.active &&
        envsubst < /etc/nginx/conf.d/templates/sogo.template > /etc/nginx/conf.d/sogo.active &&
        . /etc/nginx/conf.d/templates/server_name.template.sh > /etc/nginx/conf.d/server_name.active &&
        . /etc/nginx/conf.d/templates/sites.template.sh > /etc/nginx/conf.d/sites.active &&
        . /etc/nginx/conf.d/templates/sogo_eas.template.sh > /etc/nginx/conf.d/sogo_eas.active &&
        nginx -qt &&
        until ping phpfpm -c1 > /dev/null; do sleep 1; done &&
        until ping sogo -c1 > /dev/null; do sleep 1; done &&
        until ping redis -c1 > /dev/null; do sleep 1; done &&
        until ping rspamd -c1 > /dev/null; do sleep 1; done &&
        exec nginx -g 'daemon off;'"
      environment:
        - HTTPS_PORT=${HTTPS_PORT:-443}
        - HTTP_PORT=${HTTP_PORT:-80}
        - MAILCOW_HOSTNAME=${MAILCOW_HOSTNAME}
        - IPV4_NETWORK=${IPV4_NETWORK:-172.22.1}
        - TZ=${TZ}
        - SKIP_SOGO=${SKIP_SOGO:-n}
        - ALLOW_ADMIN_EMAIL_LOGIN=${ALLOW_ADMIN_EMAIL_LOGIN:-n}
        - ADDITIONAL_SERVER_NAMES=${ADDITIONAL_SERVER_NAMES:-}
      volumes:
        - ./data/web:/web:ro,z
        - ./data/conf/rspamd/dynmaps:/dynmaps:ro,z
        - ./data/assets/ssl/:/etc/ssl/mail/:ro,z
        - ./data/conf/nginx/:/etc/nginx/conf.d/:z
        - ./data/conf/rspamd/meta_exporter:/meta_exporter:ro,z
        - sogo-web-vol-1:/usr/lib/GNUstep/SOGo/
      ports:
        - "${HTTPS_BIND:-}:${HTTPS_PORT:-443}:${HTTPS_PORT:-443}"
        - "${HTTP_BIND:-}:${HTTP_PORT:-80}:${HTTP_PORT:-80}"
      restart: always
      networks:
        mailcow-network:
          aliases:
            - nginx

    acme-mailcow:
      depends_on:
        nginx-mailcow:
          condition: service_started
        unbound-mailcow:
          condition: service_healthy
      image: mailcow/acme:1.85
      dns:
        - ${IPV4_NETWORK:-172.22.1}.254
      environment:
        - LOG_LINES=${LOG_LINES:-9999}
        - ACME_CONTACT=${ACME_CONTACT:-}
        - ADDITIONAL_SAN=${ADDITIONAL_SAN}
        - MAILCOW_HOSTNAME=${MAILCOW_HOSTNAME}
        - DBNAME=${DBNAME}
        - DBUSER=${DBUSER}
        - DBPASS=${DBPASS}
        - SKIP_LETS_ENCRYPT=${SKIP_LETS_ENCRYPT:-n}
        - COMPOSE_PROJECT_NAME=${COMPOSE_PROJECT_NAME:-mailcow-dockerized}
        - DIRECTORY_URL=${DIRECTORY_URL:-}
        - ENABLE_SSL_SNI=${ENABLE_SSL_SNI:-n}
        - SKIP_IP_CHECK=${SKIP_IP_CHECK:-n}
        - SKIP_HTTP_VERIFICATION=${SKIP_HTTP_VERIFICATION:-n}
        - ONLY_MAILCOW_HOSTNAME=${ONLY_MAILCOW_HOSTNAME:-n}
        - LE_STAGING=${LE_STAGING:-n}
        - TZ=${TZ}
        - REDIS_SLAVEOF_IP=${REDIS_SLAVEOF_IP:-}
        - REDIS_SLAVEOF_PORT=${REDIS_SLAVEOF_PORT:-}
        - SNAT_TO_SOURCE=${SNAT_TO_SOURCE:-n}
        - SNAT6_TO_SOURCE=${SNAT6_TO_SOURCE:-n}
      volumes:
        - ./data/web/.well-known/acme-challenge:/var/www/acme:z
        - ./data/assets/ssl:/var/lib/acme/:z
        - ./data/assets/ssl-example:/var/lib/ssl-example/:ro,Z
        - mysql-socket-vol-1:/var/run/mysqld/
      restart: always
      networks:
        mailcow-network:
          aliases:
            - acme

    netfilter-mailcow:
      image: mailcow/netfilter:1.53
      stop_grace_period: 30s
      depends_on:
        - dovecot-mailcow
        - postfix-mailcow
        - sogo-mailcow
        - php-fpm-mailcow
        - redis-mailcow
      restart: always
      privileged: true
      environment:
        - TZ=${TZ}
        - IPV4_NETWORK=${IPV4_NETWORK:-172.22.1}
        - IPV6_NETWORK=${IPV6_NETWORK:-fd4d:6169:6c63:6f77::/64}
        - SNAT_TO_SOURCE=${SNAT_TO_SOURCE:-n}
        - SNAT6_TO_SOURCE=${SNAT6_TO_SOURCE:-n}
        - REDIS_SLAVEOF_IP=${REDIS_SLAVEOF_IP:-}
        - REDIS_SLAVEOF_PORT=${REDIS_SLAVEOF_PORT:-}
      network_mode: "host"
      volumes:
        - /lib/modules:/lib/modules:ro

    watchdog-mailcow:
<<<<<<< HEAD
      image: mailcow/watchdog:1.99
=======
      image: mailcow/watchdog:1.98
>>>>>>> c2e5dfd9
      dns:
        - ${IPV4_NETWORK:-172.22.1}.254
      tmpfs:
        - /tmp
      volumes:
        - rspamd-vol-1:/var/lib/rspamd
        - mysql-socket-vol-1:/var/run/mysqld/
        - postfix-vol-1:/var/spool/postfix
        - ./data/assets/ssl:/etc/ssl/mail/:ro,z
      restart: always
      depends_on:
        - postfix-mailcow
        - dovecot-mailcow
        - mysql-mailcow
        - acme-mailcow
        - redis-mailcow

      environment:
        - IPV6_NETWORK=${IPV6_NETWORK:-fd4d:6169:6c63:6f77::/64}
        - LOG_LINES=${LOG_LINES:-9999}
        - TZ=${TZ}
        - DBNAME=${DBNAME}
        - DBUSER=${DBUSER}
        - DBPASS=${DBPASS}
        - DBROOT=${DBROOT}
        - USE_WATCHDOG=${USE_WATCHDOG:-n}
        - WATCHDOG_NOTIFY_EMAIL=${WATCHDOG_NOTIFY_EMAIL:-}
        - WATCHDOG_NOTIFY_BAN=${WATCHDOG_NOTIFY_BAN:-y}
        - WATCHDOG_SUBJECT=${WATCHDOG_SUBJECT:-Watchdog ALERT}
        - WATCHDOG_NOTIFY_WEBHOOK=${WATCHDOG_NOTIFY_WEBHOOK}
        - WATCHDOG_NOTIFY_WEBHOOK_BODY=${WATCHDOG_NOTIFY_WEBHOOK_BODY}
        - WATCHDOG_EXTERNAL_CHECKS=${WATCHDOG_EXTERNAL_CHECKS:-n}
        - WATCHDOG_MYSQL_REPLICATION_CHECKS=${WATCHDOG_MYSQL_REPLICATION_CHECKS:-n}
        - WATCHDOG_VERBOSE=${WATCHDOG_VERBOSE:-n}
        - MAILCOW_HOSTNAME=${MAILCOW_HOSTNAME}
        - COMPOSE_PROJECT_NAME=${COMPOSE_PROJECT_NAME:-mailcow-dockerized}
        - IPV4_NETWORK=${IPV4_NETWORK:-172.22.1}
        - IP_BY_DOCKER_API=${IP_BY_DOCKER_API:-0}
        - CHECK_UNBOUND=${CHECK_UNBOUND:-1}
        - SKIP_CLAMD=${SKIP_CLAMD:-n}
        - SKIP_LETS_ENCRYPT=${SKIP_LETS_ENCRYPT:-n}
        - SKIP_SOGO=${SKIP_SOGO:-n}
        - HTTPS_PORT=${HTTPS_PORT:-443}
        - REDIS_SLAVEOF_IP=${REDIS_SLAVEOF_IP:-}
        - REDIS_SLAVEOF_PORT=${REDIS_SLAVEOF_PORT:-}
        - EXTERNAL_CHECKS_THRESHOLD=${EXTERNAL_CHECKS_THRESHOLD:-1}
        - NGINX_THRESHOLD=${NGINX_THRESHOLD:-5}
        - UNBOUND_THRESHOLD=${UNBOUND_THRESHOLD:-5}
        - REDIS_THRESHOLD=${REDIS_THRESHOLD:-5}
        - MYSQL_THRESHOLD=${MYSQL_THRESHOLD:-5}
        - MYSQL_REPLICATION_THRESHOLD=${MYSQL_REPLICATION_THRESHOLD:-1}
        - SOGO_THRESHOLD=${SOGO_THRESHOLD:-3}
        - POSTFIX_THRESHOLD=${POSTFIX_THRESHOLD:-8}
        - CLAMD_THRESHOLD=${CLAMD_THRESHOLD:-15}
        - DOVECOT_THRESHOLD=${DOVECOT_THRESHOLD:-12}
        - DOVECOT_REPL_THRESHOLD=${DOVECOT_REPL_THRESHOLD:-20}
        - PHPFPM_THRESHOLD=${PHPFPM_THRESHOLD:-5}
        - RATELIMIT_THRESHOLD=${RATELIMIT_THRESHOLD:-1}
        - FAIL2BAN_THRESHOLD=${FAIL2BAN_THRESHOLD:-1}
        - ACME_THRESHOLD=${ACME_THRESHOLD:-1}
        - RSPAMD_THRESHOLD=${RSPAMD_THRESHOLD:-5}
        - OLEFY_THRESHOLD=${OLEFY_THRESHOLD:-5}
        - MAILQ_THRESHOLD=${MAILQ_THRESHOLD:-20}
        - MAILQ_CRIT=${MAILQ_CRIT:-30}
      networks:
        mailcow-network:
          aliases:
            - watchdog

    dockerapi-mailcow:
      image: mailcow/dockerapi:2.06
      security_opt:
        - label=disable
      restart: always
      dns:
        - ${IPV4_NETWORK:-172.22.1}.254
      environment:
        - DBROOT=${DBROOT}
        - TZ=${TZ}
        - REDIS_SLAVEOF_IP=${REDIS_SLAVEOF_IP:-}
        - REDIS_SLAVEOF_PORT=${REDIS_SLAVEOF_PORT:-}
      volumes:
        - /var/run/docker.sock:/var/run/docker.sock:ro
      networks:
        mailcow-network:
          aliases:
            - dockerapi

    solr-mailcow:
      image: mailcow/solr:1.8.1
      restart: always
      volumes:
        - solr-vol-1:/opt/solr/server/solr/dovecot-fts/data
      ports:
        - "${SOLR_PORT:-127.0.0.1:18983}:8983"
      environment:
        - TZ=${TZ}
        - SOLR_HEAP=${SOLR_HEAP:-1024}
        - SKIP_SOLR=${SKIP_SOLR:-y}
      networks:
        mailcow-network:
          aliases:
            - solr

    olefy-mailcow:
      image: mailcow/olefy:1.11
      restart: always
      environment:
        - TZ=${TZ}
        - OLEFY_BINDADDRESS=0.0.0.0
        - OLEFY_BINDPORT=10055
        - OLEFY_TMPDIR=/tmp
        - OLEFY_PYTHON_PATH=/usr/bin/python3
        - OLEFY_OLEVBA_PATH=/usr/bin/olevba
        - OLEFY_LOGLVL=20
        - OLEFY_MINLENGTH=500
        - OLEFY_DEL_TMP=1
      networks:
        mailcow-network:
          aliases:
            - olefy

    ofelia-mailcow:
      image: mcuadros/ofelia:latest
      restart: always
      command: daemon --docker
      environment:
        - TZ=${TZ}
      depends_on:
        - sogo-mailcow
        - dovecot-mailcow
      labels:
        ofelia.enabled: "true"
      security_opt:
        - label=disable
      volumes:
        - /var/run/docker.sock:/var/run/docker.sock:ro
      networks:
        mailcow-network:
          aliases:
            - ofelia

    ipv6nat-mailcow:
      depends_on:
        - unbound-mailcow
        - mysql-mailcow
        - redis-mailcow
        - clamd-mailcow
        - rspamd-mailcow
        - php-fpm-mailcow
        - sogo-mailcow
        - dovecot-mailcow
        - postfix-mailcow
        - memcached-mailcow
        - nginx-mailcow
        - acme-mailcow
        - netfilter-mailcow
        - watchdog-mailcow
        - dockerapi-mailcow
        - solr-mailcow
      environment:
        - TZ=${TZ}
      image: robbertkl/ipv6nat
      security_opt:
        - label=disable
      restart: always
      privileged: true
      network_mode: "host"
      volumes:
        - /var/run/docker.sock:/var/run/docker.sock:ro
        - /lib/modules:/lib/modules:ro

networks:
  mailcow-network:
    driver: bridge
    driver_opts:
      com.docker.network.bridge.name: br-mailcow
    enable_ipv6: true
    ipam:
      driver: default
      config:
        - subnet: ${IPV4_NETWORK:-172.22.1}.0/24
        - subnet: ${IPV6_NETWORK:-fd4d:6169:6c63:6f77::/64}

volumes:
  vmail-vol-1:
  vmail-index-vol-1:
  mysql-vol-1:
  mysql-socket-vol-1:
  redis-vol-1:
  rspamd-vol-1:
  solr-vol-1:
  postfix-vol-1:
  crypt-vol-1:
  sogo-web-vol-1:
  sogo-userdata-backup-vol-1:
  clamd-db-vol-1:<|MERGE_RESOLUTION|>--- conflicted
+++ resolved
@@ -457,11 +457,7 @@
         - /lib/modules:/lib/modules:ro
 
     watchdog-mailcow:
-<<<<<<< HEAD
       image: mailcow/watchdog:1.99
-=======
-      image: mailcow/watchdog:1.98
->>>>>>> c2e5dfd9
       dns:
         - ${IPV4_NETWORK:-172.22.1}.254
       tmpfs:
