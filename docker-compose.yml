--- conflicted
+++ resolved
@@ -92,11 +92,7 @@
             - rspamd
 
     php-fpm-mailcow:
-<<<<<<< HEAD
-      image: mailcow/phpfpm:1.4
-=======
       image: mailcow/phpfpm:1.5
->>>>>>> 84a7a1a2
       build: ./data/Dockerfiles/phpfpm
       command: "php-fpm -d date.timezone=${TZ} -d expose_php=0"
       depends_on:
